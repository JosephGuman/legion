--- conflicted
+++ resolved
@@ -40,19 +40,15 @@
 	over busy GPUs, and `-cuda:minavailmem M` which skips GPUs with less
 	than M device memory available
     - Reduction in memory usage of Realm internal data structures
-<<<<<<< HEAD
   * Tools
     - There is a now a generic launcher script for running Python code
-      with Legion that will execute an aribtrary Python program in the 
-      top-level task of a Legion program. This script mirrors the interface
-      to CPython as closely as possible. 
+        with Legion that will execute an aribtrary Python program in the 
+        top-level task of a Legion program. This script mirrors the interface
+        to CPython as closely as possible. 
     - Legion Spy now supports verification and rendering of indirection copies
-=======
-  * Legion Prof
-    - Instance layout constraints related to dimension ordering
-        and field alignnment
-    - Menu option for viewing ready state of operations
->>>>>>> 8161a6b8
+    - Legion Prof supports Instance layout constraints related to dimension 
+        ordering and field alignnment
+    - Legion Prof contains a menu option for viewing ready state of operations
 
 Version 19.12.0 (December 31, 2019)
   * Build
