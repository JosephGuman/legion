###
### Variables
###

# Global variables (will be set in every job):
variables:
  WARN_AS_ERROR: "1"
  # MAKEFLAGS: "-s"
  REALM_BACKTRACE: "1"
  REALM_SYNTHETIC_CORE_MAP: "" # Disable Realm thread pinning.
  TIMELIMIT: "600"  # each test should take less than 10 minutes
  USE_DEFCHECK: "1"
  CCACHE_BASEDIR: $CI_PROJECT_DIR
  CCACHE_DIR: $CI_PROJECT_DIR/ccache
  USE_CCACHE: "1"

cache: &global_cache
  key: "$CI_JOB_NAME-$CI_COMMIT_REF_SLUG"
  paths:
    - $CCACHE_DIR


# Local variables (included on a case-by-case basis in each job):
.gcc5: &gcc5
  CC:  "gcc-5"
  CXX: "g++-5"
  F90: "gfortran-5"
.gcc6: &gcc6
  CC:  "gcc-6"
  CXX: "g++-6"
  F90: "gfortran-6"
.gcc7: &gcc7
  CC:  "gcc-7"
  CXX: "g++-7"
  F90: "gfortran-7"
.gcc8: &gcc8
  CC:  "gcc-8"
  CXX: "g++-8"
  F90: "gfortran-8"
.gcc9: &gcc9
  CC:  "gcc-9"
  CXX: "g++-9"
  F90: "gfortran-9"
.gcc10: &gcc10
  CC:  "gcc-10"
  CXX: "g++-10"
  F90: "gfortran-10"
.gcc11: &gcc11
  CC:  "gcc-11"
  CXX: "g++-11"
  F90: "gfortran-11"
.gcc12: &gcc12
  CC:  "gcc-12"
  CXX: "g++-12"
  F90: "gfortran-12"

.clang7: &clang7
  CC:  "clang-7"
  CXX: "clang++-7"
  F90: "gfortran-5"
.clang8: &clang8
  CC:  "clang-8"
  CXX: "clang++-8"
  F90: "gfortran-5"
.clang9: &clang9 # FIXME (Elliott): this configuration for kokkos_openmp only. do not use for any other test job
  CC:  "clang-9"
  CXX: "clang++-9"
  F90: "gfortran-9"
.clang10: &clang10
  CC:  "clang-10"
  CXX: "clang++-10"
  F90: "gfortran-7"
.clang12: &clang12
  CC:  "clang-12"
  CXX: "clang++-12"
  F90: "gfortran-9"
.clang14: &clang14
  CC:  "clang-14"
  CXX: "clang++-14"
  F90: "gfortran-11"
.hpcsdk2211: &hpcsdk2211
  CC: "/opt/nvidia/hpc_sdk/Linux_x86_64/22.11/compilers/bin/nvc"
  CXX: "/opt/nvidia/hpc_sdk/Linux_x86_64/22.11/compilers/bin/nvc++"
  F90: "/opt/nvidia/hpc_sdk/Linux_x86_64/22.11/compilers/bin/nvfortran"
  USE_CCACHE: "0"
  # cmake gets confused and can't figure out library arch
  # EXTRA_CMAKE_ARGS: "-DCMAKE_LIBRARY_ARCHITECTURE=x86_64-linux-gnu"
.icc212: &icc212
  CC: "/opt/intel/oneapi/compiler/2021.2.0/linux/bin/intel64/icc"
  CXX: "/opt/intel/oneapi/compiler/2021.2.0/linux/bin/intel64/icpc"
  F90: "/opt/intel/oneapi/compiler/2021.2.0/linux/bin/intel64/ifort"

.terra70: &terra70
  LLVM_CONFIG: "llvm-config-7"
  TERRA_DIR: "/usr/local/terra70"
.terra9: &terra9
  LLVM_CONFIG: "llvm-config-9"
  TERRA_DIR: "/usr/local/terra9"
.terra10: &terra10
  LLVM_CONFIG: "llvm-config-10"
  TERRA_DIR: "/usr/local/terra10"
.terra12: &terra12
  LLVM_CONFIG: "llvm-config-12"
  TERRA_DIR: "/usr/local/terra12"
.terra14: &terra14
  LLVM_CONFIG: "llvm-config-14"
  TERRA_DIR: "/usr/local/terra14"

.llvm7: &llvm7
  LLVM_CONFIG: "llvm-config-7"
.llvm9: &llvm9
  LLVM_CONFIG: "llvm-config-9"
.llvm12: &llvm12
  LLVM_CONFIG: "llvm-config-12"
.llvm14: &llvm14
  LLVM_CONFIG: "llvm-config-14"

.debug: &debug
  DEBUG: "1"
.release: &release
  DEBUG: "0"

.maxdim4: &maxdim4
  MAX_DIM: "4"      # test up to 4-D (needed for HTR external test)
.maxdim5: &maxdim5
  MAX_DIM: "5"      # test up to 5-D (useful because 1-4 have special cases)

.spy: &spy
  USE_SPY: "1"
  BASH_ENV: "/root/.cargo/env" # make sure Cargo environment gets loaded

.checks: &checks
  BOUNDS_CHECKS: "1"
  PRIVILEGE_CHECKS: "1"

.cxx11_normal: &cxx11_normal
  CXXFLAGS: ""
  CXX_STANDARD: "11"
.cxx11_hardened: &cxx11_hardened
  CXXFLAGS: "-D_FORTIFY_SOURCE=2 -D_GLIBCXX_ASSERTIONS"
  CXX_STANDARD: "11"
.cxx14_normal: &cxx14_normal
  CXXFLAGS: ""
  CXX_STANDARD: "14"
.cxx17_normal: &cxx17_normal
  CXXFLAGS: ""
  CXX_STANDARD: "17"
.cxx20_normal: &cxx20_normal
  CXXFLAGS: ""
  CXX_STANDARD: "20"
.cxx11_32bit_normal: &cxx11_32bit_normal
  CXXFLAGS: "-m32"
  LDFLAGS: "-m32 -latomic"
  MARCH: "i686"
  CXX_STANDARD: "11"
.shared: &shared
  SHARED_OBJECTS: "1"

.openmp: &openmp
  USE_OPENMP: "1"
.python3: &python3
  USE_PYTHON: "1"
  # FIXME: It would be nice to find a better way to do this,
  # but the alternatives look scary
  PYTHON_EXE: "python3"
  PYTHON_LIB: "/usr/lib/x86_64-linux-gnu/libpython3.8.so"
  PYTHON_VERSION_MAJOR: "3"
  TEST_PYTHON_EXE: "python3"
.hdf5: &hdf5
  USE_HDF: "1"
  HDF_HEADER: "hdf5/serial/hdf5.h"
  HDF_LIBNAME: "hdf5_serial"
.fortran: &fortran
  LEGION_USE_FORTRAN: "1"
.llvm: &llvm
  USE_LLVM: "1"
.cuda: &cuda
  USE_CUDA: "1"
  USE_NVTX: "1"
.cuda_dynamic: &cuda_dynamic
  EXTRA_CMAKE_ARGS: "-DLegion_CUDA_DYNAMIC_LOAD=ON -DLegion_HIJACK_CUDART=OFF"
.gasnet1_mpi: &gasnet1_mpi
  REALM_NETWORKS: "gasnet1"
  CONDUIT: "mpi"
.gasnetex_mpi: &gasnetex_mpi
  REALM_NETWORKS: "gasnetex"
  CONDUIT: "mpi"
.gasnetex_mpi_debug: &gasnetex_mpi_debug
  REALM_NETWORKS: "gasnetex"
  CONDUIT: "mpi"
  GASNET_DEBUG: "1"
  # GASNet headers are not guaranteed to be warning-free in debug mode
  WARN_AS_ERROR: "0"
.gasnetex_mpi_nightly: &gasnetex_mpi_nightly
  REALM_NETWORKS: "gasnetex"
  CONDUIT: "mpi"
  GASNET_VERSION: "GASNet-EX-snapshot"
  # source URL is set by a GitLab CI variable as the GASNet-EX team prefers
  #  it not to be public at this time
  #GASNETEX_SNAPSHOT_SOURCE_URL: ...
.gasnetex_ucx : &gasnetex_ucx
  REALM_NETWORKS: "gasnetex"
  CONDUIT: "ucx"
  UCX_SOURCE: "https://github.com/openucx/ucx/releases/download/v1.8.0/ucx-1.8.0.tar.gz"
  UCX_WARN_UNUSED_ENV_VARS: "n"
.gasnet1_ucx : &gasnet1_ucx
  REALM_NETWORKS: "gasnet1"
  CONDUIT: "ucx"
  UCX_SOURCE: "https://github.com/openucx/ucx/releases/download/v1.8.0/ucx-1.8.0.tar.gz"
  UCX_WARN_UNUSED_ENV_VARS: "n"
.gasnet_embed_local : &gasnet_embed_local
  EMBED_GASNET: "1"
  EMBED_GASNET_LOCAL: "1"
.gasnet_embed_remote : &gasnet_embed_remote
  EMBED_GASNET: "1"
.mpi: &mpi
  REALM_NETWORKS: "mpi"
  # mpich-3.2
  MPIR_CVAR_CH3_NOLOCAL: "1"
  # mpich-3.3 & above
  MPIR_CVAR_NOLOCAL: "1"
.ucx: &ucx
  REALM_NETWORKS: "ucx"
  UCX_WARN_UNUSED_ENV_VARS: "n"
  # mpi_interop example requires MPI to build correctly
  USE_MPI: "1"
.cmake: &cmake
  USE_CMAKE: "1"
.kokkos: &kokkos
  USE_KOKKOS: "1"
  KOKKOS_REPO: "https://github.com/kokkos/kokkos.git"
  KOKKOS_BRANCH: "master"
  KOKKOS_CUDA_ARCH: "PASCAL60"
  KKERNELS_REPO: "https://github.com/kokkos/kokkos-kernels.git"
  KKERNELS_BRANCH: "master"

.prof: &prof
  USE_PROF: "1"
  BASH_ENV: "/root/.cargo/env" # make sure Cargo environment gets loaded

.legion: &legion
  TEST_REGENT: "0"
  LEGION_WARNINGS_FATAL: "1"

.ctest: &ctest
  TEST_CTEST: "1"

.regent: &regent
  TEST_LEGION_CXX: "0"
  TEST_REALM: "0"
  TEST_FUZZER: "0"
  NO_PRETTY: "1"
.regent_pretty: &regent_pretty
  TEST_LEGION_CXX: "0"
  TEST_REALM: "0"
  TEST_FUZZER: "0"
  REGENT_SAFE_COMPILER: "1"
.parallel: &parallel
  REGENT_JOBS: "2"
.incremental: &incremental
  REGENT_INCREMENTAL: "1"

.external1: &external1
  TEST_PY_ARGS: "--test=external1"
.external2: &external2
  TEST_PY_ARGS: "--test=external2 --test=private"

.darwin_power9_scheduler: &darwin_power9_scheduler
  CI_DEBUG_TRACE: "false"
  SCHEDULER_PARAMETERS: "--nodes=1 --partition=power9"
  FLEGION_USER: "gitlab-runner-flegion"
  DARWIN_JOB_TYPE: "power9"
  IS_DARWIN_JOB: "1"

.tsan: &tsan
  SANITIZER_TYPE: "TSAN"
.ubsan: &ubsan
  SANITIZER_TYPE: "UBSAN"
  UBSAN_OPTIONS: "print_stacktrace=1:halt_on_error=1"
.asan: &asan
  SANITIZER_TYPE: "ASAN"

.jupyter: &jupyter
  TEST_JUPYTER: "1"
  TEST_PY_ARGS: "--test=jupyter"

###
### Setup
###

# These commands will run before each job.
before_script:
  - set -e
  - uname -a
  - |
    if [[ "$(uname)" = "Linux" ]]; then
      export THREADS=$(nproc --all)
      if [[ "$USE_CCACHE" -eq 1 ]]; then
        apt install -y ccache
      fi
    elif [[ "$(uname)" = "Darwin" ]]; then
      export THREADS=$(sysctl -n hw.ncpu)
    else
      echo "Unknown platform. Setting THREADS to 1."
      export THREADS=1
    fi
  - |
    if [[ "$UCX_SOURCE" != "" ]]; then
      mkdir ucx
      cd ucx
      wget -O - $UCX_SOURCE | tar --strip-components=1 -zxf -
      UCX_INSTALL_ROOT=$PWD/install
      UCX_CONFIG_OPTS="--disable-numa"
      contrib/configure-release --prefix=$UCX_INSTALL_ROOT $UCX_CONFIG_OPTS
      make -j8 install
      PATH=$PATH:$UCX_INSTALL_ROOT/bin
      export LD_LIBRARY_PATH=$LD_LIBRARY_PATH:$UCX_INSTALL_ROOT/lib
      # force inter-rank communication through tcp to make it "slow"
      export UCX_TLS=tcp
      cd ..
    fi
    if [[ "$REALM_NETWORKS" != "" ]]; then
      # OpenMPI:
      # export LAUNCHER="mpirun -n 2 -x TERRA_PATH -x INCLUDE_PATH -x LD_LIBRARY_PATH -x LG_RT_DIR -x USE_RDIR"
      # MPICH:
      export LAUNCHER="mpirun -n 2"
      export MPICH_CXX=${CXX}
      if [[ "$REALM_NETWORKS" == gasnet* ]]; then
        if [[ "$EMBED_GASNET" -eq 1 ]]; then
          if [[ "$EMBED_GASNET_LOCAL" -eq 1 ]]; then
            # clone gasnet, but make it read only since we want an embedded build
            git clone https://github.com/StanfordLegion/gasnet.git gasnet
            chmod -R a-w gasnet
            export EMBED_GASNET_SRC="$PWD/gasnet"
          fi
        else
          git clone https://github.com/StanfordLegion/gasnet.git gasnet
          make -C gasnet -j$THREADS
          if [[ "$GASNET_DEBUG" -eq 1 ]]; then
            export GASNET_ROOT="$PWD/gasnet/debug"
          else
            export GASNET_ROOT="$PWD/gasnet/release"
          fi
        fi
      fi
      if [[ "$REALM_NETWORKS" == mpi || "$REALM_NETWORKS" == ucx ]]; then
        # MPI and UCX backends require CMake 3.9 - grab it here so the default
        #  can remain an older version
        wget -nv https://github.com/Kitware/CMake/releases/download/v3.9.6/cmake-3.9.6-Linux-x86_64.tar.gz
        echo "062bf45bee36ce7c2a55ae26b8b5324720f370d420a05cba91b9448c64ffdbea  cmake-3.9.6-Linux-x86_64.tar.gz" | shasum --check
        tar -zxf cmake-3.9.6-Linux-x86_64.tar.gz
        PATH=`pwd`/cmake-3.9.6-Linux-x86_64/bin:$PATH
      fi
      if [[ "$EMBED_GASNET" == 1 ]]; then
        # embed GASNet requires CMake 3.11 - grab it here so the default can remain
        #  an older version
        wget -nv https://github.com/Kitware/CMake/releases/download/v3.11.4/cmake-3.11.4-Linux-x86_64.tar.gz
        echo "6dab016a6b82082b8bcd0f4d1e53418d6372015dd983d29367b9153f1a376435  cmake-3.11.4-Linux-x86_64.tar.gz" | shasum --check
        tar -zxf cmake-3.11.4-Linux-x86_64.tar.gz
        PATH=`pwd`/cmake-3.11.4-Linux-x86_64/bin:$PATH
      fi
      if [[ "$REALM_NETWORKS" == ucx ]]; then
        apt-get install -y autoconf automake m4 libtool
        git clone https://github.com/openucx/ucx ucx-git
        cd ucx-git
        git checkout 5f26dd4
        ./autogen.sh
        if [[ "$CUDA" != "" ]]; then
          ./contrib/configure-release-mt --with-cuda=$CUDA
          # CI tests are run on a single node. So disable shared-memory and cuda ipc
          # transports to be able to test some network functionality.
          export UCX_TLS=^sm,cuda_ipc
        else
          ./contrib/configure-release-mt --without-cuda
          export UCX_TLS=^sm
        fi
        make -j install
        cd -
        # build mpi bootstrap .so file.
        # the mpicc used here must be consistent with launcher's mpirun.
        mpicc -shared -fPIC -o realm_ucp_bootstrap_mpi.so runtime/realm/ucx/bootstrap/bootstrap_mpi.c
        export REALM_UCP_BOOTSTRAP_PLUGIN=$PWD/realm_ucp_bootstrap_mpi.so
      fi
    fi
  - |
    if [[ "$DARWIN_JOB_TYPE" = power9 ]]; then
      if [[ "$CXX" = "g++-6" ]]; then
        module load openmpi/p9/3.1.4-gcc_6.5.0
      elif [[ "$CXX" = "g++-7" ]]; then
        module load openmpi/p9/3.1.4-gcc_7.4.0
      elif [[ "$CXX" = "g++-8" ]]; then
        module load openmpi/p9/3.1.4-gcc_8.3.0
      elif [[ "$CXX" = "clang++-8" ]]; then
        module load clang/8.0.0
        export CXX=clang++
        export CXXFLAGS="$CXXFLAGS --gcc-toolchain=/projects/opt/ppc64le/gcc/8.3.0"
        export LDFLAGS="$LDFLAGS --gcc-toolchain=/projects/opt/ppc64le/gcc/8.3.0"
      else
        echo "Failed to detect Darwin compiler version"
        false
      fi
      module load cmake/3.12.4
      export OMPI_CXX=${CXX}

      if [[ "$REALM_NETWORKS" != "" ]]; then
        export LAUNCHER="mpirun -n 2 -x TERRA_PATH -x INCLUDE_PATH -x LD_LIBRARY_PATH -x LG_RT_DIR -x USE_RDIR"
      fi
    fi
  - |
    if [ "$USE_CCACHE" -eq 1 ]; then
      export CCACHE_COMPILER=${CXX}
      ccache --zero-stats
      ccache --show-stats
    fi
  - |
    if [[ "$USE_CUDA" -eq 1 ]]; then
      # make sure dynamic loading finds the right libcudart.so
      export LD_LIBRARY_PATH="${LD_LIBRARY_PATH}:${CUDA}/lib64"
      export PATH=$PATH:${CUDA}/bin
      # Try to use the stubs over the driver
      export CUDA_PATH="${CUDA}/lib64:${CUDA}/lib64/stubs:/usr/local/nvidia/lib64"
    fi
  - |
    if [[ "$USE_KOKKOS" -eq 1 ]]; then
      # Kokkos requires cmake 3.16 - grab it here so the default can remain
      #  an older version
      wget -nv https://github.com/Kitware/CMake/releases/download/v3.16.7/cmake-3.16.7-Linux-x86_64.tar.gz
      echo "f403724afa170ff54af3c6ea1afa335101f2970a12215a72630fba0166cd8b61  cmake-3.16.7-Linux-x86_64.tar.gz" | shasum --check
      tar -zxf cmake-3.16.7-Linux-x86_64.tar.gz
      PATH=`pwd`/cmake-3.16.7-Linux-x86_64/bin:$PATH

      git clone --depth 1 -b $KOKKOS_BRANCH -- $KOKKOS_REPO kokkos
      git -C kokkos log -n 1
      mkdir kokkos/build
      cd kokkos/build
      KOKKOS_CMAKE_OPTS="-DCMAKE_INSTALL_PREFIX=../install -DKokkos_CXX_STANDARD=${CXX_STANDARD}"
      # the following line is a workaround for Kokkos issue #2652
      KOKKOS_CMAKE_OPTS="$KOKKOS_CMAKE_OPTS -DCMAKE_CXX_FLAGS=-DKOKKOS_IMPL_TURN_OFF_CUDA_HOST_INIT_CHECK"
      if [[ "$USE_OPENMP" -eq 1 ]]; then
        KOKKOS_CMAKE_OPTS="$KOKKOS_CMAKE_OPTS -DKokkos_ENABLE_OPENMP=ON"
      else
        KOKKOS_CMAKE_OPTS="$KOKKOS_CMAKE_OPTS -DKokkos_ENABLE_SERIAL=ON"
      fi
      if [[ "$SHARED_OBJECTS" -eq 1 ]]; then
        KOKKOS_CMAKE_OPTS="$KOKKOS_CMAKE_OPTS -DBUILD_SHARED_LIBS=ON"
      fi
      if [[ "$USE_CUDA" -eq 1 ]]; then
        KOKKOS_CMAKE_OPTS="$KOKKOS_CMAKE_OPTS -DKokkos_ENABLE_CUDA=ON -DKokkos_ENABLE_CUDA_LAMBDA=ON -DKokkos_ENABLE_CUDA_UVM=OFF"
        # Pick a base CUDA architecture to enable
        KOKKOS_CMAKE_OPTS="$KOKKOS_CMAKE_OPTS -DKokkos_ARCH_${KOKKOS_CUDA_ARCH}=ON"
        # Force Kokkos build to always use the nvcc wrapper (even for clang)
        # This allows kokkos to build SASS and PTX in a forward compatible way,
        # allowing older toolkits to work on newer GPUs in CI
        # This still requires a patch to Kokkos, coming in 4.0:
        # https://github.com/kokkos/kokkos/pull/5527
        KOKKOS_CMAKE_OPTS="$KOKKOS_CMAKE_OPTS -DCMAKE_CXX_COMPILER=$(realpath ../bin)/nvcc_wrapper"
        export NVCC_WRAPPER_DEFAULT_COMPILER="$CXX"
        #KOKKOS_CMAKE_OPTS="$KOKKOS_CMAKE_OPTS -DKokkos_CUDA_DIR=${CUDA}"
        # Make sure KOKKOS and Legion use the same compiler for NVCC as for HOST
        # code and pass this into the -ccbin argument for nvcc
        export CUDAHOSTCXX="$CXX"
        #export CUDA_PATH="${CUDA}/lib64:${CUDA}/lib64/stubs"
        #export CUDA_TOOLKIT_ROOT_DIR=$CUDA
        #export CUDA_PATH="${CUDA}/bin"

        # kokkos expects (the right) nvcc to be in the path, both for toolkit
        #  detection as well as for nvcc_wrapper (if used)
        PATH=$PATH:${CUDA}/bin
      else
        KOKKOS_CMAKE_OPTS="$KOKKOS_CMAKE_OPTS -DCMAKE_CXX_COMPILER=$CXX"
      fi
      echo cmake $KOKKOS_CMAKE_OPTS ..
      cmake $KOKKOS_CMAKE_OPTS ..
      make -j$THREADS install
      cd ../..
      # tell cmake where to find the Kokkos install
      export Kokkos_DIR=`pwd`/kokkos/install

      # now build kokkos-kernels - unless we've got cuda and clang (since
      #  kokkos-kernels fails to build for clang7 at least)
      if [[ "$CXX" != *clang* || "$USE_CUDA" -ne 1 ]]; then
        git clone --depth 1 -b $KKERNELS_BRANCH -- $KKERNELS_REPO kokkos-kernels
        git -C kokkos-kernels log -n 1
        mkdir kokkos-kernels/build
        cd kokkos-kernels/build
        KKERNELS_CMAKE_OPTS="-DCMAKE_INSTALL_PREFIX=../install"
        KKERNELS_CMAKE_OPTS="$KKERNELS_CMAKE_OPTS -DCMAKE_CXX_COMPILER=${KOKKOS_CXX_COMPILER}"
        if [[ "$SHARED_OBJECTS" -eq 1 ]]; then
          KKERNELS_CMAKE_OPTS="$KKERNELS_CMAKE_OPTS -DBUILD_SHARED_LIBS=ON"
        fi
        cmake $KKERNELS_CMAKE_OPTS ..
        make -j$THREADS install
        cd ../..
        # tell cmake where to find the Kokkos install
        export KokkosKernels_DIR=`pwd`/kokkos-kernels/install

        # enable WAR for: https://github.com/kokkos/kokkos-kernels/issues/757
        export REALM_DEFAULT_ARGS="-cuda:nongpusync 0"
      fi
    fi
  - |
    if [[ "$TEST_JUPYTER" -eq 1 ]]; then
      pip3 install notebook==6.4.10
    fi
  - |
    if [[ "$USE_PROF" -eq 1 ]]; then
      wget https://bootstrap.pypa.io/get-pip.py
      python3 get-pip.py
      pip3 install mypy==0.971
    fi


###
### Tags
###

.linux: &linux
  tags:
    - linux
.macos: &macos
  tags:
    - macos
.darwin_power9: &darwin_power9
  tags:
    - darwin-slurm
    - power9

# For MSVC-in-wine tests:
.msvc_wine: &msvc_wine
  tags:
    - linux
    - msvc_wine

# For compute-heavy tests:
.linux_compute: &linux_compute
  tags:
    - linux
    - compute

# For tests that require AVX:
.linux_avx: &linux_avx
  tags:
    - linux
    - avx

# For CUDA tests, always use a specific machine:
.p100: &p100
  tags:
    - p100

.p100_base: &p100_base
  IS_P100_JOB: "1"
  USE_CUDA: "1"
  # docker puts both 32 and 64 bit libcuda.so's in LD_LIBRARY_PATH, but that confuses Kokkos's cmake
  LD_LIBRARY_PATH: "/usr/local/nvidia/lib64"

.p100_cuda80: &p100_cuda80
  <<: *p100_base
  CUDA: "/usr/local/cuda-8.0"
  CUDA_TOOLKIT_ROOT: "/usr/local/cuda-8.0"
  # cuda 8.0 does not come with thrust
  USE_COMPLEX: "0"
  # have to tell cudafe to expect c++11 stuff
  NVCC_FLAGS: "-std=c++11"

.p100_cuda90: &p100_cuda90
  <<: *p100_base
  CUDA: "/usr/local/cuda-9.0"
  CUDA_TOOLKIT_ROOT: "/usr/local/cuda-9.0"

.p100_cuda92: &p100_cuda92
  <<: *p100_base
  CUDA: "/usr/local/cuda-9.2"
  CUDA_TOOLKIT_ROOT: "/usr/local/cuda-9.2"
  # cuda 9.2 has bugs in thrust that break complex reduction ops
  USE_COMPLEX: "0"

.p100_cuda102: &p100_cuda102
  <<: *p100_base
  CUDA: "/usr/local/cuda-10.2"
  CUDA_TOOLKIT_ROOT: "/usr/local/cuda-10.2"
  USE_NVTX: "1"

.p100_cuda110: &p100_cuda110
  <<: *p100_base
  CUDA: "/usr/local/cuda-11.0"
  CUDA_TOOLKIT_ROOT: "/usr/local/cuda-11.0"
  USE_NVTX: "1"

.p100_cuda112: &p100_cuda112
  <<: *p100_base
  CUDA: "/usr/local/cuda-11.2"
  CUDA_TOOLKIT_ROOT: "/usr/local/cuda-11.2"
  USE_NVTX: "1"

###
### Docker Image
###

# Each job will run in a fresh container with this image.
.image_1804: &image_1804
  image: registry.gitlab.com/stanfordlegion/legion/gitlab-ci-18.04:220713
.image_2004: &image_2004
  image: registry.gitlab.com/stanfordlegion/legion/gitlab-ci-20.04:220713
.image_2204: &image_2204
  image: registry.gitlab.com/stanfordlegion/legion/gitlab-ci-22.04:220713
# FIXME (Elliott): I can't get this job to work in the new 22.04 image, so just leave the old image for now
.image_kokkos_openmp: &image_kokkos_openmp
  image: registry.gitlab.com/stanfordlegion/legion/gitlab-ci-20.04:210923
.image_hpcsdk: &image_hpcsdk
  image: registry.gitlab.com/stanfordlegion/legion/gitlab-ci-hpcsdk:221201
.image_icc: &image_icc
  image: registry.gitlab.com/stanfordlegion/legion/gitlab-ci-icc
.image_msvc169: &image_msvc169
  image: registry.gitlab.com/stanfordlegion/legion/gitlab-ci-msvc

###
### Tests
###

# rules for which jobs will run
.test_rules: &test_rules
  rules:
    # some jobs are tagged and can only run on certain hardware - a CI variable
    #  is used to enable these jobs in case that hardware is offline
    - if: '$IS_P100_JOB == "1" && $RUN_P100_JOBS != "1"'
      when: never
    - if: '$IS_DARWIN_JOB == "1" && $RUN_DARWIN_JOBS != "1"'
      when: never
    # some scheduled runs are only looking at specific subsets of functionality
    - if: '$ONLY_KOKKOS_JOBS == "1" && $USE_KOKKOS != "1"'
      when: never
    # do not automatically run pipelines for pull requests
    - if: '$CI_PIPELINE_SOURCE == "merge_request_event"'
      when: never
    # commits only run a short suite of jobs
    - if: '$CI_PIPELINE_SOURCE == "push" && $IS_SHORT_JOB != "1"'
      when: never
    # if none of the above exclusions apply, run the job
    - when: always

.short: &short
  IS_SHORT_JOB: "1"

# Each job will run this set of tests.
.tests: &tests
  <<: *test_rules
  script:
    - ./tools/add_github_host_key.sh
    - grep 'model name' /proc/cpuinfo | uniq -c || true
    - which $CXX
    - $CXX --version
    - |
      if [[ "$USE_DEFCHECK" -eq 1 ]]; then
        export DEFCHECK_CXX="${CXX}"
        export CXX=`pwd`/tools/cxx_defcheck
        # if we're using MPI, make sure mpicxx uses the right compiler too
        export OMPI_CXX=`pwd`/tools/cxx_defcheck
        export MPICH_CXX=`pwd`/tools/cxx_defcheck
      fi
    - free
    - |
      if [[ -z "$TEST_PYTHON_EXE" ]]; then
        export TEST_PYTHON_EXE=`which python3 python | head -1`
      fi
    - |
      if [[ "$USE_CCACHE" -eq 1 ]]; then
          export EXTRA_CMAKE_ARGS="${EXTRA_CMAKE_ARGS} -DCMAKE_CXX_COMPILER_LAUNCHER=ccache"
      fi
    - |
      if [[ -n "$CXX_STANDARD" ]]; then
        export EXTRA_CMAKE_ARGS="${EXTRA_CMAKE_ARGS} -DCMAKE_CXX_STANDARD=${CXX_STANDARD}"
      fi
    - $TEST_PYTHON_EXE ./test.py --tmp-dir ${CI_PROJECT_DIR}/tmp-build
    - |
      if [[ "$USE_CCACHE" -eq 1 ]]; then
        ccache --show-stats
      fi
  retry:
    max: 0
    when:
      - runner_system_failure
      - unknown_failure

# Some additional tests are only run on certain configurations.
.external_tests: &external_tests
  <<: *test_rules
  script:
    - ./tools/add_github_host_key.sh
    - |
      if [[ -n $GITLAB_DEPLOY_KEY ]]; then
        eval $(ssh-agent -s)
        ssh-add <(echo "$GITLAB_DEPLOY_KEY")
      fi
    - unset USE_DEFCHECK
    - |
      if [[ -z "$TEST_PYTHON_EXE" ]]; then
        export TEST_PYTHON_EXE=`which python3 python | head -1`
      fi
    - $TEST_PYTHON_EXE ./test.py $TEST_PY_ARGS --tmp-dir ${CI_PROJECT_DIR}/tmp
  retry:
    max: 0
    when:
      - runner_system_failure
      - unknown_failure

# testing MSVC builds is kinda hacky right now - not supported by test.py
.msvc_tests: &msvc_tests
  <<: *test_rules
  script:
    - pwd
    - ln -s `pwd` /home/wine/.wine/drive_c/repo
    - cd /home/wine/.wine/drive_c
    - su wine -c "wine64 cmd /c 'x64.bat && cmake -G Ninja -S repo -B build -DLegion_BUILD_REALM_ONLY=ON -DLegion_BUILD_REALM_TESTS=ON -DLegion_ENABLE_TESTING=ON'"
    - "# wine doesn't seem to cope with concurrent file access, so use a serial build"
    - su wine -c "wine64 cmd /c 'x64.bat && cmake --build build -- -j1'"
    - su wine -c "wine64 cmd /c 'x64.bat && set PATH=C:\\Tools\\VS2019\\VC\\Redist\\MSVC\\14.28.29910\\debug_nonredist\\x64\\Microsoft.VC142.DebugCRT;C:\\Tools\\SDK\\10\\bin\\10.0.18362.0\\x64\\ucrt;%PATH% && cd build && ctest --output-on-failure'"
    - echo OK

# use a custom script for running Realm tests with sanitizers
.realm_sanitizer_tests: &realm_sanitizer_tests
  <<: *test_rules
  script:
    - mkdir build
    - cd build
    - cmake -DCMAKE_BUILD_TYPE=${SANITIZER_TYPE} -DLegion_BUILD_REALM_ONLY=ON -DLegion_BUILD_REALM_TESTS=ON -DLegion_ENABLE_TESTING=ON ..
    - make -j8
    - ctest --output-on-failure .
    - echo OK

# For performance tests, run these commands:
.perf_tests: &perf_tests
  script:
    - ./tools/add_github_host_key.sh
    - |
      if [[ -n $GITLAB_DEPLOY_KEY ]]; then
        eval $(ssh-agent -s)
        ssh-add <(echo "$GITLAB_DEPLOY_KEY")
      fi
    - git config --global user.name "Legion Testing Automation"
    - git config --global user.email "legion-testing@googlegroups.com"
    - export PERF_MIN_NODES=1
    - export PERF_MAX_NODES=1
    - $TEST_PYTHON_EXE ./test.py --test=perf --tmp-dir ${CI_PROJECT_DIR}/tmp
  retry:
    max: 0
    when:
      - runner_system_failure
      - unknown_failure

###
### Jobs
###

# Each item below defines a job.

# There are two tiers of tests.
#  1. Full test suite (small number of compilers).
#  2. Minimal test suite (other compilers).

# Run the full test suite on GCC 9 and Clang 12.

# Linux with GCC 9
# * Basic configurations
#   * Release
gcc9_cxx11_release_legion_fortran:
  <<: [*linux, *image_2004, *tests]
  variables:
    <<: [*gcc9, *terra12, *release, *cxx11_normal, *legion, *fortran]
gcc9_cxx11_release_llvm_cmake_regent_pretty:
  <<: [*linux_compute, *image_2004, *tests]
  variables:
    <<: [*gcc9, *terra12, *release, *cxx11_normal, *llvm, *cmake, *regent_pretty, *incremental, *short, *shared]
#   * Debug (Privilege and Bounds Checks)
gcc9_cxx11_debug_checks_legion:
  <<: [*linux, *image_2004, *tests]
  variables:
    <<: [*gcc9, *terra12, *debug, *cxx11_normal, *checks, *legion]
#   * Spy
gcc9_cxx11_debug_spy_legion:
  <<: [*linux, *image_2004, *tests]
  variables:
    <<: [*gcc9, *terra12, *debug, *cxx11_normal, *spy, *legion]
gcc9_cxx11_debug_spy_python3_regent:
  <<: [*linux_compute, *image_2004, *tests]
  variables:
    <<: [*gcc9, *terra12, *debug, *cxx11_normal, *spy, *python3, *regent, *parallel]
#   * Prof
gcc9_cxx11_release_prof_regent:
  <<: [*linux_compute, *image_2004, *tests]
  variables:
    <<: [*gcc9, *terra12, *release, *cxx11_normal, *prof, *regent, *parallel]
#   * C++11
gcc9_cxx11_release_legion:
  <<: [*linux, *image_2004, *tests]
  variables:
    <<: [*gcc9, *terra12, *release, *cxx11_normal, *legion]
#   * higher dimension support (5-D)
gcc9_cxx11_release_maxdim5_regent:
  <<: [*linux_compute, *image_2004, *tests]
  variables:
    <<: [*gcc9, *terra12, *release, *cxx11_normal, *maxdim5, *regent, *parallel]
gcc9_cxx11_release_maxdim5_regent_pretty:
  <<: [*linux_compute, *image_2004, *tests]
  variables:
    <<: [*gcc9, *terra12, *release, *cxx11_normal, *maxdim5, *regent_pretty, *parallel]
# * Features: one test per feature
#   * OpenMP
gcc9_cxx11_debug_openmp_legion:
  <<: [*linux, *image_2004, *tests]
  variables:
    <<: [*gcc9, *terra12, *debug, *cxx11_normal, *openmp, *legion]
gcc9_cxx11_debug_openmp_regent:
  <<: [*linux_compute, *image_2004, *tests]
  variables:
    <<: [*gcc9, *terra12, *debug, *cxx11_normal, *openmp, *regent]
#   * Python
gcc9_cxx11_debug_python3_legion:
  <<: [*linux, *image_2004, *tests]
  variables:
    <<: [*gcc9, *terra12, *debug, *cxx11_normal, *python3, *legion, *prof, *jupyter, *short]
#   * LLVM
gcc9_cxx11_debug_llvm_cmake_legion:
  <<: [*linux, *image_2004, *tests]
  variables:
    <<: [*gcc9, *terra12, *debug, *cxx11_normal, *llvm, *cmake, *legion, *ctest, *shared]
gcc9_cxx11_debug_llvm_regent:
  <<: [*linux_compute, *image_2004, *tests]
  variables:
    <<: [*gcc9, *terra12, *debug, *cxx11_normal, *llvm, *regent]
#   * HDF5
gcc9_cxx11_debug_hdf5_cmake_legion:
  <<: [*linux, *image_2004, *tests]
  variables:
    <<: [*gcc9, *terra12, *debug, *cxx11_normal, *hdf5, *cmake, *legion, *ctest]
gcc9_cxx11_debug_hdf5_regent_pretty:
  <<: [*linux, *image_2004, *tests]
  variables:
    <<: [*gcc9, *terra12, *debug, *cxx11_normal, *hdf5, *regent_pretty]
#   * GASNet-1 (legacy API)
gcc9_cxx11_release_gasnet1_mpi_legion:
  <<: [*linux, *image_2004, *tests]
  variables:
    <<: [*gcc9, *terra12, *release, *cxx11_normal, *gasnet1_mpi, *legion]
gcc9_cxx11_debug_gasnet1_mpi_cmake_legion:
  <<: [*linux, *image_2004, *tests]
  variables:
    <<: [*gcc9, *terra12, *debug, *cxx11_normal, *gasnet1_mpi, *cmake, *legion, *ctest, *shared]
gcc9_cxx11_debug_gasnet1_mpi_regent:
  <<: [*linux_compute, *image_2004, *tests]
  variables:
    <<: [*gcc9, *terra12, *debug, *cxx11_normal, *gasnet1_mpi, *regent, *incremental]
#   * Embedded GASNet builds (local and remote, static and shared)
gcc9_cxx11_release_gasnet1_mpi_embedlocal_cmake_legion:
  <<: [*linux, *image_2004, *tests]
  variables:
    <<: [*gcc9, *terra12, *release, *cxx11_normal, *gasnet1_mpi, *gasnet_embed_local, *cmake, *ctest, *legion, *shared]
gcc9_cxx11_release_gasnet1_mpi_embedremote_cmake_legion:
  <<: [*linux, *image_2004, *tests]
  variables:
    <<: [*gcc9, *terra12, *release, *cxx11_normal, *gasnet1_mpi, *gasnet_embed_remote, *cmake, *ctest, *legion, *shared]
gcc9_cxx11_release_shared_gasnet1_mpi_embedlocal_cmake_legion:
  <<: [*linux, *image_2004, *tests]
  variables:
    <<: [*gcc9, *terra12, *release, *shared, *cxx11_normal, *gasnet1_mpi, *gasnet_embed_local, *cmake, *ctest, *legion, *shared]
gcc9_cxx11_release_shared_gasnet1_mpi_embedremote_cmake_legion:
  <<: [*linux, *image_2004, *tests]
  variables:
    <<: [*gcc9, *terra12, *release, *shared, *cxx11_normal, *gasnet1_mpi, *gasnet_embed_remote, *cmake, *ctest, *legion, *shared]
#   * GASNet-EX (native API, 2020.11.0+)
gcc9_cxx11_release_gasnetex_mpi_legion:
  <<: [*linux, *image_2004, *tests]
  variables:
    <<: [*gcc9, *terra12, *release, *cxx11_normal, *gasnetex_mpi, *legion]
gcc9_cxx11_debug_gasnetex_mpi_cmake_legion:
  <<: [*linux, *image_2004, *tests]
  variables:
    <<: [*gcc9, *terra12, *debug, *cxx11_normal, *gasnetex_mpi, *cmake, *legion, *ctest, *short, *shared]
gcc9_cxx11_debug_gasnetex_mpi_regent:
  <<: [*linux_compute, *image_2004, *tests]
  variables:
    <<: [*gcc9, *terra12, *debug, *cxx11_normal, *gasnetex_mpi, *regent, *incremental, *short]
gcc9_cxx11_debug_gasnetex_mpi_debug_regent:
  <<: [*linux_compute, *image_2004, *tests]
  variables:
    <<: [*gcc9, *terra12, *debug, *cxx11_normal, *gasnetex_mpi_debug, *regent, *incremental]
gcc9_cxx11_debug_gasnetex_mpi_nightly_regent:
  <<: [*linux_compute, *image_2004, *tests]
  variables:
    <<: [*gcc9, *terra12, *debug, *cxx11_normal, *gasnetex_mpi_nightly, *regent, *incremental]
#   * GASNet (UCX conduit)
gcc9_cxx11_release_gasnet1_ucx_legion:
  <<: [*linux_compute, *image_2004, *tests]
  variables:
    <<: [*gcc9, *terra12, *release, *cxx11_normal, *gasnet1_ucx, *legion]
gcc9_cxx11_release_gasnet1_ucx_cmake_legion:
  <<: [*linux, *image_2004, *tests]
  variables:
    <<: [*gcc9, *terra12, *release, *cxx11_normal, *gasnet1_ucx, *cmake, *legion, *ctest, *shared]
gcc9_cxx11_release_gasnet1_ucx_regent:
  <<: [*linux_compute, *image_2004, *tests]
  variables:
    <<: [*gcc9, *terra12, *release, *cxx11_normal, *gasnet1_ucx, *regent, *incremental]
gcc9_cxx11_release_gasnetex_ucx_legion:
  <<: [*linux_compute, *image_2004, *tests]
  variables:
    <<: [*gcc9, *terra12, *release, *cxx11_normal, *gasnetex_ucx, *legion]
gcc9_cxx11_debug_gasnetex_ucx_cmake_legion:
  <<: [*linux, *image_2004, *tests]
  variables:
    <<: [*gcc9, *terra12, *debug, *cxx11_normal, *gasnetex_ucx, *cmake, *legion, *ctest, *shared]
gcc9_cxx11_release_gasnetex_ucx_regent:
  <<: [*linux_compute, *image_2004, *tests]
  variables:
    <<: [*gcc9, *terra12, *release, *cxx11_normal, *gasnetex_ucx, *regent, *incremental,  *short]
#   * MPI
gcc9_cxx11_release_mpi_legion:
  <<: [*linux, *image_2004, *tests]
  variables:
    <<: [*gcc9, *terra12, *release, *cxx11_normal, *mpi, *legion]
gcc9_cxx11_debug_mpi_cmake_legion:
  <<: [*linux, *image_2004, *tests]
  variables:
    <<: [*gcc9, *terra12, *debug, *cxx11_normal, *mpi, *cmake, *legion, *ctest, *short, *shared]
gcc9_cxx11_debug_mpi_regent:
  <<: [*linux_compute, *image_2004, *tests]
  variables:
    <<: [*gcc9, *terra12, *debug, *cxx11_normal, *mpi, *regent, *incremental]
#   * UCX
gcc9_cxx11_release_ucx_legion:
  <<: [*linux, *image_2004, *tests]
  variables:
    <<: [*gcc9, *terra12, *release, *cxx11_normal, *ucx, *legion]
gcc9_cxx11_debug_ucx_cmake_legion:
  <<: [*linux, *image_2004, *tests]
  variables:
    <<: [*gcc9, *terra12, *debug, *cxx11_normal, *ucx, *cmake, *legion, *ctest, *short]
gcc9_cxx11_debug_ucx_regent:
  <<: [*linux_compute, *image_2004, *tests]
  variables:
    <<: [*gcc9, *terra12, *debug, *cxx11_normal, *ucx, *regent, *incremental]
# * Integration: Python + Regent
gcc9_cxx11_debug_python3_regent:
  <<: [*linux, *image_2004, *tests]
  variables:
    <<: [*gcc9, *terra12, *debug, *cxx11_normal, *python3, *regent]
# * Integration: LLVM + GASNet
gcc9_cxx11_debug_llvm_gasnetex_mpi_legion:
  <<: [*linux, *image_2004, *tests]
  variables:
    <<: [*gcc9, *terra12, *debug, *cxx11_normal, *llvm, *gasnetex_mpi, *legion]
gcc9_cxx11_debug_llvm_gasnetex_mpi_regent:
  <<: [*linux_compute, *image_2004, *tests]
  variables:
    <<: [*gcc9, *terra12, *debug, *cxx11_normal, *llvm, *gasnetex_mpi, *regent, *incremental]
# * Integration: LLVM + MPI
gcc9_cxx11_debug_llvm_mpi_legion:
  <<: [*linux_compute, *image_2004, *tests]
  variables:
    <<: [*gcc9, *terra12, *debug, *cxx11_normal, *llvm, *mpi, *legion]
gcc9_cxx11_debug_llvm_mpi_regent:
  <<: [*linux_compute, *image_2004, *tests]
  variables:
    <<: [*gcc9, *terra12, *debug, *cxx11_normal, *llvm, *mpi, *regent, *incremental]
# * Integration: LLVM + UCX
#gcc9_cxx11_debug_llvm_ucx_legion:
#  <<: [*linux_compute, *image_2004, *tests]
#  variables:
#    <<: [*gcc9, *terra12, *debug, *cxx11_normal, *llvm, *ucx, *legion]
#gcc9_cxx11_debug_llvm_ucx_regent:
#  <<: [*linux_compute, *image_2004, *tests]
#  variables:
#    <<: [*gcc9, *terra12, *debug, *cxx11_normal, *llvm, *ucx, *regent, *incremental]
# * Integration: HDF5 + GASNet
gcc9_cxx11_debug_hdf5_gasnetex_mpi_legion:
  <<: [*linux, *image_2004, *tests]
  variables:
    <<: [*gcc9, *terra12, *debug, *cxx11_normal, *hdf5, *gasnetex_mpi, *legion]
gcc9_cxx11_debug_hdf5_gasnetex_mpi_regent:
  <<: [*linux, *image_2004, *tests]
  variables:
    <<: [*gcc9, *terra12, *debug, *cxx11_normal, *hdf5, *gasnetex_mpi, *regent]
# * Integration: HDF5 + MPI
gcc9_cxx11_debug_hdf5_mpi_legion:
  <<: [*linux_compute, *image_2004, *tests]
  variables:
    <<: [*gcc9, *terra12, *debug, *cxx11_normal, *hdf5, *mpi, *legion]
gcc9_cxx11_debug_hdf5_mpi_regent:
  <<: [*linux, *image_2004, *tests]
  variables:
    <<: [*gcc9, *terra12, *debug, *cxx11_normal, *hdf5, *mpi, *regent]
# * Integration: HDF5 + UCX
#gcc9_cxx11_debug_hdf5_ucx_legion:
#  <<: [*linux_compute, *image_2004, *tests]
#  variables:
#    <<: [*gcc9, *terra12, *debug, *cxx11_normal, *hdf5, *ucx, *legion]
#gcc9_cxx11_debug_hdf5_ucx_regent:
#  <<: [*linux, *image_2004, *tests]
#  variables:
#    <<: [*gcc9, *terra12, *debug, *cxx11_normal, *hdf5, *ucx, *regent]
# Multi-node Legion Spy
<<<<<<< HEAD
#gcc49_cxx11_debug_spy_gasnet1_mpi_regent:
#  <<: [*linux_compute, *image, *tests]
#  variables:
#    <<: [*gcc9, *terra12, *cxx11_normal, *spy, *gasnet1_mpi, *regent, *short]
#gcc49_cxx11_debug_spy_mpi_regent:
#  <<: [*linux_compute, *image, *tests]
#  variables:
#    <<: [*gcc9, *terra12, *cxx11_normal, *spy, *mpi, *regent]
=======
gcc9_cxx11_debug_spy_gasnet1_mpi_regent:
  <<: [*linux_compute, *image_2004, *tests]
  variables:
    <<: [*gcc9, *terra12, *cxx11_normal, *spy, *gasnet1_mpi, *regent, *short]
gcc9_cxx11_debug_spy_mpi_regent:
  <<: [*linux_compute, *image_2004, *tests]
  variables:
    <<: [*gcc9, *terra12, *cxx11_normal, *spy, *mpi, *regent]
#gcc9_cxx11_debug_spy_ucx_regent:
#  <<: [*linux_compute, *image_2004, *tests]
#  variables:
#    <<: [*gcc9, *terra12, *cxx11_normal, *spy, *ucx, *regent]
>>>>>>> 782e73ea
# * Different architectures
gcc9_cxx11_32bit_debug_legion:
  <<: [*linux, *image_2004, *tests]
  variables:
    <<: [*gcc9, *terra12, *debug, *cxx11_32bit_normal, *legion]
gcc9_cxx11_32bit_release_legion:
  <<: [*linux, *image_2004, *tests]
  variables:
    <<: [*gcc9, *terra12, *release, *cxx11_32bit_normal, *legion]
# * External tests
gcc9_cxx11_debug_external1:
  <<: [*linux_compute, *image_2004, *external_tests]
  variables:
    <<: [*gcc9, *terra12, *debug, *cxx11_normal, *openmp, *hdf5, *external1, *short]
gcc9_cxx11_debug_maxdim4_external2:
  <<: [*linux_compute, *image_2004, *external_tests]
  variables:
    <<: [*gcc9, *terra12, *debug, *cxx11_normal, *maxdim4, *openmp, *hdf5, *external2, *short]

# Linux with Clang 12
# * Basic configurations
#   * Release
clang12_cxx11_release_legion_fortran:
  <<: [*linux, *image_2004, *tests]
  variables:
    <<: [*clang12, *terra12, *release, *cxx11_normal, *legion, *fortran]
clang12_cxx11_release_llvm_cmake_regent:
  <<: [*linux_compute, *image_2004, *tests]
  variables:
    <<: [*clang12, *terra12, *release, *cxx11_normal, *llvm, *cmake, *regent, *incremental]
#   * Debug (Privilege and Bounds Checks)
clang12_cxx11_debug_checks_legion:
  <<: [*linux, *image_2004, *tests]
  variables:
    <<: [*clang12, *terra12, *debug, *cxx11_normal, *checks, *legion]
#   * Spy
clang12_cxx11_debug_spy_legion:
  <<: [*linux, *image_2004, *tests]
  variables:
    <<: [*clang12, *terra12, *debug, *cxx11_normal, *spy, *legion]
clang12_cxx11_debug_spy_python3_regent:
  <<: [*linux_compute, *image_2004, *tests]
  variables:
    <<: [*clang12, *terra12, *debug, *cxx11_normal, *spy, *python3, *regent, *parallel, *short]
#   * Prof
clang12_cxx11_release_prof_regent:
  <<: [*linux_compute, *image_2004, *tests]
  variables:
    <<: [*clang12, *terra12, *release, *cxx11_normal, *prof, *regent, *parallel, *short]
#   * C++11
clang12_cxx11_release_legion:
  <<: [*linux, *image_2004, *tests]
  variables:
    <<: [*clang12, *terra12, *release, *cxx11_normal, *legion]
# * Features: one test per feature
#   * OpenMP
clang12_cxx11_debug_openmp_legion:
  <<: [*linux, *image_2004, *tests]
  variables:
    <<: [*clang12, *terra12, *debug, *cxx11_normal, *openmp, *legion]
clang12_cxx11_debug_openmp_regent:
  <<: [*linux_compute, *image_2004, *tests]
  variables:
    <<: [*clang12, *terra12, *debug, *cxx11_normal, *openmp, *regent]
#   * Python
clang12_cxx11_debug_python3_legion:
  <<: [*linux, *image_2004, *tests]
  variables:
    <<: [*clang12, *terra12, *debug, *cxx11_normal, *python3, *legion]
#   * LLVM
clang12_cxx11_debug_llvm_cmake_legion:
  <<: [*linux, *image_2004, *tests]
  variables:
    <<: [*clang12, *terra12, *debug, *cxx11_normal, *llvm, *cmake, *legion, *ctest]
clang12_cxx11_debug_llvm_regent:
  <<: [*linux_compute, *image_2004, *tests]
  variables:
    <<: [*clang12, *terra12, *debug, *cxx11_normal, *llvm, *regent]
#   * HDF5
clang12_cxx11_debug_hdf5_cmake_legion:
  <<: [*linux, *image_2004, *tests]
  variables:
    <<: [*clang12, *terra12, *debug, *cxx11_normal, *hdf5, *cmake, *legion, *ctest]
clang12_cxx11_debug_hdf5_regent:
  <<: [*linux_compute, *image_2004, *tests]
  variables:
    <<: [*clang12, *terra12, *debug, *cxx11_normal, *hdf5, *regent]
#   * GASNet
clang12_cxx11_debug_gasnetex_mpi_cmake_legion:
  <<: [*linux, *image_2004, *tests]
  variables:
    <<: [*clang12, *terra12, *debug, *cxx11_normal, *gasnetex_mpi, *cmake, *legion, *ctest]
clang12_cxx11_debug_gasnetex_mpi_regent:
  <<: [*linux_compute, *image_2004, *tests]
  variables:
    <<: [*clang12, *terra12, *debug, *cxx11_normal, *gasnetex_mpi, *regent, *incremental]
#   * MPI
clang12_cxx11_debug_mpi_cmake_legion:
  <<: [*linux, *image_2004, *tests]
  variables:
    <<: [*clang12, *terra12, *debug, *cxx11_normal, *mpi, *cmake, *legion, *ctest]
clang12_cxx11_debug_mpi_regent:
  <<: [*linux_compute, *image_2004, *tests]
  variables:
    <<: [*clang12, *terra12, *debug, *cxx11_normal, *mpi, *regent, *incremental]
#   * UCX
clang12_cxx11_debug_ucx_cmake_legion:
  <<: [*linux, *image_2004, *tests]
  variables:
    <<: [*clang12, *terra12, *debug, *cxx11_normal, *ucx, *cmake, *legion, *ctest]
clang12_cxx11_debug_ucx_regent:
  <<: [*linux_compute, *image_2004, *tests]
  variables:
    <<: [*clang12, *terra12, *debug, *cxx11_normal, *ucx, *regent, *incremental]
# * Integration: Python + Regent
clang12_cxx11_debug_python3_regent:
  <<: [*linux, *image_2004, *tests]
  variables:
    <<: [*clang12, *terra12, *debug, *cxx11_normal, *python3, *regent]
# * Integration: LLVM + GASNet
clang12_cxx11_debug_llvm_gasnetex_mpi_legion:
  <<: [*linux_compute, *image_2004, *tests]
  variables:
    <<: [*clang12, *terra12, *debug, *cxx11_normal, *llvm, *gasnetex_mpi, *legion]
clang12_cxx11_debug_llvm_gasnetex_mpi_regent:
  <<: [*linux_compute, *image_2004, *tests]
  variables:
    <<: [*clang12, *terra12, *debug, *cxx11_normal, *llvm, *gasnetex_mpi, *regent, *incremental]
# * Integration: LLVM + MPI
clang12_cxx11_debug_llvm_mpi_legion:
  <<: [*linux_compute, *image_2004, *tests]
  variables:
    <<: [*clang12, *terra12, *debug, *cxx11_normal, *llvm, *mpi, *legion]
clang12_cxx11_debug_llvm_mpi_regent:
  <<: [*linux_compute, *image_2004, *tests]
  variables:
    <<: [*clang12, *terra12, *debug, *cxx11_normal, *llvm, *mpi, *regent, *incremental]
# * Integration: LLVM + UCX
#clang12_cxx11_debug_llvm_ucx_legion:
#  <<: [*linux_compute, *image_2004, *tests]
#  variables:
#    <<: [*clang12, *terra12, *debug, *cxx11_normal, *llvm, *ucx, *legion]
#clang12_cxx11_debug_llvm_ucx_regent:
#  <<: [*linux_compute, *image_2004, *tests]
#  variables:
#    <<: [*clang12, *terra12, *debug, *cxx11_normal, *llvm, *ucx, *regent, *incremental]
# * Integration: HDF5 + GASNet
clang12_cxx11_debug_hdf5_gasnetex_mpi_legion:
  <<: [*linux_compute, *image_2004, *tests]
  variables:
    <<: [*clang12, *terra12, *debug, *cxx11_normal, *hdf5, *gasnetex_mpi, *legion]
clang12_cxx11_debug_hdf5_gasnetex_mpi_regent:
  <<: [*linux, *image_2004, *tests]
  variables:
    <<: [*clang12, *terra12, *debug, *cxx11_normal, *hdf5, *gasnetex_mpi, *regent, *incremental]
# * Integration: HDF5 + MPI
clang12_cxx11_debug_hdf5_mpi_legion:
  <<: [*linux_compute, *image_2004, *tests]
  variables:
    <<: [*clang12, *terra12, *debug, *cxx11_normal, *hdf5, *mpi, *legion]
clang12_cxx11_debug_hdf5_mpi_regent:
  <<: [*linux, *image_2004, *tests]
  variables:
    <<: [*clang12, *terra12, *debug, *cxx11_normal, *hdf5, *mpi, *regent, *incremental]
# * Integration: HDF5 + UCX
#clang12_cxx11_debug_hdf5_ucx_legion:
#  <<: [*linux_compute, *image_2004, *tests]
#  variables:
#    <<: [*clang12, *terra12, *debug, *cxx11_normal, *hdf5, *ucx, *legion]
#clang12_cxx11_debug_hdf5_ucx_regent:
#  <<: [*linux, *image_2004, *tests]
#  variables:
#    <<: [*clang12, *terra12, *debug, *cxx11_normal, *hdf5, *ucx, *regent, *incremental]
# * Integration: HDF5 + GASNet
# clang12_cxx11_debug_spy_gasnet_regent:
#   <<: [*linux_compute, *image_2004, *tests]
#   variables:
#     <<: [*clang12, *terra12, *debug, *cxx11_normal, *spy, *gasnet, *regent]
# * Different architectures
clang12_cxx11_32bit_debug_legion:
  <<: [*linux, *image_2004, *tests]
  variables:
    <<: [*clang12, *terra12, *debug, *cxx11_32bit_normal, *legion]
clang12_cxx11_32bit_release_legion:
  <<: [*linux, *image_2004, *tests]
  variables:
    <<: [*clang12, *terra12, *release, *cxx11_32bit_normal, *legion, *short]
# * External tests
clang12_cxx11_debug_external1:
  <<: [*linux_compute, *image_2004, *external_tests]
  variables:
    <<: [*clang12, *terra12, *debug, *cxx11_normal, *openmp, *hdf5, *external1]
clang12_cxx11_debug_maxdim4_external2:
  <<: [*linux_compute, *image_2004, *external_tests]
  variables:
    <<: [*clang12, *terra12, *debug, *cxx11_normal, *maxdim4, *openmp, *hdf5, *external2]

# # macOS with Clang 3.5
# macos_clang12_cxx11_debug:
#   <<: [*macos, *tests]
#   variables:
#     <<: [*clang12, *debug, *cxx11_normal]

# Run minimal tests on other compilers.

# GCC 9 with extra hardening
gcc9_cxx11_hardened_legion:
  <<: [*linux, *image_2004, *tests]
  variables:
    <<: [*gcc9, *terra12, *release, *cxx11_hardened, *legion]
gcc9_cxx11_hardened_regent:
  <<: [*linux, *image_2004, *tests]
  variables:
    <<: [*gcc9, *terra12, *release, *cxx11_hardened, *regent, *parallel]

# GCC 7 with C++ 14
gcc7_cxx14_debug_legion:
  <<: [*linux, *image_1804, *tests]
  variables:
    <<: [*gcc7, *terra10, *debug, *cxx14_normal, *legion]
gcc7_cxx14_release_legion:
  <<: [*linux, *image_1804, *tests]
  variables:
    <<: [*gcc7, *terra10, *release, *cxx14_normal, *legion]
gcc7_cxx14_debug_regent:
  <<: [*linux, *image_1804, *tests]
  variables:
    <<: [*gcc7, *terra10, *debug, *cxx14_normal, *regent]
gcc7_cxx14_release_regent_pretty:
  <<: [*linux, *image_1804, *tests]
  variables:
    <<: [*gcc7, *terra10, *release, *cxx14_normal, *regent_pretty]

# GCC 9 with C++ 17
gcc9_cxx17_debug_legion:
  <<: [*linux, *image_2004, *tests]
  variables:
    <<: [*gcc9, *terra12, *debug, *cxx17_normal, *legion]
gcc9_cxx17_release_legion:
  <<: [*linux, *image_2004, *tests]
  variables:
    <<: [*gcc9, *terra12, *release, *cxx17_normal, *legion]
gcc9_cxx17_debug_regent:
  <<: [*linux, *image_2004, *tests]
  variables:
    <<: [*gcc9, *terra12, *debug, *cxx17_normal, *regent]
gcc9_cxx17_release_regent_pretty:
  <<: [*linux, *image_2004, *tests]
  variables:
    <<: [*gcc9, *terra12, *release, *cxx17_normal, *regent_pretty]

# GCC 10 with C++ 17
gcc10_cxx17_debug_legion:
  <<: [*linux, *image_2004, *tests]
  variables:
    <<: [*gcc10, *terra12, *debug, *cxx17_normal, *legion]
gcc10_cxx17_release_legion:
  <<: [*linux, *image_2004, *tests]
  variables:
    <<: [*gcc10, *terra12, *release, *cxx17_normal, *legion]
gcc10_cxx17_debug_regent:
  <<: [*linux, *image_2004, *tests]
  variables:
    <<: [*gcc10, *terra12, *debug, *cxx17_normal, *regent]
gcc10_cxx17_release_regent_pretty:
  <<: [*linux, *image_2004, *tests]
  variables:
    <<: [*gcc10, *terra12, *release, *cxx17_normal, *regent_pretty]

# GCC 11 with C++ 20
gcc11_cxx20_debug_legion:
  <<: [*linux, *image_2004, *tests]
  variables:
    <<: [*gcc11, *terra12, *debug, *cxx20_normal, *legion]
gcc11_cxx20_release_legion:
  <<: [*linux, *image_2004, *tests]
  variables:
    <<: [*gcc11, *terra12, *release, *cxx20_normal, *legion]
gcc11_cxx20_debug_regent:
  <<: [*linux, *image_2004, *tests]
  variables:
    <<: [*gcc11, *terra12, *debug, *cxx20_normal, *regent]
gcc11_cxx20_release_regent_pretty:
  <<: [*linux, *image_2004, *tests]
  variables:
    <<: [*gcc11, *terra12, *release, *cxx20_normal, *regent_pretty]

# GCC 12 with C++ 20
gcc12_cxx20_debug_legion:
  <<: [*linux, *image_2204, *tests]
  variables:
    <<: [*gcc12, *terra14, *debug, *cxx20_normal, *legion]
gcc12_cxx20_release_legion:
  <<: [*linux, *image_2204, *tests]
  variables:
    <<: [*gcc12, *terra14, *release, *cxx20_normal, *legion]
gcc12_cxx20_debug_regent:
  <<: [*linux, *image_2204, *tests]
  variables:
    <<: [*gcc12, *terra14, *debug, *cxx20_normal, *regent]
gcc12_cxx20_release_regent_pretty:
  <<: [*linux, *image_2204, *tests]
  variables:
    <<: [*gcc12, *terra14, *release, *cxx20_normal, *regent_pretty]

# Clang 14 with C++ 17/20
clang14_cxx17_debug_legion:
  <<: [*linux, *image_2204, *tests]
  variables:
    <<: [*clang14, *terra14, *debug, *cxx17_normal, *legion]
clang14_cxx17_release_legion:
  <<: [*linux, *image_2204, *tests]
  variables:
    <<: [*clang14, *terra14, *release, *cxx17_normal, *legion]
clang14_cxx17_debug_regent:
  <<: [*linux, *image_2204, *tests]
  variables:
    <<: [*clang14, *terra14, *debug, *cxx17_normal, *regent]
clang14_cxx17_release_regent:
  <<: [*linux, *image_2204, *tests]
  variables:
    <<: [*clang14, *terra14, *release, *cxx17_normal, *regent]
clang14_cxx20_debug_regent:
  <<: [*linux, *image_2204, *tests]
  variables:
    <<: [*clang14, *terra14, *debug, *cxx20_normal, *regent]

# CUDA tests:
p100_cuda80_gcc5_cxx11_release_cuda_legion:
  <<: [*p100, *tests]
  variables:
    <<: [*gcc5, *release, *cxx11_normal, *p100_cuda80, *legion, *cmake, *ctest, *shared]
p100_cuda90_gcc6_cxx11_release_cuda_legion:
  <<: [*p100, *tests]
  variables:
    <<: [*gcc6, *release, *cxx11_normal, *p100_cuda90, *legion, *cmake, *ctest, *shared]
p100_cuda92_gcc7_cxx11_release_cuda_legion:
  <<: [*p100, *tests]
  variables:
    <<: [*gcc7, *release, *cxx11_normal, *p100_cuda92, *legion, *cmake, *ctest, *shared]
p100_cuda102_gcc8_cxx11_release_cuda_legion:
  <<: [*p100, *tests]
  variables:
    <<: [*gcc8, *release, *cxx11_normal, *p100_cuda102, *legion, *cmake, *ctest, *shared]
p100_cuda102_gcc8_cxx11_debug_checks_cuda_legion:
  <<: [*p100, *tests]
  variables:
    <<: [*gcc8, *debug, *cxx11_normal, *checks, *p100_cuda102, *legion, *short, *cmake, *ctest, *shared]
p100_cuda102_gcc8_cxx11_release_cmake_cuda_legion:
  <<: [*p100, *tests]
  variables:
    <<: [*gcc8, *release, *cxx11_normal, *p100_cuda102, *cmake, *legion, *ctest, *shared]
p100_cuda110_gcc9_cxx14_debug_cmake_cuda_dynamic_legion:
  <<: [*p100, *tests]
  variables:
    <<: [*gcc9, *debug, *cxx14_normal, *p100_cuda110, *cmake, *legion, *cuda_dynamic, *ctest, *short, *shared]
p100_cuda110_gcc9_cxx14_release_cuda_legion:
  <<: [*p100, *tests]
  variables:
    <<: [*gcc9, *release, *cxx14_normal, *p100_cuda110, *legion, *cmake, *ctest, *shared]
p100_cuda112_gcc9_cxx17_debug_cuda_legion:
  <<: [*p100, *tests]
  variables:
    <<: [*gcc9, *debug, *cxx14_normal, *p100_cuda112, *legion, *short, *cmake, *ctest, *shared]
p100_cuda112_gcc9_cxx17_release_cmake_cuda_legion:
  <<: [*p100, *tests]
  variables:
    <<: [*gcc9, *release, *cxx17_normal, *p100_cuda112, *cmake, *legion, *ctest, *shared]
p100_cuda102_clang7_cxx11_release_cuda_regent:
  <<: [*p100, *tests]
  variables:
    <<: [*clang7, *llvm7, *release, *cxx11_normal, *p100_cuda102, *regent, *cmake, *ctest, *short]
p100_cuda102_clang7_cxx11_release_cmake_cuda_regent:
  <<: [*p100, *tests]
  variables:
    <<: [*clang7, *llvm7, *release, *cxx11_normal, *p100_cuda102, *cmake, *ctest, *regent, *shared]

# CUDA+GASNet tests:
p100_cuda112_gcc9_cxx14_debug_gasnetex_mpi_cmake_cuda_legion:
  <<: [*p100, *tests]
  variables:
    <<: [*gcc9, *debug, *cxx14_normal, *p100_cuda112, *cmake, *gasnetex_mpi, *legion, *ctest, *short]
p100_cuda112_gcc9_cxx14_release_gasnetex_mpi_cuda_regent:
  <<: [*p100, *tests]
  variables:
    <<: [*gcc9, *llvm9, *release, *cxx14_normal, *p100_cuda112, *gasnetex_mpi, *regent]

# CUDA+UCX tests:
p100_cuda112_gcc9_cxx14_debug_ucx_cmake_cuda_legion:
  <<: [*p100, *tests]
  variables:
    <<: [*gcc9, *debug, *cxx14_normal, *p100_cuda112, *cmake, *ucx, *legion, *ctest, *short]
p100_cuda112_gcc9_cxx14_release_ucx_cuda_regent:
  <<: [*p100, *tests]
  variables:
    <<: [*gcc9, *llvm9, *release, *cxx14_normal, *p100_cuda112, *ucx, *regent]

# Kokkos tests:
clang12_cxx17_debug_kokkos_legion:
  <<: [*linux, *image_2004, *tests]
  variables:
    <<: [*clang12, *terra12, *debug, *cxx17_normal, *kokkos, *cmake, *legion]
# FIXME (Elliott): I can't get this job to work in the new 22.04 image, so just leave the old image for now
clang9_cxx17_debug_kokkos_openmp_legion:
  <<: [*linux, *image_kokkos_openmp, *tests]
  variables:
    <<: [*clang9, *debug, *cxx17_normal, *kokkos, *openmp, *cmake, *legion]
# clang14_cxx17_debug_kokkos_openmp_legion:
#   <<: [*linux, *image_2204, *tests]
#   variables:
#     <<: [*clang14, *terra14, *debug, *cxx17_normal, *kokkos, *openmp, *cmake, *legion]
p100_cuda102_clang7_cxx14_debug_kokkos_cuda_legion:
  <<: [*p100, *tests]
  variables:
    <<: [*clang7, *debug, *cxx14_normal, *p100_cuda102, *kokkos, *cmake, *legion]
p100_cuda102_clang7_cxx14_debug_kokkos_cuda_openmp_legion:
  <<: [*p100, *tests]
  variables:
    <<: [*clang7, *debug, *cxx14_normal, *p100_cuda102, *kokkos, *openmp, *cmake, *legion, *ctest, *short]
p100_cuda102_gcc8_cxx14_debug_kokkos_cuda_openmp_legion:
  <<: [*p100, *tests]
  variables:
    <<: [*gcc8, *debug, *cxx14_normal, *p100_cuda102, *kokkos, *openmp, *cmake, *legion, *ctest]
p100_cuda102_gcc8_cxx14_debug_shared_kokkos_cuda_openmp_legion:
  <<: [*p100, *tests]
  variables:
    <<: [*gcc8, *debug, *shared, *cxx14_normal, *p100_cuda102, *kokkos, *openmp, *cmake, *legion, *ctest, *short]

# Darwin Power9 tests:
darwin_power9_gcc8_cxx17_release_legion:
  <<: [*darwin_power9, *tests]
  variables:
    <<: [*gcc8, *debug, *cxx17_normal, *legion, *darwin_power9_scheduler]
darwin_power9_clang8_cxx17_debug_legion:
  <<: [*darwin_power9, *tests]
  variables:
    <<: [*clang8, *debug, *cxx17_normal, *legion, *darwin_power9_scheduler]

# HPCSDK (nvc++) tests:
hpcsdk2211_cxx11_release_legion:
  <<: [*linux_avx, *image_hpcsdk, *tests]
  variables:
    <<: [*hpcsdk2211, *release, *cxx11_normal, *legion]
hpcsdk2211_cxx11_debug_cmake_legion:
  <<: [*linux_avx, *image_hpcsdk, *tests]
  variables:
    <<: [*hpcsdk2211, *debug, *cxx11_normal, *cmake, *legion, *ctest, *short]

# Intel compiler (icc/icpc) tests:
icc212_cxx11_release_legion:
  <<: [*linux, *image_icc, *tests]
  variables:
    <<: [*icc212, *release, *cxx11_normal, *legion]
icc212_cxx11_debug_cmake_legion:
  <<: [*linux, *image_icc, *tests]
  variables:
    <<: [*icc212, *debug, *cxx11_normal, *cmake, *legion, *ctest]

# MSVC (Realm only):
msvc169_realm:
  <<: [*msvc_wine, *image_msvc169, *msvc_tests]
  variables:
    <<: [*short]

# sanitizer tests (Realm only):
gcc9_tsan_realm:
  <<: [*linux, *image_2004, *realm_sanitizer_tests]
  variables:
    <<: [*gcc9, *cxx11_normal, *tsan, *short]
gcc9_ubsan_realm:
  <<: [*linux, *image_2004, *realm_sanitizer_tests]
  variables:
    <<: [*gcc9, *cxx11_normal, *ubsan, *short]
gcc9_asan_realm:
  <<: [*linux, *image_2004, *realm_sanitizer_tests]
  variables:
    <<: [*gcc9, *cxx11_normal, *asan, *short]<|MERGE_RESOLUTION|>--- conflicted
+++ resolved
@@ -999,7 +999,6 @@
 #  variables:
 #    <<: [*gcc9, *terra12, *debug, *cxx11_normal, *hdf5, *ucx, *regent]
 # Multi-node Legion Spy
-<<<<<<< HEAD
 #gcc49_cxx11_debug_spy_gasnet1_mpi_regent:
 #  <<: [*linux_compute, *image, *tests]
 #  variables:
@@ -1008,20 +1007,10 @@
 #  <<: [*linux_compute, *image, *tests]
 #  variables:
 #    <<: [*gcc9, *terra12, *cxx11_normal, *spy, *mpi, *regent]
-=======
-gcc9_cxx11_debug_spy_gasnet1_mpi_regent:
-  <<: [*linux_compute, *image_2004, *tests]
-  variables:
-    <<: [*gcc9, *terra12, *cxx11_normal, *spy, *gasnet1_mpi, *regent, *short]
-gcc9_cxx11_debug_spy_mpi_regent:
-  <<: [*linux_compute, *image_2004, *tests]
-  variables:
-    <<: [*gcc9, *terra12, *cxx11_normal, *spy, *mpi, *regent]
 #gcc9_cxx11_debug_spy_ucx_regent:
 #  <<: [*linux_compute, *image_2004, *tests]
 #  variables:
 #    <<: [*gcc9, *terra12, *cxx11_normal, *spy, *ucx, *regent]
->>>>>>> 782e73ea
 # * Different architectures
 gcc9_cxx11_32bit_debug_legion:
   <<: [*linux, *image_2004, *tests]
