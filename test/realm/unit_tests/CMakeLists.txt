--- conflicted
+++ resolved
@@ -25,11 +25,8 @@
   path_cache_test.cc
   transfer_utils_test.cc
   address_list_test.cc
-<<<<<<< HEAD
   index_space_iterator_test.cc
-=======
   sparsity_map_test.cc
->>>>>>> e9dd69af
  )
 
 include(FetchContent)
