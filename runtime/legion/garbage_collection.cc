/* Copyright 2022 Stanford University, NVIDIA Corporation
 *
 * Licensed under the Apache License, Version 2.0 (the "License");
 * you may not use this file except in compliance with the License.
 * You may obtain a copy of the License at
 *
 *     http://www.apache.org/licenses/LICENSE-2.0
 *
 * Unless required by applicable law or agreed to in writing, software
 * distributed under the License is distributed on an "AS IS" BASIS,
 * WITHOUT WARRANTIES OR CONDITIONS OF ANY KIND, either express or implied.
 * See the License for the specific language governing permissions and
 * limitations under the License.
 */


#include "legion.h"
#include "legion/runtime.h"
#include "legion/legion_ops.h"
#include "legion/legion_tasks.h"
#include "legion/region_tree.h"
#include "legion/garbage_collection.h"
#include "legion/legion_replication.h"

namespace Legion {
  namespace Internal {

    /////////////////////////////////////////////////////////////
    // LocalReferenceMutator 
    /////////////////////////////////////////////////////////////

    //--------------------------------------------------------------------------
    LocalReferenceMutator::LocalReferenceMutator(
                                               const LocalReferenceMutator &rhs)
    //--------------------------------------------------------------------------
    {
      // should never be called
      assert(false);
    }

    //--------------------------------------------------------------------------
    LocalReferenceMutator::~LocalReferenceMutator(void)
    //--------------------------------------------------------------------------
    {
      if (!mutation_effects.empty())
      {
        RtEvent wait_on = Runtime::merge_events(mutation_effects);
        wait_on.wait();
      }
    }

    //--------------------------------------------------------------------------
    LocalReferenceMutator& LocalReferenceMutator::operator=(
                                               const LocalReferenceMutator &rhs)
    //--------------------------------------------------------------------------
    {
      // should never be called
      assert(false);
      return *this;
    }

    //--------------------------------------------------------------------------
    void LocalReferenceMutator::record_reference_mutation_effect(RtEvent event)
    //--------------------------------------------------------------------------
    {
      mutation_effects.insert(event);
    }

    //--------------------------------------------------------------------------
    RtEvent LocalReferenceMutator::get_done_event(void)
    //--------------------------------------------------------------------------
    {
      if (mutation_effects.empty())
        return RtEvent::NO_RT_EVENT;
      RtEvent result = Runtime::merge_events(mutation_effects);
      // Can clear this since the user caller takes responsibility for waiting
      mutation_effects.clear();
      return result;
    }

    /////////////////////////////////////////////////////////////
    // WrapperReferenceMutator 
    /////////////////////////////////////////////////////////////

    //--------------------------------------------------------------------------
    WrapperReferenceMutator::WrapperReferenceMutator(
                                             const WrapperReferenceMutator &rhs)
      : mutation_effects(rhs.mutation_effects)
    //--------------------------------------------------------------------------
    {
      // should never be called
      assert(false);
    }

    //--------------------------------------------------------------------------
    WrapperReferenceMutator& WrapperReferenceMutator::operator=(
                                             const WrapperReferenceMutator &rhs)
    //--------------------------------------------------------------------------
    {
      // should never be called
      assert(false);
      return *this;
    }

    //--------------------------------------------------------------------------
    void WrapperReferenceMutator::record_reference_mutation_effect(RtEvent ev)
    //--------------------------------------------------------------------------
    {
      mutation_effects.insert(ev);
    }

    /////////////////////////////////////////////////////////////
    // ImplicitReferenceTracker
    /////////////////////////////////////////////////////////////

    //--------------------------------------------------------------------------
    ImplicitReferenceTracker::~ImplicitReferenceTracker(void)
    //--------------------------------------------------------------------------
    {
      for (std::vector<IndexSpaceExpression*>::const_iterator it =
            live_expressions.begin(); it != live_expressions.end(); it++)
        if ((*it)->remove_base_expression_reference(LIVE_EXPR_REF))
          delete (*it);
    }

    /////////////////////////////////////////////////////////////
    // DistributedCollectable 
    /////////////////////////////////////////////////////////////

    //--------------------------------------------------------------------------
    DistributedCollectable::DistributedCollectable(Runtime *rt,
                                                   DistributedID id,
                                                   AddressSpaceID own_space,
                                                   bool do_registration,
                                                   CollectiveMapping *mapping)
      : runtime(rt), did(id), owner_space(own_space), 
        local_space(rt->address_space), collective_mapping(mapping),
        current_state(INACTIVE_STATE), has_gc_references(false),
        has_valid_references(false), has_resource_references(false), 
        reentrant_update(false), gc_references(0), valid_references(0), 
        resource_references(0), registered_with_runtime(do_registration)
    //--------------------------------------------------------------------------
    {
#ifdef DEBUG_LEGION
      if (did > 0)
        assert(runtime->determine_owner(did) == owner_space);
#endif
      if (do_registration)
        runtime->register_distributed_collectable(did, this);
      if (!is_owner())
      {
        remote_instances.add(owner_space);
        // Add a base resource ref that will be held until
        // the owner node removes it with an unregister message
        add_base_resource_ref(REMOTE_DID_REF);
      }
      if (collective_mapping != NULL)
        collective_mapping->add_reference();
    }

    //--------------------------------------------------------------------------
    DistributedCollectable::DistributedCollectable(
                                              const DistributedCollectable &rhs)
      : runtime(NULL), did(0), owner_space(0), local_space(0), 
        collective_mapping(NULL)
    //--------------------------------------------------------------------------
    {
      // Should never be called
      assert(false);
    }

    //--------------------------------------------------------------------------
    DistributedCollectable::~DistributedCollectable(void)
    //--------------------------------------------------------------------------
    {
#ifdef DEBUG_LEGION
      assert(gc_references == 0);
      assert(valid_references == 0);
      assert(resource_references == 0);
#endif
      if (is_owner() && registered_with_runtime)
        unregister_with_runtime();
      if ((collective_mapping != NULL) && 
          collective_mapping->remove_reference())
        delete collective_mapping;
#ifdef LEGION_GC
      log_garbage.info("GC Deletion %lld %d", 
          LEGION_DISTRIBUTED_ID_FILTER(did), local_space);
#endif
    }

    //--------------------------------------------------------------------------
    void DistributedCollectable::add_gc_reference(
                                             ReferenceMutator *mutator, int cnt)
    //--------------------------------------------------------------------------
    {
#ifdef DEBUG_LEGION
      assert(current_state != DELETED_STATE);
#endif
      RtEvent wait_for;
      bool need_activate = false;
      bool need_validate = false;
      bool need_invalidate = false;
      bool need_deactivate = false;
      bool do_deletion = false;
      bool done = false;
      bool first = true;
      while (!done)
      {
        if (need_activate)
        {
          notify_active(mutator);
          need_activate = false;
        }
        if (need_validate)
        {
          notify_valid(mutator);
          need_validate = false;
        }
        if (need_invalidate)
        {
          notify_invalid(mutator);
          need_invalidate = false;
        }
        if (need_deactivate)
        {
          notify_inactive(mutator);
          need_deactivate = false;
        }
        if (wait_for.exists() && !wait_for.has_triggered())
          wait_for.wait();
        AutoLock gc(gc_lock);
        if (first)
        {
          bool reentrant = false;
          // Wait for any state transitions to be finished
          // before we attempt to update the state
          wait_for = check_for_transition_event(reentrant);
          if (wait_for.exists())
            continue;
#ifdef DEBUG_LEGION
          assert(in_stable_state() || reentrant);
#endif
          // See if we lost the race to update the references
          if (gc_references.fetch_add(cnt) > 0)
          {
            if (!reentrant)
              reentrant_event = RtEvent::NO_RT_EVENT;
            break;
          }
#ifdef DEBUG_LEGION
          assert(!has_gc_references);
#endif
          has_gc_references = true;
          if (reentrant)
          {
            reentrant_update = true;
            break;
          }
          first = false;
        }
        done = update_state(need_activate, need_validate,
                            need_invalidate, need_deactivate, do_deletion);
      }
#ifdef DEBUG_LEGION
      // Probably a race in the reference counting scheme above
      assert(!do_deletion);
#endif
    }

    //--------------------------------------------------------------------------
    bool DistributedCollectable::remove_gc_reference(
                                             ReferenceMutator *mutator, int cnt)
    //--------------------------------------------------------------------------
    {
#ifdef DEBUG_LEGION
      assert(current_state != DELETED_STATE);
#endif
      RtEvent wait_for;
      bool need_activate = false;
      bool need_validate = false;
      bool need_invalidate = false;
      bool need_deactivate = false;
      bool do_deletion = false;
      bool done = false;
      bool first = true;
      while (!done)
      {
        if (need_activate)
        {
          notify_active(mutator);
          need_activate = false;
        }
        if (need_validate)
        {
          notify_valid(mutator);
          need_validate = false;
        }
        if (need_invalidate)
        {
          notify_invalid(mutator);
          need_invalidate = false;
        }
        if (need_deactivate)
        {
          notify_inactive(mutator);
          need_deactivate = false;
        }
        if (wait_for.exists() && !wait_for.has_triggered())
          wait_for.wait();
        AutoLock gc(gc_lock);
        if (first)
        {
          bool reentrant = false;
          wait_for = check_for_transition_event(reentrant); 
          if (wait_for.exists())
            continue;
#ifdef DEBUG_LEGION
          assert(in_stable_state() || reentrant);
#endif
          const int previous = gc_references.fetch_sub(cnt);
#ifdef DEBUG_LEGION
          assert(has_gc_references);
          assert(previous >= cnt);
#endif
          if (previous == cnt)
            has_gc_references = false;
          else
          {
            if (!reentrant)
              reentrant_event = RtEvent::NO_RT_EVENT;
            break;
          }
          if (reentrant)
          {
            reentrant_update = true;
            break;
          }
          first = false;
        }
        done = update_state(need_activate, need_validate,
                            need_invalidate, need_deactivate, do_deletion);
      }
      return do_deletion;
    }

    //--------------------------------------------------------------------------
    void DistributedCollectable::add_valid_reference(
                                             ReferenceMutator *mutator, int cnt)
    //--------------------------------------------------------------------------
    {
#ifdef DEBUG_LEGION
      assert(current_state != DELETED_STATE);
#endif
      RtEvent wait_for;
      bool need_activate = false;
      bool need_validate = false;
      bool need_invalidate = false;
      bool need_deactivate = false;
      bool do_deletion = false;
      bool done = false;
      bool first = true;
      while (!done)
      {
        if (need_activate)
        {
          notify_active(mutator);
          need_activate = false;
        }
        if (need_validate)
        {
          notify_valid(mutator);
          need_validate = false;
        }
        if (need_invalidate)
        {
          notify_invalid(mutator);
          need_invalidate = false;
        }
        if (need_deactivate)
        {
          notify_inactive(mutator);
          need_deactivate = false;
        }
        if (wait_for.exists() && !wait_for.has_triggered())
          wait_for.wait();
        AutoLock gc(gc_lock);
        if (first)
        {
          bool reentrant = false;
          wait_for = check_for_transition_event(reentrant); 
          if (wait_for.exists())
            continue;
#ifdef DEBUG_LEGION
          assert(in_stable_state() || reentrant);
#endif
          // See if we lost the race to update the references
          if (valid_references.fetch_add(cnt) > 0)
          {
            if (!reentrant)
              reentrant_event = RtEvent::NO_RT_EVENT;
            break;
          }
#ifdef DEBUG_LEGION
          assert(!has_valid_references);
#endif
          has_valid_references = true;
          if (reentrant)
          {
            reentrant_update = true;
            break;
          }
          first = false;
        }
        done = update_state(need_activate, need_validate,
                            need_invalidate, need_deactivate, do_deletion);
      }
#ifdef DEBUG_LEGION
      // Probably a race in the reference counting scheme above
      assert(!do_deletion);
#endif
    }

    //--------------------------------------------------------------------------
    bool DistributedCollectable::remove_valid_reference(
                                             ReferenceMutator *mutator, int cnt)
    //--------------------------------------------------------------------------
    {
#ifdef DEBUG_LEGION
      assert(current_state != DELETED_STATE);
#endif
      RtEvent wait_for;
      bool need_activate = false;
      bool need_validate = false;
      bool need_invalidate = false;
      bool need_deactivate = false;
      bool do_deletion = false;
      bool done = false;
      bool first = true;
      while (!done)
      {
        if (need_activate)
        {
          notify_active(mutator);
          need_activate = false;
        }
        if (need_validate)
        {
          notify_valid(mutator);
          need_validate = false;
        }
        if (need_invalidate)
        {
          notify_invalid(mutator);
          need_invalidate = false;
        }
        if (need_deactivate)
        {
          notify_inactive(mutator);
          need_deactivate = false;
        }
        if (wait_for.exists() && !wait_for.has_triggered())
          wait_for.wait();
        AutoLock gc(gc_lock);
        if (first)
        {
          bool reentrant = false;
          wait_for = check_for_transition_event(reentrant); 
          if (wait_for.exists())
            continue;
#ifdef DEBUG_LEGION
          assert(in_stable_state() || reentrant);
#endif
          const int previous = valid_references.fetch_sub(cnt);
#ifdef DEBUG_LEGION
          assert(has_valid_references);
          assert(previous >= cnt);
#endif
          if (previous == cnt)
            has_valid_references = false;
          else
          {
            if (!reentrant)
              reentrant_event = RtEvent::NO_RT_EVENT;
            break;
          }
          if (reentrant)
          {
            reentrant_update = true;
            break;
          }
          first = false;
        }
        done = update_state(need_activate, need_validate,
                            need_invalidate, need_deactivate, do_deletion);
      }
      return do_deletion;
    }

#ifdef DEBUG_LEGION
    //--------------------------------------------------------------------------
    bool DistributedCollectable::check_valid(void)
    //--------------------------------------------------------------------------
    {
      RtEvent wait_for;
      bool result = false;
      bool reentrant = false;
      do
      {
        if (wait_for.exists() && !wait_for.has_triggered())
          wait_for.wait();
<<<<<<< HEAD
        AutoLock gc(gc_lock,1,false/*exclusive*/);
        wait_for = transition_event;
=======
        AutoLock gc(gc_lock); 
        wait_for = check_for_transition_event(reentrant);
>>>>>>> e4018038
        if (wait_for.exists())
          continue; 
        assert(in_stable_state());
        result = (current_state == VALID_STATE);
        if (!reentrant)
          reentrant_event = RtEvent::NO_RT_EVENT;
        break;
      } while (true);
      return result;
    }
#endif

    //--------------------------------------------------------------------------
    bool DistributedCollectable::check_valid_and_increment(
                                                ReferenceSource source, int cnt)
    //--------------------------------------------------------------------------
    {
#ifdef DEBUG_LEGION
      assert(cnt >= 0);
#endif
#ifndef DEBUG_LEGION_GC
      // Check to see if we can do the add without the lock first
      int current = valid_references.load();
      while (current > 0)
      {
        int next = current + cnt;
        if (valid_references.compare_exchange_weak(current, next))
          return true;
      }
#endif
      // Need to wait until all transitions are done 
      RtEvent wait_for;
      bool reentrant = false;
      do
      {
        if (wait_for.exists() && !wait_for.has_triggered())
          wait_for.wait();
        AutoLock gc(gc_lock); 
        wait_for = check_for_transition_event(reentrant);
        if (wait_for.exists())
          continue;
#ifdef DEBUG_LEGION
        assert(in_stable_state());
#endif
        if (current_state != VALID_STATE)
        {
          if (!reentrant)
            reentrant_event = RtEvent::NO_RT_EVENT;
          break;
        }
#ifdef LEGION_GC
        log_base_ref<true>(VALID_REF_KIND, did, local_space, source, cnt);
#endif
#ifdef DEBUG_LEGION
        assert(has_valid_references);
#endif
#ifdef DDEBUG_LEGION_GC
        valid_references += cnt;
        std::map<ReferenceSource,int>::iterator finder = 
          detailed_base_valid_references.find(source);
        if (finder == detailed_base_valid_references.end())
          detailed_base_valid_references[source] = cnt;
        else
          finder->second += cnt;
#else
        valid_references.fetch_add(cnt);
#endif
        if (!reentrant)
          reentrant_event = RtEvent::NO_RT_EVENT;
        return true;
      } while (true);
      return false;
    }

    //--------------------------------------------------------------------------
    bool DistributedCollectable::check_valid_and_increment(
                                                  DistributedID source, int cnt)
    //--------------------------------------------------------------------------
    {
#ifdef DEBUG_LEGION
      assert(cnt >= 0);
#endif
#ifndef DEBUG_LEGION_GC
      // Check to see if we can do the add without the lock first
      int current = valid_references.load();
      while (current > 0)
      {
        int next = current + cnt;
        if (valid_references.compare_exchange_weak(current, next))
          return true;
      }
#endif
      // Need to wait until all transitions are done 
      RtEvent wait_for;
      bool reentrant = false;
      do
      {
        if (wait_for.exists() && !wait_for.has_triggered())
          wait_for.wait();
        AutoLock gc(gc_lock); 
        wait_for = check_for_transition_event(reentrant);
        if (wait_for.exists())
          continue;
#ifdef DEBUG_LEGION
        assert(in_stable_state());
#endif
        if (current_state != VALID_STATE)
        {
          if (!reentrant)
            reentrant_event = RtEvent::NO_RT_EVENT;
          break;
        }
#ifdef LEGION_GC
        log_nested_ref<true>(VALID_REF_KIND, did, local_space, source, cnt);
#endif
#ifdef DEBUG_LEGION
        assert(has_valid_references);
#endif
#ifdef DDEBUG_LEGION_GC
        valid_references += cnt;
        source = LEGION_DISTRIBUTED_ID_FILTER(source);
        std::map<DistributedID,int>::iterator finder = 
          detailed_nested_valid_references.find(source);
        if (finder == detailed_nested_valid_references.end())
          detailed_nested_valid_references[source] = cnt;
        else
          finder->second += cnt;
#else
        valid_references.fetch_add(cnt);
#endif
        if (!reentrant)
          reentrant_event = RtEvent::NO_RT_EVENT;
        return true;
      } while (true);
      return false;
    }

    //--------------------------------------------------------------------------
    bool DistributedCollectable::check_active_and_increment(
                                                ReferenceSource source, int cnt)
    //--------------------------------------------------------------------------
    {
#ifdef DEBUG_LEGION
      assert(cnt >= 0);
#endif
#ifndef DEBUG_LEGION_GC
      // Check to see if we can do the add without the lock first
      int current = gc_references.load();
      while (current > 0)
      {
        int next = current + cnt;
        if (gc_references.compare_exchange_weak(current, next))
          return true;
      }
#endif
      // Need to wait until all transitions are done 
      RtEvent wait_for;
      bool reentrant = false;
      do
      {
        if (wait_for.exists() && !wait_for.has_triggered())
          wait_for.wait();
        AutoLock gc(gc_lock); 
        wait_for = check_for_transition_event(reentrant);
        if (wait_for.exists())
          continue;
#ifdef DEBUG_LEGION
        assert(in_stable_state());
#endif
        if ((current_state != ACTIVE_INVALID_STATE) && 
            (current_state != VALID_STATE))
        {
          if (!reentrant)
            reentrant_event = RtEvent::NO_RT_EVENT;
          break;
        }
#ifdef LEGION_GC
        log_base_ref<true>(GC_REF_KIND, did, local_space, source, cnt);
#endif
#ifdef DEBUG_LEGION_GC
        if (gc_references == 0)
          has_gc_reference = true;
        gc_references += cnt;
        std::map<ReferenceSource,int>::iterator finder = 
          detailed_base_gc_references.find(source);
        if (finder == detailed_base_gc_references.end())
          detailed_base_gc_references[source] = cnt;
        else
          finder->second += cnt;
#else
        if (gc_references.fetch_add(cnt) == 0)
          has_gc_references = true;
#endif
        if (!reentrant)
          reentrant_event = RtEvent::NO_RT_EVENT;
        return true;
      } while (true);
      return false;
    }

    //--------------------------------------------------------------------------
    bool DistributedCollectable::check_active_and_increment(
                                                  DistributedID source, int cnt)
    //--------------------------------------------------------------------------
    {
#ifdef DEBUG_LEGION
      assert(cnt >= 0);
#endif
#ifndef DEBUG_LEGION_GC
      // Check to see if we can do the add without the lock first
      int current = gc_references.load();
      while (current > 0)
      {
        int next = current + cnt;
        if (gc_references.compare_exchange_weak(current, next))
          return true;
      }
#endif
      // Need to wait until all transitions are done 
      RtEvent wait_for;
      bool reentrant = false;
      do
      {
        if (wait_for.exists() && !wait_for.has_triggered())
          wait_for.wait();
        AutoLock gc(gc_lock); 
        wait_for = check_for_transition_event(reentrant);
        if (wait_for.exists())
          continue;
#ifdef DEBUG_LEGION
        assert(in_stable_state());
#endif
        if ((current_state != ACTIVE_INVALID_STATE) && 
            (current_state != VALID_STATE))
        {
          if (!reentrant)
            reentrant_event = RtEvent::NO_RT_EVENT;
          break;
        }
#ifdef LEGION_GC
        log_nested_ref<true>(GC_REF_KIND, did, local_space, source, cnt);
#endif
#ifdef DEBUG_LEGION_GC
        if (gc_references == 0)
          has_gc_reference = true;
        gc_references += cnt;
        source = LEGION_DISTRIBUTED_ID_FILTER(source);
        std::map<DistributedID,int>::iterator finder = 
          detailed_nested_gc_references.find(source);
        if (finder == detailed_nested_gc_references.end())
          detailed_nested_gc_references[source] = cnt;
        else
          finder->second += cnt;
#else
        if (gc_references.fetch_add(cnt) == 0)
          has_gc_references = true;
#endif
        if (!reentrant)
          reentrant_event = RtEvent::NO_RT_EVENT;
        return true;
      } while (true);
      return false;
    }

    //--------------------------------------------------------------------------
    void DistributedCollectable::add_resource_reference(int cnt)
    //--------------------------------------------------------------------------
    {
      AutoLock gc(gc_lock);
      if (resource_references.fetch_add(cnt) == 0)
      {
#ifdef DEBUG_LEGION
        assert(!has_resource_references);
#endif
        has_resource_references = true;
      }
    }

    //--------------------------------------------------------------------------
    bool DistributedCollectable::remove_resource_reference(int cnt)
    //--------------------------------------------------------------------------
    {
      AutoLock gc(gc_lock);
      int previous = resource_references.fetch_sub(cnt);
#ifdef DEBUG_LEGION
      assert(previous >= cnt);
      assert(has_resource_references);
#endif
      if (previous == cnt)
      {
        has_resource_references = false;
        return can_delete();
      }
      else
        return false;
    }

#ifdef USE_REMOTE_REFERENCES
    //--------------------------------------------------------------------------
    bool DistributedCollectable::add_create_reference(AddressSpaceID source,
           ReferenceMutator *mutator, AddressSpaceID target, ReferenceKind kind)
    //--------------------------------------------------------------------------
    {
#ifdef DEBUG_LEGION
      assert(is_owner());
      assert(source != owner_space);
      assert(current_state != DELETED_STATE);
      assert((kind == GC_REF_KIND) || (kind == VALID_REF_KIND));
#endif
      RtEvent wait_for;
      bool need_activate = false;
      bool need_validate = false;
      bool need_invalidate = false;
      bool need_deactivate = false;
      bool do_deletion = false;
      bool done = false;
      bool first = true;
      while (!done)
      {
        if (need_activate)
        {
          notify_active(mutator);
          need_activate = false;
        }
        if (need_validate)
        {
          notify_valid(mutator);
          need_validate = false;
        }
        if (need_invalidate)
        {
          notify_invalid(mutator);
          need_invalidate = false;
        }
        if (need_deactivate)
        {
          notify_inactive(mutator);
          need_deactivate = false;
        }
        if (wait_for.exists() && !wait_for.has_triggered())
          wait_for.wait();
        AutoLock gc(gc_lock);
        if (first)
        {
          bool reentrant = false;
          wait_for = check_for_transition_event(reentrant); 
          if (wait_for.exists())
            continue;
          std::pair<AddressSpaceID,AddressSpaceID> key(source, target);
          if (kind == VALID_REF_KIND)
          {
            std::map<std::pair<AddressSpaceID,AddressSpaceID>,int>::iterator 
              finder = create_valid_refs.find(key);
            if (finder != create_valid_refs.end())
            {
              finder->second += 1;
              if (finder->second == 0)
                create_valid_refs.erase(finder);
            }
            else
              create_valid_refs[key] = 1;
          }
          else
          {
            std::map<std::pair<AddressSpaceID,AddressSpaceID>,int>::iterator 
              finder = create_gc_refs.find(key);
            if (finder != create_gc_refs.end())
            {
              finder->second += 1;
              if (finder->second == 0)
                create_gc_refs.erase(finder);
            }
            else
              create_gc_refs[key] = 1;
          }
          if (reentrant)
          {
            reentrant_update = true;
            break;
          }
          first = false;
        }
        done = update_state(need_activate, need_validate,
                            need_invalidate, need_deactivate, do_deletion);
      }
      return do_deletion;
    }

    //--------------------------------------------------------------------------
    bool DistributedCollectable::remove_create_reference(AddressSpaceID source,
           ReferenceMutator *mutator, AddressSpaceID target, ReferenceKind kind)
    //--------------------------------------------------------------------------
    {
#ifdef DEBUG_LEGION
      assert(is_owner());
      assert(source != owner_space);
      assert((kind == GC_REF_KIND) || (kind == VALID_REF_KIND));
#endif
      RtEvent wait_for;
      bool need_activate = false;
      bool need_validate = false;
      bool need_invalidate = false;
      bool need_deactivate = false;
      bool do_deletion = false;
      bool done = false;
      bool first = true;
      while (!done)
      {
        if (need_activate)
        {
          notify_active(mutator);
          need_activate = false;
        }
        if (need_validate)
        {
          notify_valid(mutator);
          need_validate = false;
        }
        if (need_invalidate)
        {
          notify_invalid(mutator);
          need_invalidate = false;
        }
        if (need_deactivate)
        {
          notify_inactive(mutator);
          need_deactivate = false;
        }
        if (wait_for.exists() && !wait_for.has_triggered())
          wait_for.wait();
        AutoLock gc(gc_lock);
        if (first)
        {
          bool reentrant = false;
          wait_for = check_for_transition_event(reentrant); 
          if (wait_for.exists())
            continue;
          std::pair<AddressSpaceID,AddressSpaceID> key(source, target);
          if (kind == VALID_REF_KIND)
          {
            std::map<std::pair<AddressSpaceID,AddressSpaceID>,int>::iterator 
              finder = create_valid_refs.find(key);
            if (finder != create_valid_refs.end())
            {
              finder->second -= 1;
              if (finder->second == 0)
                create_valid_refs.erase(finder);
            }
            else
              create_valid_refs[key] = -1;
          }
          else
          {
            std::map<std::pair<AddressSpaceID,AddressSpaceID>,int>::iterator 
              finder = create_gc_refs.find(key);
            if (finder != create_gc_refs.end())
            {
              finder->second -= 1;
              if (finder->second == 0)
                create_gc_refs.erase(finder);
            }
            else
              create_gc_refs[key] = -1;
          }
          if (reentrant)
          {
            reentrant_update = true;
            break;
          }
          first = false;
        }
        done = update_state(need_activate, need_validate,
                            need_invalidate, need_deactivate, do_deletion);
      }
      return do_deletion;
    }
#endif // USE_REMOTE_REFERENCES

#ifdef DEBUG_LEGION_GC
    //--------------------------------------------------------------------------
    void DistributedCollectable::add_base_gc_ref_internal(
                     ReferenceSource source, ReferenceMutator *mutator, int cnt)
    //--------------------------------------------------------------------------
    {
#ifdef DEBUG_LEGION
      assert(current_state != DELETED_STATE);
#endif
      RtEvent wait_for;
      bool need_activate = false;
      bool need_validate = false;
      bool need_invalidate = false;
      bool need_deactivate = false;
      bool do_deletion = false;
      bool done = false;
      bool first = true;
      while (!done)
      {
        if (need_activate)
        {
          notify_active(mutator);
          need_activate = false;
        }
        if (need_validate)
        {
          notify_valid(mutator);
          need_validate = false;
        }
        if (need_invalidate)
        {
          notify_invalid(mutator);
          need_invalidate = false;
        }
        if (need_deactivate)
        {
          notify_inactive(mutator);
          need_deactivate = false;
        }
        if (wait_for.exists() && !wait_for.has_triggered())
          wait_for.wait();
        AutoLock gc(gc_lock);
        if (first)
        {
          bool reentrant = false;
          wait_for = check_for_transition_event(reentrant); 
          if (wait_for.exists())
            continue;
          gc_references += cnt;
          std::map<ReferenceSource,int>::iterator finder = 
            detailed_base_gc_references.find(source);
          if (finder == detailed_base_gc_references.end())
            detailed_base_gc_references[source] = cnt;
          else
            finder->second += cnt;
          if (gc_references > cnt)
          {
            if (!reentrant)
              reentrant_event = RtEvent::NO_RT_EVENT;
            return;
          }
#ifdef DEBUG_LEGION
          assert(!has_gc_references);
#endif
          has_gc_references = true;
          if (reentrant)
          {
            reentrant_update = true;
            break;
          }
          first = false;
        }
        done = update_state(need_activate, need_validate,
                            need_invalidate, need_deactivate, do_deletion);
      }
      if (do_deletion)
      {
        // If we get here it is probably a race in reference counting
        // scheme above, so mark it is as such
        assert(false);
        delete this;
      }
    }

    //--------------------------------------------------------------------------
    void DistributedCollectable::add_nested_gc_ref_internal (
                          DistributedID did, ReferenceMutator *mutator, int cnt)
    //--------------------------------------------------------------------------
    {
#ifdef DEBUG_LEGION
      assert(current_state != DELETED_STATE);
#endif
      RtEvent wait_for;
      bool need_activate = false;
      bool need_validate = false;
      bool need_invalidate = false;
      bool need_deactivate = false;
      bool do_deletion = false;
      bool done = false;
      bool first = true;
      while (!done)
      {
        if (need_activate)
        {
          notify_active(mutator);
          need_activate = false;
        }
        if (need_validate)
        {
          notify_valid(mutator);
          need_validate = false;
        }
        if (need_invalidate)
        {
          notify_invalid(mutator);
          need_invalidate = false;
        }
        if (need_deactivate)
        {
          notify_inactive(mutator);
          need_deactivate = false;
        }
        if (wait_for.exists() && !wait_for.has_triggered())
          wait_for.wait();
        AutoLock gc(gc_lock);
        if (first)
        {
          bool reentrant = false;
          wait_for = check_for_transition_event(reentrant); 
          if (wait_for.exists())
            continue;
          gc_references++;
          std::map<DistributedID,int>::iterator finder = 
            detailed_nested_gc_references.find(did);
          if (finder == detailed_nested_gc_references.end())
            detailed_nested_gc_references[did] = cnt;
          else
            finder->second += cnt;
          if (gc_references > cnt)
          {
            if (!reentrant)
              reentrant_event = RtEvent::NO_RT_EVENT;
            return;
          }
#ifdef DEBUG_LEGION
          assert(!has_gc_references);
#endif
          has_gc_references = true;
          if (reentrant)
          {
            reentrant_update = true;
            break;
          }
          first = false;
        }
        done = update_state(need_activate, need_validate,
                            need_invalidate, need_deactivate, do_deletion);
      }
      if (do_deletion)
      {
        // If we get here it is probably a race in reference counting
        // scheme above, so mark it is as such
        assert(false);
        delete this;
      }
    }

    //--------------------------------------------------------------------------
    bool DistributedCollectable::remove_base_gc_ref_internal(
                     ReferenceSource source, ReferenceMutator *mutator, int cnt)
    //--------------------------------------------------------------------------
    {
#ifdef DEBUG_LEGION
      assert(current_state != DELETED_STATE);
#endif
      RtEvent wait_for;
      bool need_activate = false;
      bool need_validate = false;
      bool need_invalidate = false;
      bool need_deactivate = false;
      bool do_deletion = false;
      bool done = false;
      bool first = true;
      while (!done)
      {
        if (need_activate)
        {
          notify_active(mutator);
          need_activate = false;
        }
        if (need_validate)
        {
          notify_valid(mutator);
          need_validate = false;
        }
        if (need_invalidate)
        {
          notify_invalid(mutator);
          need_invalidate = false;
        }
        if (need_deactivate)
        {
          notify_inactive(mutator);
          need_deactivate = false;
        }
        AutoLock gc(gc_lock);
        if (first)
        {
          bool reentrant = false;
          wait_for = check_for_transition_event(reentrant); 
          if (wait_for.exists())
            continue;
#ifdef DEBUG_LEGION
          assert(gc_references >= cnt);
          assert(has_gc_references);
#endif
          gc_references -= cnt;
          std::map<ReferenceSource,int>::iterator finder = 
            detailed_base_gc_references.find(source);
          assert(finder != detailed_base_gc_references.end());
          assert(finder->second >= cnt);
          finder->second -= cnt;
          if (finder->second == 0)
            detailed_base_gc_references.erase(finder);
          if (gc_references > 0)
          {
            if (!reentrant)
              reentrant_event = RtEvent::NO_RT_EVENT;
            return false;
          }
          has_gc_references = false;
          if (reentrant)
          {
            reentrant_update = true;
            break;
          }
          first = false;
        }
        done = update_state(need_activate, need_validate,
                            need_invalidate, need_deactivate, do_deletion);
      }
      return do_deletion;
    }

    //--------------------------------------------------------------------------
    bool DistributedCollectable::remove_nested_gc_ref_internal(
                          DistributedID did, ReferenceMutator *mutator, int cnt)
    //--------------------------------------------------------------------------
    {
#ifdef DEBUG_LEGION
      assert(current_state != DELETED_STATE);
#endif
      RtEvent wait_for;
      bool need_activate = false;
      bool need_validate = false;
      bool need_invalidate = false;
      bool need_deactivate = false;
      bool do_deletion = false;
      bool done = false;
      bool first = true;
      while (!done)
      {
        if (need_activate)
        {
          notify_active(mutator);
          need_activate = false;
        }
        if (need_validate)
        {
          notify_valid(mutator);
          need_validate = false;
        }
        if (need_invalidate)
        {
          notify_invalid(mutator);
          need_invalidate = false;
        }
        if (need_deactivate)
        {
          notify_inactive(mutator);
          need_deactivate = false;
        }
        if (wait_for.exists() && !wait_for.has_triggered())
          wait_for.wait();
        AutoLock gc(gc_lock);
        if (first)
        {
          bool reentrant = false;
          wait_for = check_for_transition_event(reentrant); 
          if (wait_for.exists())
            continue;
#ifdef DEBUG_LEGION
          assert(gc_references >= cnt);
          assert(has_gc_references);
#endif
          gc_references--;
          std::map<DistributedID,int>::iterator finder = 
            detailed_nested_gc_references.find(did);
          assert(finder != detailed_nested_gc_references.end());
          assert(finder->second >= cnt);
          finder->second -= cnt;
          if (finder->second == 0)
            detailed_nested_gc_references.erase(finder);
          if (gc_references > 0)
          {
            if (!reentrant)
              reentrant_event = RtEvent::NO_RT_EVENT;
            return false;
          }
          has_gc_references = false;
          if (reentrant)
          {
            reentrant_update = true;
            break;
          }
          first = false;
        }
        done = update_state(need_activate, need_validate,
                            need_invalidate, need_deactivate, do_deletion);
      }
      return do_deletion;
    }

    //--------------------------------------------------------------------------
    void DistributedCollectable::add_base_valid_ref_internal(
                     ReferenceSource source, ReferenceMutator *mutator, int cnt)
    //--------------------------------------------------------------------------
    {
#ifdef DEBUG_LEGION
      assert(current_state != DELETED_STATE);
#endif
      RtEvent wait_for;
      bool need_activate = false;
      bool need_validate = false;
      bool need_invalidate = false;
      bool need_deactivate = false;
      bool do_deletion = false;
      bool done = false;
      bool first = true;
      while (!done)
      {
        if (need_activate)
        {
          notify_active(mutator);
          need_activate = false;
        }
        if (need_validate)
        {
          notify_valid(mutator);
          need_validate = false;
        }
        if (need_invalidate)
        {
          notify_invalid(mutator);
          need_invalidate = false;
        }
        if (need_deactivate)
        {
          notify_inactive(mutator);
          need_deactivate = false;
        }
        if (wait_for.exists() && !wait_for.has_triggered())
          wait_for.wait();
        AutoLock gc(gc_lock);
        if (first)
        {
          bool reentrant = false;
          wait_for = check_for_transition_event(reentrant); 
          if (wait_for.exists())
            continue;
          valid_references += cnt;
          std::map<ReferenceSource,int>::iterator finder = 
            detailed_base_valid_references.find(source);
          if (finder == detailed_base_valid_references.end())
            detailed_base_valid_references[source] = cnt;
          else
            finder->second += cnt;
          if (valid_references > cnt)
          {
            if (!reentrant)
              reentrant_event = RtEvent::NO_RT_EVENT;
            return;
          }
#ifdef DEBUG_LEGION
          assert(!has_valid_references);
#endif
          has_valid_references = true;
          if (reentrant)
          {
            reentrant_update = true;
            break;
          }
          first = false;
        }
        done = update_state(need_activate, need_validate,
                            need_invalidate, need_deactivate, do_deletion);
      }
      if (do_deletion)
      {
        // This probably indicates a race in reference counting algorithm
        assert(false);
        delete this;
      }
    }

    //--------------------------------------------------------------------------
    void DistributedCollectable::add_nested_valid_ref_internal (
                          DistributedID did, ReferenceMutator *mutator, int cnt)
    //--------------------------------------------------------------------------
    {
#ifdef DEBUG_LEGION
      assert(current_state != DELETED_STATE);
#endif
      RtEvent wait_for;
      bool need_activate = false;
      bool need_validate = false;
      bool need_invalidate = false;
      bool need_deactivate = false;
      bool do_deletion = false;
      bool done = false;
      bool first = true;
      while (!done)
      {
        if (need_activate)
        {
          notify_active(mutator);
          need_activate = false;
        }
        if (need_validate)
        {
          notify_valid(mutator);
          need_validate = false;
        }
        if (need_invalidate)
        {
          notify_invalid(mutator);
          need_invalidate = false;
        }
        if (need_deactivate)
        {
          notify_inactive(mutator);
          need_deactivate = false;
        }
        if (wait_for.exists() && !wait_for.has_triggered())
          wait_for.wait();
        AutoLock gc(gc_lock);
        if (first)
        {
          bool reentrant = false;
          wait_for = check_for_transition_event(reentrant); 
          if (wait_for.exists())
            continue;
          valid_references += cnt;
          std::map<DistributedID,int>::iterator finder = 
            detailed_nested_valid_references.find(did);
          if (finder == detailed_nested_valid_references.end())
            detailed_nested_valid_references[did] = cnt;
          else
            finder->second += cnt;
          if (valid_references > cnt)
          {
            if (!reentrant)
              reentrant_event = RtEvent::NO_RT_EVENT;
            return;
          }
#ifdef DEBUG_LEGION
          assert(!has_valid_references);
#endif
          has_valid_references = true;
          if (reentrant)
          {
            reentrant_update = true;
            break;
          }
          first = false;
        }
        done = update_state(need_activate, need_validate,
                            need_invalidate, need_deactivate, do_deletion);
      }
      if (do_deletion)
      {
        // This probably indicates a race in reference counting algorithm
        assert(false);
        delete this;
      }
    }

    //--------------------------------------------------------------------------
    bool DistributedCollectable::remove_base_valid_ref_internal(
                     ReferenceSource source, ReferenceMutator *mutator, int cnt)
    //--------------------------------------------------------------------------
    {
#ifdef DEBUG_LEGION
      assert(current_state != DELETED_STATE);
#endif
      RtEvent wait_for;
      bool need_activate = false;
      bool need_validate = false;
      bool need_invalidate = false;
      bool need_deactivate = false;
      bool do_deletion = false;
      bool done = false;
      bool first = true;
      while (!done)
      {
        if (need_activate)
        {
          notify_active(mutator);
          need_activate = false;
        }
        if (need_validate)
        {
          notify_valid(mutator);
          need_validate = false;
        }
        if (need_invalidate)
        {
          notify_invalid(mutator);
          need_invalidate = false;
        }
        if (need_deactivate)
        {
          notify_inactive(mutator);
          need_deactivate = false;
        }
        if (wait_for.exists() && !wait_for.has_triggered())
          wait_for.wait();
        AutoLock gc(gc_lock);
        if (first)
        {
          bool reentrant = false;
          wait_for = check_for_transition_event(reentrant); 
          if (wait_for.exists())
            continue;
#ifdef DEBUG_LEGION
          assert(valid_references >= cnt);
          assert(has_valid_references);
#endif
          valid_references -= cnt;
          std::map<ReferenceSource,int>::iterator finder = 
            detailed_base_valid_references.find(source);
          assert(finder != detailed_base_valid_references.end());
          assert(finder->second >= cnt);
          finder->second -= cnt;
          if (finder->second == 0)
            detailed_base_valid_references.erase(finder);
          if (valid_references > 0)
          {
            if (!reentrant)
              reentrant_event = RtEvent::NO_RT_EVENT;
            return false;
          }
          has_valid_references = false;
          if (reentrant)
          {
            reentrant_update = true;
            break;
          }
          first = false;
        }
        done = update_state(need_activate, need_validate,
                            need_invalidate, need_deactivate, do_deletion);
      }
      return do_deletion;
    }

    //--------------------------------------------------------------------------
    bool DistributedCollectable::remove_nested_valid_ref_internal(
                          DistributedID did, ReferenceMutator *mutator, int cnt)
    //--------------------------------------------------------------------------
    {
#ifdef DEBUG_LEGION
      assert(current_state != DELETED_STATE);
#endif
      RtEvent wait_for;
      bool need_activate = false;
      bool need_validate = false;
      bool need_invalidate = false;
      bool need_deactivate = false;
      bool do_deletion = false;
      bool done = false;
      bool first = true;
      while (!done)
      {
        if (need_activate)
        {
          notify_active(mutator);
          need_activate = false;
        }
        if (need_validate)
        {
          notify_valid(mutator);
          need_validate = false;
        }
        if (need_invalidate)
        {
          notify_invalid(mutator);
          need_invalidate = false;
        }
        if (need_deactivate)
        {
          notify_inactive(mutator);
          need_deactivate = false;
        }
        if (wait_for.exists() && !wait_for.has_triggered())
          wait_for.wait();
        AutoLock gc(gc_lock);
        if (first)
        {
          bool reentrant = false;
          wait_for = check_for_transition_event(reentrant); 
          if (wait_for.exists())
            continue;
#ifdef DEBUG_LEGION
          assert(valid_references >= cnt);
          assert(has_valid_references);
#endif
          valid_references -= cnt;
          std::map<DistributedID,int>::iterator finder = 
            detailed_nested_valid_references.find(did);
          assert(finder != detailed_nested_valid_references.end());
          assert(finder->second >= cnt);
          finder->second -= cnt;
          if (finder->second == 0)
            detailed_nested_valid_references.erase(finder);
          if (valid_references > 0)
          {
            if (!reentrant)
              reentrant_event = RtEvent::NO_RT_EVENT;
            return false;
          }
          has_valid_references = false;
          if (reentrant)
          {
            reentrant_update = true;
            break;
          }
          first = false;
        }
        done = update_state(need_activate, need_validate,
                            need_invalidate, need_deactivate, do_deletion);
      }
      return do_deletion;
    }

    //--------------------------------------------------------------------------
    void DistributedCollectable::add_base_resource_ref_internal(
                                                ReferenceSource source, int cnt)
    //--------------------------------------------------------------------------
    {
      AutoLock gc(gc_lock);
      resource_references++;
      std::map<ReferenceSource,int>::iterator finder = 
        detailed_base_resource_references.find(source);
      if (finder == detailed_base_resource_references.end())
        detailed_base_resource_references[source] = cnt;
      else
        finder->second += cnt;
      if (resource_references > cnt)
        return;
#ifdef DEBUG_LEGION
      assert(!has_resource_references);
#endif
      has_resource_references = true;
    }

    //--------------------------------------------------------------------------
    void DistributedCollectable::add_nested_resource_ref_internal (
                                                     DistributedID did, int cnt)
    //--------------------------------------------------------------------------
    {
      AutoLock gc(gc_lock);
      resource_references++;
      std::map<DistributedID,int>::iterator finder = 
        detailed_nested_resource_references.find(did);
      if (finder == detailed_nested_resource_references.end())
        detailed_nested_resource_references[did] = cnt;
      else
        finder->second += cnt;
      if (resource_references > cnt)
        return;
#ifdef DEBUG_LEGION
      assert(!has_resource_references);
#endif
      has_resource_references = true;
    }

    //--------------------------------------------------------------------------
    bool DistributedCollectable::remove_base_resource_ref_internal(
                                                ReferenceSource source, int cnt)
    //--------------------------------------------------------------------------
    {
      AutoLock gc(gc_lock);
#ifdef DEBUG_LEGION
      assert(resource_references >= cnt);
      assert(has_resource_references);
#endif
      resource_references--;
      std::map<ReferenceSource,int>::iterator finder = 
        detailed_base_resource_references.find(source);
      assert(finder != detailed_base_resource_references.end());
      assert(finder->second >= cnt);
      finder->second -= cnt;
      if (finder->second == 0)
        detailed_base_resource_references.erase(finder);
      if (resource_references > 0)
        return false;
      has_resource_references = false;
      return can_delete();
    }

    //--------------------------------------------------------------------------
    bool DistributedCollectable::remove_nested_resource_ref_internal(
                                                     DistributedID did, int cnt)
    //--------------------------------------------------------------------------
    {
      AutoLock gc(gc_lock);
#ifdef DEBUG_LEGION
      assert(resource_references >= cnt);
      assert(has_resource_references);
#endif
      resource_references -= cnt;
      std::map<DistributedID,int>::iterator finder = 
        detailed_nested_resource_references.find(did);
      assert(finder != detailed_nested_resource_references.end());
      assert(finder->second >= cnt);
      finder->second -= cnt;
      if (finder->second == 0)
        detailed_nested_resource_references.erase(finder);
      if (resource_references > 0)
        return false;
      has_resource_references = false;
      return can_delete();
    }
#endif // DEBUG_LEGION_GC

    //--------------------------------------------------------------------------
    bool DistributedCollectable::has_remote_instance(
                                               AddressSpaceID remote_inst) const
    //--------------------------------------------------------------------------
    {
      AutoLock gc(gc_lock,1,false/*exclusive*/);
      return remote_instances.contains(remote_inst);
    }

    //--------------------------------------------------------------------------
    void DistributedCollectable::update_remote_instances(
                                     AddressSpaceID remote_inst, bool need_lock)
    //--------------------------------------------------------------------------
    {
#ifdef DEBUG_LEGION
      // Should not be recording remote things in the collective mapping
      assert((collective_mapping == NULL) || 
              !collective_mapping->contains(remote_inst));
#endif
      if (need_lock)
      {
        AutoLock gc(gc_lock);
        remote_instances.add(remote_inst);
      }
      else
        remote_instances.add(remote_inst);
    }

    //--------------------------------------------------------------------------
    void DistributedCollectable::filter_remote_instances(
                                                     AddressSpaceID remote_inst)
    //--------------------------------------------------------------------------
    {
      AutoLock gc(gc_lock);
      remote_instances.remove(remote_inst);
    }

    //--------------------------------------------------------------------------
    void DistributedCollectable::register_with_runtime(
                                  ReferenceMutator *mutator, bool notify_remote)
    //--------------------------------------------------------------------------
    {
#ifdef DEBUG_LEGION
      assert(!registered_with_runtime);
#endif
      registered_with_runtime = true;
      runtime->register_distributed_collectable(did, this);
      if (notify_remote && !is_owner() && (mutator != NULL))
        send_remote_registration(mutator);
    }

    //--------------------------------------------------------------------------
    void DistributedCollectable::unregister_with_runtime(void) const
    //--------------------------------------------------------------------------
    {
#ifdef DEBUG_LEGION
      assert(is_owner());
      assert(registered_with_runtime);
#endif
      runtime->unregister_distributed_collectable(did);
      if (!remote_instances.empty() || (collective_mapping != NULL))
        runtime->recycle_distributed_id(did, send_unregister_messages());
      else
        runtime->recycle_distributed_id(did, RtEvent::NO_RT_EVENT);
    }

    //--------------------------------------------------------------------------
    void DistributedCollectable::UnregisterFunctor::apply(AddressSpaceID target)
    //--------------------------------------------------------------------------
    {
      RtUserEvent done_event = Runtime::create_rt_user_event();
      Serializer rez;
      rez.serialize(did);
      rez.serialize(done_event); 
      runtime->send_did_remote_unregister(target, rez);
      done_events.insert(done_event);
    }

    //--------------------------------------------------------------------------
    DistributedCollectable::DeferRemoteUnregisterArgs::
      DeferRemoteUnregisterArgs(DistributedID id, const NodeSet &n)
      : LgTaskArgs<DeferRemoteUnregisterArgs>(implicit_provenance),
        done(Runtime::create_rt_user_event()), did(id), nodes(new NodeSet(n))
    //--------------------------------------------------------------------------
    {
    }

    //--------------------------------------------------------------------------
    RtEvent DistributedCollectable::send_unregister_messages(void) const
    //--------------------------------------------------------------------------
    {
#ifdef DEBUG_LEGION
      assert(is_owner());
      assert(!remote_instances.empty() || (collective_mapping != NULL));
#endif
      // handle the unusual case where the derived type has some precondition
      // on sending out any unregsiter messages, see the comment on the
      // 'reentrant_event' member for why we are using it here to detect
      // this particular event precondition
      if (reentrant_event.exists() && !reentrant_event.has_triggered())
      {
        DeferRemoteUnregisterArgs args(did, remote_instances);
        runtime->issue_runtime_meta_task(args,
            LG_LATENCY_MESSAGE_PRIORITY, reentrant_event);
        return args.done;
      }
      std::set<RtEvent> done_events;
      if (collective_mapping != NULL)
        send_unregister_mapping(done_events);
      if (!remote_instances.empty())
      {
        UnregisterFunctor functor(runtime, did, done_events); 
        // No need for the lock since we're being destroyed
        remote_instances.map(functor);
      }
      return Runtime::merge_events(done_events);
    }

    //--------------------------------------------------------------------------
    void DistributedCollectable::send_unregister_mapping(
                                           std::set<RtEvent> &done_events) const
    //--------------------------------------------------------------------------
    {
#ifdef DEBUG_LEGION
      assert(collective_mapping != NULL);
#endif
      std::vector<AddressSpaceID> children;
      collective_mapping->get_children(owner_space, local_space, children);
      for (std::vector<AddressSpaceID>::const_iterator it =
            children.begin(); it != children.end(); it++)
      {
        RtUserEvent done_event = Runtime::create_rt_user_event();
        Serializer rez;
        rez.serialize(did);
        rez.serialize(done_event); 
        runtime->send_did_remote_unregister(*it, rez);
        done_events.insert(done_event);
      }
    }

    //--------------------------------------------------------------------------
    void DistributedCollectable::unregister_collectable(
                                                 std::set<RtEvent> &done_events)
    //--------------------------------------------------------------------------
    {
#ifdef DEBUG_LEGION
      assert(!is_owner());
      assert(registered_with_runtime);
#endif
      if (collective_mapping != NULL)
        send_unregister_mapping(done_events);
      runtime->unregister_distributed_collectable(did);
    }

    //--------------------------------------------------------------------------
    /*static*/ void DistributedCollectable::handle_unregister_collectable(
                                          Runtime *runtime, Deserializer &derez)
    //--------------------------------------------------------------------------
    {
      DistributedID did;
      derez.deserialize(did);
      RtUserEvent done_event;
      derez.deserialize(done_event);
      DistributedCollectable *dc = runtime->find_distributed_collectable(did);
      std::set<RtEvent> done_events;
      dc->unregister_collectable(done_events);
      if (!done_events.empty())
        Runtime::trigger_event(done_event, Runtime::merge_events(done_events));
      else
        Runtime::trigger_event(done_event);
      // Now remove the resource reference we were holding
      if (dc->remove_base_resource_ref(REMOTE_DID_REF))
        delete dc;
    }

    //--------------------------------------------------------------------------
    void DistributedCollectable::send_remote_registration(
                                                      ReferenceMutator *mutator)
    //--------------------------------------------------------------------------
    {
#ifdef DEBUG_LEGION
      assert(!is_owner());
      assert(registered_with_runtime);
#endif
      RtUserEvent registered_event = Runtime::create_rt_user_event();
      Serializer rez;
      {
        RezCheck z(rez);
        rez.serialize(did);
        rez.serialize(registered_event);
      }
      runtime->send_did_remote_registration(owner_space, rez);     
      mutator->record_reference_mutation_effect(registered_event);
    }

    //--------------------------------------------------------------------------
    RtEvent DistributedCollectable::send_remote_valid_increment(
                               AddressSpaceID target, ReferenceMutator *mutator,
                               RtEvent precondition, unsigned count)
    //--------------------------------------------------------------------------
    {
#ifdef DEBUG_LEGION
      assert(count != 0);
      assert(registered_with_runtime);
#endif
      RtUserEvent done_event;
      if (mutator != NULL)
      {
        done_event = Runtime::create_rt_user_event();
        mutator->record_reference_mutation_effect(done_event);
      }
      const int signed_count = count;
      if (precondition.exists() && !precondition.has_triggered())
      {
        DeferRemoteReferenceUpdateArgs args(this, target, done_event,
                                            signed_count, true/*valid*/);
        return runtime->issue_runtime_meta_task(args, 
            LG_LATENCY_MESSAGE_PRIORITY, precondition);
      }
      Serializer rez;
      {
        RezCheck z(rez);
        rez.serialize(did);
        rez.serialize(signed_count);
        rez.serialize<bool>(target == owner_space);
        rez.serialize(done_event);
      }
      runtime->send_did_remote_valid_update(target, rez);
      return RtEvent::NO_RT_EVENT;
    }

    //--------------------------------------------------------------------------
    RtEvent DistributedCollectable::send_remote_valid_decrement(
                               AddressSpaceID target, ReferenceMutator *mutator,
                               RtEvent precondition, unsigned count)
    //--------------------------------------------------------------------------
    {
#ifdef DEBUG_LEGION
      assert(count != 0);
      assert(registered_with_runtime);
#endif 
      RtUserEvent done_event;
      if (mutator != NULL)
      {
        done_event = Runtime::create_rt_user_event();
        mutator->record_reference_mutation_effect(done_event);
      }
      const int signed_count = -(int(count));
      if (precondition.exists() && !precondition.has_triggered())
      {
        DeferRemoteReferenceUpdateArgs args(this, target, done_event,
                                            signed_count, true/*valid*/);
        return runtime->issue_runtime_meta_task(args,
            LG_LATENCY_MESSAGE_PRIORITY, precondition);
      }
      Serializer rez;
      {
        RezCheck z(rez);
        rez.serialize(did);
        rez.serialize(signed_count);
        rez.serialize<bool>(target == owner_space);
        rez.serialize(done_event);
      }
      runtime->send_did_remote_valid_update(target, rez);
      return RtEvent::NO_RT_EVENT;
    }

    //--------------------------------------------------------------------------
    RtEvent DistributedCollectable::send_remote_gc_increment(
                               AddressSpaceID target, ReferenceMutator *mutator,
                               RtEvent precondition, unsigned count)
    //--------------------------------------------------------------------------
    {
#ifdef DEBUG_LEGION
      assert(count != 0);
      assert(registered_with_runtime);
#endif
      RtUserEvent done_event;
      if (mutator != NULL)
      {
        done_event = Runtime::create_rt_user_event();
        mutator->record_reference_mutation_effect(done_event);
      }
      const int signed_count = count;
      if (precondition.exists() && !precondition.has_triggered())
      {
        DeferRemoteReferenceUpdateArgs args(this, target, done_event,
                                            signed_count, false/*valid*/);
        return runtime->issue_runtime_meta_task(args,
            LG_LATENCY_MESSAGE_PRIORITY, precondition);
      }
      Serializer rez;
      {
        RezCheck z(rez);
        rez.serialize(did);
        rez.serialize(signed_count);
        rez.serialize<bool>(target == owner_space);
        rez.serialize(done_event);
      }
      runtime->send_did_remote_gc_update(target, rez);
      return RtEvent::NO_RT_EVENT;
    }

    //--------------------------------------------------------------------------
    RtEvent DistributedCollectable::send_remote_gc_decrement(
                               AddressSpaceID target, ReferenceMutator *mutator,
                               RtEvent precondition, unsigned count)
    //--------------------------------------------------------------------------
    {
#ifdef DEBUG_LEGION
      assert(count != 0);
      assert(registered_with_runtime);
#endif
      RtUserEvent done_event;
      if (mutator != NULL)
      {
        done_event = Runtime::create_rt_user_event();
        mutator->record_reference_mutation_effect(done_event);
      }
      const int signed_count = -(int(count));
      if (precondition.exists() && !precondition.has_triggered())
      {
        DeferRemoteReferenceUpdateArgs args(this, target, done_event,
                                            signed_count, false/*valid*/);
        return runtime->issue_runtime_meta_task(args,
            LG_LATENCY_MESSAGE_PRIORITY, precondition);
      }
      Serializer rez;
      {
        RezCheck z(rez);
        rez.serialize(did);
        rez.serialize(signed_count);
        rez.serialize<bool>(target == owner_space);
        rez.serialize(done_event);
      }
      runtime->send_did_remote_gc_update(target, rez);
      return RtEvent::NO_RT_EVENT;
    }

#ifdef USE_REMOTE_REFERENCES
    //--------------------------------------------------------------------------
    ReferenceKind DistributedCollectable::send_create_reference(
                                                          AddressSpaceID target)
    //--------------------------------------------------------------------------
    {
      // If the target is the owner then no need to do anything
      if (target == owner_space)
        return GC_REF_KIND;
      // Sample our current state, it's up to the caller to make sure
      // this is a good state for this object
      State copy = current_state;
      // We better be holding a gc reference or a valid reference when
      // we are doing this operation
#ifdef DEBUG_LEGION
      assert((copy == ACTIVE_INVALID_STATE) || (copy == VALID_STATE) ||
             (copy == PENDING_VALID_STATE) || (copy == PENDING_INVALID_STATE));
#endif
      ReferenceKind result; 
      if (copy == VALID_STATE)
        result = VALID_REF_KIND;
      else
        result = GC_REF_KIND;
      if (is_owner())
      {
        if (result == VALID_REF_KIND)
          add_base_valid_ref(REMOTE_CREATE_REF);
        else
          add_base_gc_ref(REMOTE_CREATE_REF);
      }
      else
      {
        Serializer rez;
        {
          RezCheck z(rez);
          rez.serialize(did);
          rez.serialize(local_space);
          rez.serialize(target);
          rez.serialize(result);
        }
        runtime->send_did_add_create_reference(owner_space, rez);
      }
      return result;
    }

    //--------------------------------------------------------------------------
    void DistributedCollectable::post_create_reference(ReferenceKind kind,
                                              AddressSpaceID target, bool flush)
    //--------------------------------------------------------------------------
    {
      // No need to do anything if we are sending stuff to the owner
      if (target == owner_space)
        return;
      Serializer rez;
      {
        RezCheck z(rez);
        rez.serialize(did);
        rez.serialize(local_space);
        rez.serialize(target);
        rez.serialize(owner_space);
        rez.serialize(kind);
      }
      runtime->send_did_remove_create_reference(target, rez, flush);
    }
#endif // USE_REMOTE_REFERENCES

    //--------------------------------------------------------------------------
    /*static*/ void DistributedCollectable::handle_did_remote_registration(
                  Runtime *runtime, Deserializer &derez, AddressSpaceID source)
    //--------------------------------------------------------------------------
    {
      DerezCheck z(derez);
      DistributedID did;
      derez.deserialize(did);
      RtUserEvent done_event;
      derez.deserialize(done_event);
      DistributedCollectable *target = 
        runtime->find_distributed_collectable(did);
      target->update_remote_instances(source);
      Runtime::trigger_event(done_event);
    }
    
    //--------------------------------------------------------------------------
    /*static*/ void DistributedCollectable::handle_did_remote_valid_update(
                                         Runtime *runtime, Deserializer &derez)
    //--------------------------------------------------------------------------
    {
      DerezCheck z(derez);
      DistributedID did;
      derez.deserialize(did);
      int count;
      derez.deserialize(count);
      bool is_owner;
      derez.deserialize(is_owner);
      RtUserEvent done_event;
      derez.deserialize(done_event);
      DistributedCollectable *target = NULL;
      if (!is_owner)
      {
        RtEvent ready;
        target = runtime->find_distributed_collectable(did, ready);
        if (ready.exists() && !ready.has_triggered())
          ready.wait();
      }
      else
        target = runtime->find_distributed_collectable(did);
      if (done_event.exists())
      {
        std::set<RtEvent> mutator_events;
        WrapperReferenceMutator mutator(mutator_events);
        if (count > 0)
          target->add_base_valid_ref(REMOTE_DID_REF, &mutator, unsigned(count));
        else if (target->remove_base_valid_ref(REMOTE_DID_REF, &mutator, 
                                               unsigned(-count)))
          delete target;
        if (!mutator_events.empty())
          Runtime::trigger_event(done_event, 
              Runtime::merge_events(mutator_events));
        else
          Runtime::trigger_event(done_event);
      }
      else
      {
        if (count > 0)
          target->add_base_valid_ref(REMOTE_DID_REF, NULL, unsigned(count));
        else if(target->remove_base_valid_ref(REMOTE_DID_REF, NULL, 
                                              unsigned(-count)))
          delete target;
      }
    }

    //--------------------------------------------------------------------------
    /*static*/ void DistributedCollectable::handle_did_remote_gc_update(
                                         Runtime *runtime, Deserializer &derez)
    //--------------------------------------------------------------------------
    {
      DerezCheck z(derez);
      DistributedID did;
      derez.deserialize(did);
      int count;
      derez.deserialize(count);
      bool is_owner;
      derez.deserialize(is_owner);
      RtUserEvent done_event;
      derez.deserialize(done_event);
      DistributedCollectable *target = NULL;
      if (!is_owner)
      {
        RtEvent ready;
        target = runtime->find_distributed_collectable(did, ready);
        if (ready.exists() && !ready.has_triggered())
          ready.wait();
      }
      else
        target = runtime->find_distributed_collectable(did);
      if (done_event.exists())
      {
        std::set<RtEvent> mutator_events;
        WrapperReferenceMutator mutator(mutator_events);
        if (count > 0)
          target->add_base_gc_ref(REMOTE_DID_REF, &mutator, unsigned(count));
        else if (target->remove_base_gc_ref(REMOTE_DID_REF, &mutator, 
                                            unsigned(-count)))
          delete target;
        if (!mutator_events.empty())
          Runtime::trigger_event(done_event, 
              Runtime::merge_events(mutator_events));
        else
          Runtime::trigger_event(done_event);
      }
      else
      {
        if (count > 0)
          target->add_base_gc_ref(REMOTE_DID_REF, NULL, unsigned(count));
        else if(target->remove_base_gc_ref(REMOTE_DID_REF, NULL, 
                                           unsigned(-count)))
          delete target;
      }
    }

    //--------------------------------------------------------------------------
    /*static*/ void 
      DistributedCollectable::handle_defer_remote_reference_update(
                                             Runtime *runtime, const void *args)
    //--------------------------------------------------------------------------
    {
      const DeferRemoteReferenceUpdateArgs *dargs = 
        (const DeferRemoteReferenceUpdateArgs*)args;
      Serializer rez;
      {
        RezCheck z(rez);
        rez.serialize(dargs->did);
        rez.serialize(dargs->count);
        rez.serialize<bool>(dargs->owner);
        rez.serialize(dargs->done_event);
      }
      if (dargs->valid)
        runtime->send_did_remote_valid_update(dargs->target, rez);
      else
        runtime->send_did_remote_gc_update(dargs->target, rez);
    }

    //--------------------------------------------------------------------------
    /*static*/ void DistributedCollectable::handle_defer_remote_unregister(
                                             Runtime *runtime, const void *args)
    //--------------------------------------------------------------------------
    {
      const DeferRemoteUnregisterArgs *dargs = 
        (const DeferRemoteUnregisterArgs*)args;
      std::set<RtEvent> done_events;
      UnregisterFunctor functor(runtime, dargs->did, done_events);
      dargs->nodes->map(functor);
      if (!done_events.empty())
        Runtime::trigger_event(dargs->done, Runtime::merge_events(done_events));
      else
        Runtime::trigger_event(dargs->done);
      delete dargs->nodes;
    }

    //--------------------------------------------------------------------------
    /*static*/ void DistributedCollectable::handle_did_add_create(
                                         Runtime *runtime, Deserializer &derez)
    //--------------------------------------------------------------------------
    {
#ifdef USE_REMOTE_REFERENCES
      DerezCheck z(derez);
      DistributedID did;
      derez.deserialize(did);
      AddressSpaceID source;
      derez.deserialize(source);
      AddressSpaceID target;
      derez.deserialize(target);
      ReferenceKind kind;
      derez.deserialize(kind);
      DistributedCollectable *dist = 
        runtime->find_distributed_collectable(did);
      if (dist->add_create_reference(source, target, kind))
        delete dist;
#else
      assert(false);
#endif
    }

    //--------------------------------------------------------------------------
    /*static*/ void DistributedCollectable::handle_did_remove_create(
                                         Runtime *runtime, Deserializer &derez)
    //--------------------------------------------------------------------------
    {
#ifdef USE_REMOTE_REFERENCES
      DerezCheck z(derez);
      DistributedID did;
      derez.deserialize(did);
      AddressSpaceID source;
      derez.deserialize(source);
      AddressSpaceID target;
      derez.deserialize(target);
      AddressSpaceID owner;
      derez.deserialize(owner);
      ReferenceKind kind;
      derez.deserialize(kind);
      // Check to see if we are on the owner node or whether we should
      // keep forwarding this message onto the owner
      if (runtime->address_space == owner)
      {
        // We're the owner so handle it
        DistributedCollectable *dist = 
          runtime->find_distributed_collectable(did);
        if (source == owner)
        {
#ifdef DEBUG_LEGION
          assert((kind == GC_REF_KIND) || (kind == VALID_REF_KIND));
#endif
          if (kind == VALID_REF_KIND)
          {
            if (dist->remove_base_valid_ref(REMOTE_CREATE_REF))
              delete dist;
          }
          else
          {
            if (dist->remove_base_gc_ref(REMOTE_CREATE_REF))
              delete dist;
          }
        }
        else
        {
          if (dist->remove_create_reference(source, target, kind))
            delete dist;
        }
      }
      else
      {
        // Keep forwarding on to the owner
        Serializer rez;
        {
          RezCheck z(rez);
          rez.serialize(did);
          rez.serialize(source);
          rez.serialize(target);
          rez.serialize(owner);
          rez.serialize(kind);
        }
        runtime->send_did_remove_create_reference(owner, rez);
      }
#else
      assert(false);
#endif
    }

    //--------------------------------------------------------------------------
    RtEvent DistributedCollectable::check_for_transition_event(bool &reentrant)
    //--------------------------------------------------------------------------
    {
      // If we already have a transition event then return it
      if (transition_event.exists())
      {
        // external tasks can't handle reentrant cases
        if (!Processor::get_executing_processor().exists())
          return transition_event;
        // Check for whether we are reentrant
        const RtEvent finish_event(Processor::get_current_finish_event());
        if (finish_event == reentrant_event)
        {
          reentrant = true;
          return RtEvent::NO_RT_EVENT;
        }
        else
          return transition_event;
      }
      // Otherwise check to see if we are in the middle of a transition
      if ((current_state == PENDING_ACTIVE_STATE) ||
          (current_state == PENDING_INACTIVE_STATE) ||
          (current_state == PENDING_VALID_STATE) ||
          (current_state == PENDING_INVALID_STATE) || 
          (current_state == PENDING_ACTIVE_VALID_STATE) ||
          (current_state == PENDING_INACTIVE_INVALID_STATE))
      {
        // external implicit tasks can't handle being reentrant
        if (!Processor::get_executing_processor().exists())
        {
          transition_event = Runtime::create_rt_user_event();
          return transition_event;
        }
        // Check to see if we are reentrant
        const RtEvent finish_event(Processor::get_current_finish_event());
        if (finish_event == reentrant_event)
        {
          reentrant = true;
          return RtEvent::NO_RT_EVENT;
        }
        else
          transition_event = Runtime::create_rt_user_event();
      }
      else if (Processor::get_executing_processor().exists())
      {
#ifdef DEBUG_LEGION
        assert(!reentrant_event.exists());
#endif
        // Save the reentrant event since we're going to iterate
        reentrant_event = RtEvent(Processor::get_current_finish_event());
      }
      return transition_event;
    }

    //--------------------------------------------------------------------------
    bool DistributedCollectable::update_state(bool &need_activate, 
                                              bool &need_validate,
                                              bool &need_invalidate,
                                              bool &need_deactivate,
                                              bool &do_deletion)
    //--------------------------------------------------------------------------
    {
      // Better be called while holding the lock
      switch (current_state)
      {
        case INACTIVE_STATE:
          {
#ifdef DEBUG_LEGION
            assert(!reentrant_update);
#endif
            // See if we have any reason to be active
#ifdef USE_REMOTE_REFERENCES
            if (has_valid_references || (!create_valid_refs.empty()))
#else
            if (has_valid_references)
#endif
            {
              current_state = PENDING_ACTIVE_VALID_STATE;
              need_activate = true;
              need_validate = true;
            }
#ifdef USE_REMOTE_REFERENCES
            else if (has_gc_references || !create_gc_refs.empty())
#else
            else if (has_gc_references)
#endif
            {
              current_state = PENDING_ACTIVE_STATE;
              need_activate = true;
            }
            break;
          }
        case ACTIVE_INVALID_STATE:
          {
#ifdef DEBUG_LEGION
            assert(!reentrant_update);
#endif
            // See if we have a reason to be valid
#ifdef USE_REMOTE_REFERENCES
            if (has_valid_references || !create_valid_refs.empty())
#else
            if (has_valid_references)
#endif
            {
              // Move to a pending valid state
              current_state = PENDING_VALID_STATE;
              need_validate = true;
            }
            // See if we have a reason to be inactive
#ifdef USE_REMOTE_REFERENCES
            else if (!has_gc_references  && create_gc_refs.empty())
#else
            else if (!has_gc_references)
#endif
            {
              current_state = PENDING_INACTIVE_STATE;
              need_deactivate = true;
            }
            break;
          }
        case VALID_STATE:
          {
#ifdef DEBUG_LEGION
            assert(!reentrant_update);
#endif
            // See if we have a reason to be invalid
#ifdef USE_REMOTE_REFERENCES
            if (!has_valid_references && create_valid_refs.empty())
#else
            if (!has_valid_references)
#endif
            {
              need_invalidate = true;
#ifdef USE_REMOTE_REFERENCES
              if (!has_gc_references && create_gc_refs.empty())
#else
              if (!has_gc_references)
#endif
              {
                current_state = PENDING_INACTIVE_INVALID_STATE;
                need_deactivate = true;
              }
              else 
                current_state = PENDING_INVALID_STATE;
            }
            break;
          }
        case DELETED_STATE:
          {
            // Hitting this is universally bad
            assert(false);
            break;
          }
        case PENDING_ACTIVE_STATE:
          {
            current_state = ACTIVE_INVALID_STATE;
            if (reentrant_update)
            {
              reentrant_update = false;
              return update_state(need_activate, need_validate,
                  need_invalidate, need_deactivate, do_deletion); 
            }
#ifdef DEBUG_LEGION
#ifdef USE_REMOTE_REFERENCES
            assert(!has_valid_references && create_valid_refs.empty());
            assert(has_gc_references || !create_gc_refs.empty());
#else
            assert(!has_valid_references);
            assert(has_gc_references);
#endif
#endif
            break;
          }
        case PENDING_INACTIVE_STATE:
          {
            current_state = INACTIVE_STATE;
            if (reentrant_update)
            {
              reentrant_update = false;
              return update_state(need_activate, need_validate,
                  need_invalidate, need_deactivate, do_deletion); 
            }
#ifdef DEBUG_LEGION
#ifdef USE_REMOTE_REFERENCES
            assert(!has_valid_references && create_valid_refs.empty());
            assert(!has_gc_references && create_gc_refs.empty());
#else
            assert(!has_valid_references);
            assert(!has_gc_references);
#endif
#endif
            break;
          }
        case PENDING_VALID_STATE:
          {
            current_state = VALID_STATE;
            if (reentrant_update)
            {
              reentrant_update = false;
              return update_state(need_activate, need_validate,
                  need_invalidate, need_deactivate, do_deletion); 
            }
#ifdef DEBUG_LEGION
#ifdef USE_REMOTE_REFERENCES
            assert(has_valid_references || create_valid_refs.empty());
#else
            assert(has_valid_references);
#endif
#endif
            break;
          }
        case PENDING_INVALID_STATE:
          {
            current_state = ACTIVE_INVALID_STATE;
            if (reentrant_update)
            {
              reentrant_update = false;
              return update_state(need_activate, need_validate,
                  need_invalidate, need_deactivate, do_deletion); 
            }
#ifdef DEBUG_LEGION
#ifdef USE_REMOTE_REFERENCES
            assert(!has_valid_references && create_valid_refs.empty());
            assert(has_gc_references || !create_gc_refs.empty());
#else
            assert(!has_valid_references);
            assert(has_gc_references);
#endif
#endif
            break;
          }
        case PENDING_ACTIVE_VALID_STATE:
          {
            current_state = VALID_STATE;
            if (reentrant_update)
            {
              reentrant_update = false;
              return update_state(need_activate, need_validate,
                  need_invalidate, need_deactivate, do_deletion); 
            }
#ifdef USE_REMOTE_REFERENCES
            assert(has_valid_references || !create_valid_refs.empty());
#else
            assert(has_valid_references);
#endif
            break;
          }
        case PENDING_INACTIVE_INVALID_STATE:
          {
            current_state = INACTIVE_STATE;
            if (reentrant_update)
            {
              reentrant_update = false;
              return update_state(need_activate, need_validate,
                  need_invalidate, need_deactivate, do_deletion); 
            }
#ifdef DEBUG_LEGION
#ifdef USE_REMOTE_REFERENCES
            assert(!has_valid_references && !create_valid_refs.empty());
            assert(!has_gc_references && !create_gc_refs.empty());
#else
            assert(!has_valid_references);
            assert(!has_gc_references);
#endif
#endif
            break;
          }
        default:
          assert(false); // should never get here
      }
      const bool done = !(need_activate || need_validate || 
                          need_invalidate || need_deactivate);
      if (done)
      {
#ifdef DEBUG_LEGION
        assert(in_stable_state());
#endif
        do_deletion = can_delete();
        reentrant_event = RtEvent::NO_RT_EVENT;
        if (transition_event.exists())
        {
          Runtime::trigger_event(transition_event);
          transition_event = RtUserEvent::NO_RT_USER_EVENT;
        }
      }
      else
        do_deletion = false;
      return done;
    }

    //--------------------------------------------------------------------------
    bool DistributedCollectable::can_delete(void)
    //--------------------------------------------------------------------------
    {
      // Better be called while holding the lock
#ifdef USE_REMOTE_REFERENCES
      bool result = (!has_resource_references && !has_gc_references &&
              !has_valid_references && create_gc_refs.empty() && 
              create_valid_refs.empty() && 
              ((current_state == INACTIVE_STATE) || 
               (current_state == DELETED_STATE)));
#else
      bool result = (!has_resource_references && !has_gc_references &&
              !has_valid_references && 
              ((current_state == INACTIVE_STATE) || 
               (current_state == DELETED_STATE)));
#endif
      return result;
    }

  }; // namespace Internal 
}; // namespace Legion

// EOF
<|MERGE_RESOLUTION|>--- conflicted
+++ resolved
@@ -509,13 +509,8 @@
       {
         if (wait_for.exists() && !wait_for.has_triggered())
           wait_for.wait();
-<<<<<<< HEAD
-        AutoLock gc(gc_lock,1,false/*exclusive*/);
-        wait_for = transition_event;
-=======
         AutoLock gc(gc_lock); 
         wait_for = check_for_transition_event(reentrant);
->>>>>>> e4018038
         if (wait_for.exists())
           continue; 
         assert(in_stable_state());
