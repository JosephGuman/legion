/* Copyright 2022 Stanford University, NVIDIA Corporation
 *
 * Licensed under the Apache License, Version 2.0 (the "License");
 * you may not use this file except in compliance with the License.
 * You may obtain a copy of the License at
 *
 *     http://www.apache.org/licenses/LICENSE-2.0
 *
 * Unless required by applicable law or agreed to in writing, software
 * distributed under the License is distributed on an "AS IS" BASIS,
 * WITHOUT WARRANTIES OR CONDITIONS OF ANY KIND, either express or implied.
 * See the License for the specific language governing permissions and
 * limitations under the License.
 */


#include "legion.h"
#include "legion/runtime.h"
#include "legion/legion_ops.h"
#include "legion/legion_tasks.h"
#include "legion/region_tree.h"
#include "legion/garbage_collection.h"
#include "legion/legion_replication.h"

namespace Legion {
  namespace Internal {

    /////////////////////////////////////////////////////////////
    // ImplicitReferenceTracker
    /////////////////////////////////////////////////////////////

    //--------------------------------------------------------------------------
    ImplicitReferenceTracker::~ImplicitReferenceTracker(void)
    //--------------------------------------------------------------------------
    {
      for (std::vector<IndexSpaceExpression*>::const_iterator it =
            live_expressions.begin(); it != live_expressions.end(); it++)
        if ((*it)->remove_base_expression_reference(LIVE_EXPR_REF))
          delete (*it);
    }

    /////////////////////////////////////////////////////////////
    // DistributedCollectable 
    /////////////////////////////////////////////////////////////

    //--------------------------------------------------------------------------
    DistributedCollectable::DistributedCollectable(Runtime *rt,
                                                   DistributedID id,
                                                   bool do_registration,
                                                   CollectiveMapping *mapping,
                                                   State initial_state)
      : runtime(rt), did(id), owner_space(runtime->determine_owner(did)),
        local_space(rt->address_space), collective_mapping(mapping),
        current_state(initial_state), gc_references(0),
        resource_references(0), downgrade_owner(owner_space),
        notready_owner(owner_space), sent_global_references(0),
        received_global_references(0), total_sent_references(0),
        total_received_references(0), remaining_responses(0),
        registered_with_runtime(false)
    //--------------------------------------------------------------------------
    {
      if (collective_mapping != NULL)
      {
#ifdef DEBUG_LEGION
        assert(collective_mapping->contains(owner_space));
#endif
        collective_mapping->add_reference();
<<<<<<< HEAD
      }
=======
      if (do_registration)
        register_with_runtime();
>>>>>>> 0d096c5d
    }

    //--------------------------------------------------------------------------
    DistributedCollectable::DistributedCollectable(
                                              const DistributedCollectable &rhs)
      : runtime(NULL), did(0), owner_space(0), local_space(0), 
        collective_mapping(NULL)
    //--------------------------------------------------------------------------
    {
      // Should never be called
      assert(false);
    }

    //--------------------------------------------------------------------------
    DistributedCollectable::~DistributedCollectable(void)
    //--------------------------------------------------------------------------
    {
#ifdef DEBUG_LEGION
      assert(gc_references == 0);
      assert(resource_references == 0);
#endif
      if ((collective_mapping != NULL) && 
          collective_mapping->remove_reference())
        delete collective_mapping;
#ifdef LEGION_GC
      log_garbage.info("GC Deletion %lld %d", 
          LEGION_DISTRIBUTED_ID_FILTER(did), local_space);
#endif
    } 

    //--------------------------------------------------------------------------
    bool DistributedCollectable::is_global(bool need_lock) const
    //--------------------------------------------------------------------------
    {
      if (need_lock)
      {
        AutoLock gc(gc_lock);
        return (current_state == VALID_REF_STATE) || 
                (current_state == GLOBAL_REF_STATE);
      }
      else
        return (current_state == VALID_REF_STATE) || 
                (current_state == GLOBAL_REF_STATE);
    }

#ifndef DEBUG_LEGION_GC
    //--------------------------------------------------------------------------
    void DistributedCollectable::add_gc_reference(int cnt)
    //--------------------------------------------------------------------------
    {
      AutoLock gc(gc_lock);
#ifdef DEBUG_LEGION
      assert(is_global(false/*need lock*/));
#endif
      gc_references.fetch_add(cnt);
    }

    //--------------------------------------------------------------------------
    bool DistributedCollectable::remove_gc_reference(int cnt)
    //--------------------------------------------------------------------------
    {
      AutoLock gc(gc_lock);
#ifdef DEBUG_LEGION
      assert(is_global(false/*need lock*/));
      assert(gc_references.load() >= cnt);
#endif
      if (gc_references.fetch_sub(cnt) == cnt)
        return can_delete(gc);
      else
        return false;
    } 

    //--------------------------------------------------------------------------
    void DistributedCollectable::add_resource_reference(int cnt)
    //--------------------------------------------------------------------------
    {
      AutoLock gc(gc_lock);
#ifdef DEBUG_LEGION
      assert(current_state != DELETED_REF_STATE);
#endif
      resource_references.fetch_add(cnt);
    }

    //--------------------------------------------------------------------------
    bool DistributedCollectable::remove_resource_reference(int cnt)
    //--------------------------------------------------------------------------
    {
      AutoLock gc(gc_lock);
#ifdef DEBUG_LEGION
      assert(current_state != DELETED_REF_STATE);
      assert(resource_references.load() >= cnt);
#endif
      if (resource_references.fetch_sub(cnt) == cnt)
        return can_delete(gc);
      else
        return false;
    }
#endif // not defined DEBUG_LEGION_GC 

    //--------------------------------------------------------------------------
    bool DistributedCollectable::check_active_and_increment(
                                                ReferenceSource source, int cnt)
    //--------------------------------------------------------------------------
    {
#ifdef DEBUG_LEGION
      assert(cnt >= 0);
#endif
#ifndef DEBUG_LEGION_GC
      // Check to see if we can do the add without the lock first
      int current = gc_references.load();
      while (current > 0)
      {
        int next = current + cnt;
        if (gc_references.compare_exchange_weak(current, next))
        {
#ifdef LEGION_GC
          log_base_ref<true>(GC_REF_KIND, did, local_space, source, cnt);
#endif
          return true;
        }
      }
#endif
      AutoLock gc(gc_lock);
      if (!is_global(false/*need lock*/))
        return false;
#ifdef LEGION_GC
      log_base_ref<true>(GC_REF_KIND, did, local_space, source, cnt);
#endif
#ifdef DEBUG_LEGION_GC
      gc_references += cnt;
      std::map<ReferenceSource,int>::iterator finder = 
        detailed_base_gc_references.find(source);
      if (finder == detailed_base_gc_references.end())
        detailed_base_gc_references[source] = cnt;
      else
        finder->second += cnt;
#else
      gc_references.fetch_add(cnt);
#endif
      return true;
    }

    //--------------------------------------------------------------------------
    bool DistributedCollectable::check_active_and_increment(
                                                  DistributedID source, int cnt)
    //--------------------------------------------------------------------------
    {
#ifdef DEBUG_LEGION
      assert(cnt >= 0);
#endif
#ifndef DEBUG_LEGION_GC
      // Check to see if we can do the add without the lock first
      int current = gc_references.load();
      while (current > 0)
      {
        int next = current + cnt;
        if (gc_references.compare_exchange_weak(current, next))
        {
#ifdef LEGION_GC
          log_nested_ref<true>(GC_REF_KIND, did, local_space, source, cnt);
#endif
          return true;
        }
      }
#endif
      AutoLock gc(gc_lock);
      if (!is_global(false/*need lock*/))
        return false;
#ifdef LEGION_GC
      log_nested_ref<true>(GC_REF_KIND, did, local_space, source, cnt);
#endif
#ifdef DEBUG_LEGION_GC
      gc_references += cnt;
      source = LEGION_DISTRIBUTED_ID_FILTER(source);
      std::map<DistributedID,int>::iterator finder = 
        detailed_nested_gc_references.find(source);
      if (finder == detailed_nested_gc_references.end())
        detailed_nested_gc_references[source] = cnt;
      else
        finder->second += cnt;
#else
      gc_references.fetch_add(cnt);
#endif
      return true;
    }

#ifdef DEBUG_LEGION_GC
    //--------------------------------------------------------------------------
    void DistributedCollectable::add_base_gc_ref_internal(
                                                ReferenceSource source, int cnt)
    //--------------------------------------------------------------------------
    {
      AutoLock gc(gc_lock);
#ifdef DEBUG_LEGION
      assert(is_global(false/*need lock*/));
#endif
      gc_references += cnt;
      std::map<ReferenceSource,int>::iterator finder = 
        detailed_base_gc_references.find(source);
      if (finder == detailed_base_gc_references.end())
        detailed_base_gc_references[source] = cnt;
      else
        finder->second += cnt;
    }

    //--------------------------------------------------------------------------
    void DistributedCollectable::add_nested_gc_ref_internal(
                                                  DistributedID source, int cnt)
    //--------------------------------------------------------------------------
    {
      AutoLock gc(gc_lock);
#ifdef DEBUG_LEGION
      assert(is_global(false/*need lock*/));
#endif
      gc_references++;
      std::map<DistributedID,int>::iterator finder = 
        detailed_nested_gc_references.find(source);
      if (finder == detailed_nested_gc_references.end())
        detailed_nested_gc_references[source] = cnt;
      else
        finder->second += cnt;
    }

    //--------------------------------------------------------------------------
    bool DistributedCollectable::remove_base_gc_ref_internal(
                                                ReferenceSource source, int cnt)
    //--------------------------------------------------------------------------
    {
      AutoLock gc(gc_lock);
#ifdef DEBUG_LEGION
      assert(is_global(false/*need lock*/));
      assert(gc_references >= cnt);
#endif
      gc_references -= cnt;
      std::map<ReferenceSource,int>::iterator finder = 
        detailed_base_gc_references.find(source);
      assert(finder != detailed_base_gc_references.end());
      assert(finder->second >= cnt);
      finder->second -= cnt;
      if (finder->second == 0)
        detailed_base_gc_references.erase(finder);
      if (gc_references == 0)
        return can_delete(gc);
      else
        return false;
    }

    //--------------------------------------------------------------------------
    bool DistributedCollectable::remove_nested_gc_ref_internal(
                                                  DistributedID source, int cnt)
    //--------------------------------------------------------------------------
    {
      AutoLock gc(gc_lock);
#ifdef DEBUG_LEGION
      assert(is_global(false/*need lock*/));
      assert(gc_references >= cnt);
#endif
      gc_references--;
      std::map<DistributedID,int>::iterator finder = 
        detailed_nested_gc_references.find(source);
      assert(finder != detailed_nested_gc_references.end());
      assert(finder->second >= cnt);
      finder->second -= cnt;
      if (finder->second == 0)
        detailed_nested_gc_references.erase(finder);
      if (gc_references == 0)
        return can_delete(gc);
      else
        return false;
    } 

    //--------------------------------------------------------------------------
    void DistributedCollectable::add_base_resource_ref_internal(
                                                ReferenceSource source, int cnt)
    //--------------------------------------------------------------------------
    {
      AutoLock gc(gc_lock);
#ifdef DEBUG_LEGION
      assert(current_state != DELETED_REF_STATE);
#endif
      resource_references++;
      std::map<ReferenceSource,int>::iterator finder = 
        detailed_base_resource_references.find(source);
      if (finder == detailed_base_resource_references.end())
        detailed_base_resource_references[source] = cnt;
      else
        finder->second += cnt;
    }

    //--------------------------------------------------------------------------
    void DistributedCollectable::add_nested_resource_ref_internal (
                                                  DistributedID source, int cnt)
    //--------------------------------------------------------------------------
    {
      AutoLock gc(gc_lock);
#ifdef DEBUG_LEGION
      assert(current_state != DELETED_REF_STATE);
#endif
      resource_references++;
      std::map<DistributedID,int>::iterator finder = 
        detailed_nested_resource_references.find(source);
      if (finder == detailed_nested_resource_references.end())
        detailed_nested_resource_references[source] = cnt;
      else
        finder->second += cnt;
    }

    //--------------------------------------------------------------------------
    bool DistributedCollectable::remove_base_resource_ref_internal(
                                                ReferenceSource source, int cnt)
    //--------------------------------------------------------------------------
    {
      AutoLock gc(gc_lock);
#ifdef DEBUG_LEGION
      assert(current_state != DELETED_REF_STATE);
      assert(resource_references >= cnt);
#endif
      resource_references--;
      std::map<ReferenceSource,int>::iterator finder = 
        detailed_base_resource_references.find(source);
      assert(finder != detailed_base_resource_references.end());
      assert(finder->second >= cnt);
      finder->second -= cnt;
      if (finder->second == 0)
        detailed_base_resource_references.erase(finder);
      if (resource_references == 0)
        return can_delete(gc);
      else
        return false;
    }

    //--------------------------------------------------------------------------
    bool DistributedCollectable::remove_nested_resource_ref_internal(
                                                  DistributedID source, int cnt)
    //--------------------------------------------------------------------------
    {
      AutoLock gc(gc_lock);
#ifdef DEBUG_LEGION
      assert(current_state != DELETED_REF_STATE);
      assert(resource_references >= cnt);
#endif
      resource_references -= cnt;
      std::map<DistributedID,int>::iterator finder = 
        detailed_nested_resource_references.find(source);
      assert(finder != detailed_nested_resource_references.end());
      assert(finder->second >= cnt);
      finder->second -= cnt;
      if (finder->second == 0)
        detailed_nested_resource_references.erase(finder);
      if (resource_references == 0)
        return can_delete(gc);
      else
        return false;
    }
#endif // DEBUG_LEGION_GC

    //--------------------------------------------------------------------------
    bool DistributedCollectable::has_remote_instance(
                                               AddressSpaceID remote_inst) const
    //--------------------------------------------------------------------------
    {
      if ((collective_mapping != NULL) && 
          collective_mapping->contains(remote_inst))
        return true;
      AutoLock gc(gc_lock,1,false/*exclusive*/);
      return remote_instances.contains(remote_inst);
    }

    //--------------------------------------------------------------------------
    void DistributedCollectable::update_remote_instances(
                                                     AddressSpaceID remote_inst)
    //--------------------------------------------------------------------------
    {
#ifdef DEBUG_LEGION
      // Should not be recording remote things in the collective mapping
      assert((collective_mapping == NULL) || 
              !collective_mapping->contains(remote_inst));
#endif
      AutoLock gc(gc_lock);
      // Handle a very unusual case here were we weren't able to perform the
      // deletion because there was a packed reference, but we didn't know
      // where to send it to yet
      if (is_owner() && remote_instances.empty() && 
          (collective_mapping == NULL) && 
          (sent_global_references != received_global_references))
      {
#ifdef DEBUG_LEGION
        assert(downgrade_owner == local_space);
#endif
        Serializer rez;
        rez.serialize(did);
        runtime->send_did_downgrade_update(remote_inst, rez);
        downgrade_owner = remote_inst;
      }
      remote_instances.add(remote_inst);
    }

    //--------------------------------------------------------------------------
    void DistributedCollectable::filter_remote_instances(
                                                     AddressSpaceID remote_inst)
    //--------------------------------------------------------------------------
    {
      AutoLock gc(gc_lock);
      remote_instances.remove(remote_inst);
    }

    //--------------------------------------------------------------------------
    void DistributedCollectable::register_with_runtime(void)
    //--------------------------------------------------------------------------
    {
#ifdef DEBUG_LEGION
      assert(!registered_with_runtime);
#endif
      registered_with_runtime = true;
      if (!is_owner())
        remote_instances.add(owner_space);
      runtime->register_distributed_collectable(did, this);
    }

    //--------------------------------------------------------------------------
    RtEvent DistributedCollectable::send_remote_registration(void)
    //--------------------------------------------------------------------------
    {
#ifdef DEBUG_LEGION
      assert(!is_owner());
      assert(registered_with_runtime);
#endif
      RtUserEvent registered_event = Runtime::create_rt_user_event();
      Serializer rez;
      {
        RezCheck z(rez);
        rez.serialize(did);
        rez.serialize(registered_event);
      }
      runtime->send_did_remote_registration(owner_space, rez);     
      return registered_event;
    }

    //--------------------------------------------------------------------------
    /*static*/ void DistributedCollectable::handle_did_remote_registration(
                  Runtime *runtime, Deserializer &derez, AddressSpaceID source)
    //--------------------------------------------------------------------------
    {
      DerezCheck z(derez);
      DistributedID did;
      derez.deserialize(did);
      RtUserEvent done_event;
      derez.deserialize(done_event);
      DistributedCollectable *target = 
        runtime->find_distributed_collectable(did);
      target->update_remote_instances(source);
      Runtime::trigger_event(done_event);
    }

    //--------------------------------------------------------------------------
    void DistributedCollectable::pack_global_ref(unsigned cnt)
    //--------------------------------------------------------------------------
    {
      AutoLock gc(gc_lock);
#ifdef DEBUG_LEGION
      assert(is_global(false/*need lock*/));
#endif
      sent_global_references += cnt;
    }

    //--------------------------------------------------------------------------
    void DistributedCollectable::unpack_global_ref(unsigned cnt)
    //--------------------------------------------------------------------------
    {
      AutoLock gc(gc_lock);
#ifdef DEBUG_LEGION
      assert(is_global(false/*need lock*/));
#endif
      received_global_references += cnt;
    }
    
    //--------------------------------------------------------------------------
    bool DistributedCollectable::can_delete(AutoLock &gc)
    //--------------------------------------------------------------------------
    {
      switch (current_state)
      {
        case VALID_REF_STATE:
        case GLOBAL_REF_STATE:
          {
            if (!can_downgrade())
              return false;
            // If we're not the downgrade owner then nothing for us to do
            if (downgrade_owner != local_space)
              return false;
            // We're the downgrade owner, so start the process to check to
            // see if all the nodes are ready to perform the deletion
            if (!is_owner() || !remote_instances.empty() || 
                (collective_mapping != NULL) || 
                (sent_global_references != received_global_references))
            {
              // If we're already checking for a downgrade but are awaiting
              // responses, then there is nothing to do
              if (remaining_responses > 0)
                return false;
              // Send messages to see if we can perform the deletion
              check_for_downgrade(downgrade_owner, false/*need lock*/);
              return false;
            }
            else
            {
              // No messages to send so we can downgrade the state now
              return perform_downgrade(gc);
            }
          }
        case LOCAL_REF_STATE:
          {
            if (resource_references == 0)
            {
              current_state = DELETED_REF_STATE;
              return true;
            }
            break;
          }
        default:
          assert(false);
      }
      return false;
    }

    //--------------------------------------------------------------------------
    bool DistributedCollectable::can_downgrade(void) const
    //--------------------------------------------------------------------------
    {
#ifdef DEBUG_LEGION
      assert(current_state == GLOBAL_REF_STATE);
#endif
      return (gc_references == 0);  
    }

    //--------------------------------------------------------------------------
    void DistributedCollectable::send_downgrade_notifications(void)
    //--------------------------------------------------------------------------
    {
      // Ready to downgrade, send the messages and then do our local one
      if ((collective_mapping != NULL) && 
          collective_mapping->contains(local_space))
      {
        std::vector<AddressSpaceID> children;
        if (collective_mapping->contains(downgrade_owner))
          collective_mapping->get_children(downgrade_owner, local_space,
                                           children);
        else
          collective_mapping->get_children(owner_space, local_space,
                                           children);
        if (!children.empty())
        {
          Serializer rez;
          rez.serialize(did);
          for (std::vector<AddressSpaceID>::const_iterator it =
                children.begin(); it != children.end(); it++)
            runtime->send_did_downgrade_success(*it, rez);
        }
      }
      if (is_owner())
      {
        if (!remote_instances.empty())
        {
          Serializer rez;
          rez.serialize(did);
          struct {
            void apply(AddressSpaceID space)
            { 
              if (space != owner) 
                runtime->send_did_downgrade_success(space, *rez); 
            }
            Serializer *rez;
            Runtime *runtime;
            AddressSpaceID owner;
          } downgrade_functor;
          downgrade_functor.rez = &rez;
          downgrade_functor.runtime = runtime;
          downgrade_functor.owner = downgrade_owner;
          remote_instances.map(downgrade_functor);
        }
      }
      else if ((downgrade_owner == local_space) && (collective_mapping == NULL))
      {
        // If we're the owner then we have to send it to the owner_space
        // to get all the remote instances
        Serializer rez;
        rez.serialize(did);
        runtime->send_did_downgrade_success(owner_space, rez);
      }
    }

    //--------------------------------------------------------------------------
    bool DistributedCollectable::perform_downgrade(AutoLock &gc)
    //--------------------------------------------------------------------------
    {
#ifdef DEBUG_LEGION
      assert(current_state == GLOBAL_REF_STATE);
#endif
      // Downgrade the state first so that we don't duplicate the callback
      current_state = LOCAL_REF_STATE;
      // Add a resource reference here to prevent collection while we
      // release the lock to perform the callback
#ifdef DEBUG_LEGION_GC
      resource_references++;
#else
      resource_references.fetch_add(1);
#endif
      gc.release();
      // Can do this without holding the lock as the remote_instances data
      // structure should no longer be changing
      send_downgrade_notifications();
      notify_local();
      // Unregister this with the runtime
      if (registered_with_runtime)
        runtime->unregister_distributed_collectable(did);
      gc.reacquire();
#ifdef DEBUG_LEGION
      assert(resource_references > 0);
#endif
      // Remove the guard resource reference that we added before 
#ifdef DEBUG_LEGION_GC
      if (--resource_references == 0)
#else
      if (resource_references.fetch_sub(1) == 1)
#endif
        return can_delete(gc);
      else
        return false;
    }

    //--------------------------------------------------------------------------
    void DistributedCollectable::check_for_downgrade(AddressSpaceID owner,
                                                     bool need_lock)
    //--------------------------------------------------------------------------
    {
      if (need_lock)
      {
        AutoLock gc(gc_lock);
        check_for_downgrade(owner, false/*need lock*/);
        return;
      }
#ifdef DEBUG_LEGION
      assert(remaining_responses == 0);
#endif
      // Update the downgrade owner
      downgrade_owner = owner;
      if (can_downgrade())
      {
        // We're ready to be downgraded
        // Send messages and count how many responses we expect to see
        if ((collective_mapping != NULL) && 
            collective_mapping->contains(local_space))
        {
          std::vector<AddressSpaceID> children;
          if (collective_mapping->contains(owner))
            collective_mapping->get_children(owner, local_space, children);
          else
            collective_mapping->get_children(owner_space, local_space,children);
          if (!children.empty())
          {
            Serializer rez;
            {
              RezCheck z(rez);
              rez.serialize(did);
              rez.serialize(owner);
            }
            for (std::vector<AddressSpaceID>::const_iterator it =
                  children.begin(); it != children.end(); it++)
              runtime->send_did_downgrade_request(*it, rez);
            remaining_responses += children.size();
          }
        }
        if (is_owner())
        {
          if (!remote_instances.empty())
          {
            Serializer rez;
            {
              RezCheck z(rez);
              rez.serialize(did);
              rez.serialize(owner);
            }
            struct {
              void apply(AddressSpaceID space)
              { 
                if (space != owner) 
                  runtime->send_did_downgrade_request(space, *rez);
                else
                  skipped++;
              }
              Serializer *rez;
              Runtime *runtime;
              AddressSpaceID owner;
              unsigned skipped;
            } downgrade_functor;
            downgrade_functor.rez = &rez;
            downgrade_functor.runtime = runtime;
            downgrade_functor.owner = downgrade_owner;
            downgrade_functor.skipped = 0;
            remote_instances.map(downgrade_functor);
            remaining_responses += 
              (remote_instances.size() - downgrade_functor.skipped);
          }
        }
        else if ((owner == local_space) && (collective_mapping == NULL))
        {
          // If we're the owner then we have to send it to the owner_space
          // to get all the remote instances
          Serializer rez;
          {
            RezCheck z(rez);
            rez.serialize(did);
            rez.serialize(owner);
          }
          runtime->send_did_downgrade_request(owner_space, rez);
          remaining_responses++;
        }
        initialize_downgrade_state(owner);
        if (remaining_responses == 0)
        {
          // Send the response now
          if (owner != local_space)
          {
            const AddressSpaceID target = get_downgrade_target(owner);
            Serializer rez;
            {
              RezCheck z(rez);
              rez.serialize(did);
              rez.serialize(owner); // owner is special bottom value
              rez.serialize(total_sent_references);
              rez.serialize(total_received_references);
            }
            runtime->send_did_downgrade_response(target, rez);
          }
#ifdef DEBUG_LEGION
          else
          {
            // We only get here if we're the owner and we don't know
            // about any remote instances yet. The only way that 
            // should happen is if we have some sent global references
            // There's nothing to do yet since we know we can't be
            // deleted yet
            assert(sent_global_references > 0);
            assert(sent_global_references != received_global_references);
          }
#endif
        }
      }
      else if (local_space != owner)
      {
        const AddressSpaceID target = get_downgrade_target(owner);
        Serializer rez;
        {
          RezCheck z(rez);
          rez.serialize(did);
          rez.serialize(local_space);
          rez.serialize<uint64_t>(0); // sent global references
          rez.serialize<uint64_t>(0); // received global references
        }
        runtime->send_did_downgrade_response(target, rez);
      }
    }

    //--------------------------------------------------------------------------
    void DistributedCollectable::initialize_downgrade_state(AddressSpaceID own)
    //--------------------------------------------------------------------------
    {
      notready_owner = own;
      total_sent_references = sent_global_references;
      total_received_references = received_global_references;
    }

    //--------------------------------------------------------------------------
    /*static*/ void DistributedCollectable::handle_downgrade_request(
                   Runtime *runtime, Deserializer &derez, AddressSpaceID source)
    //--------------------------------------------------------------------------
    {
      DerezCheck z(derez);
      DistributedID did;
      derez.deserialize(did);
      AddressSpaceID downgrade_owner;
      derez.deserialize(downgrade_owner);

      // It's possible for this to race with the creation of this
      // distributed collectable so wait until it is ready
      DistributedCollectable *dc = 
        runtime->find_distributed_collectable(did, true/*wait*/);
      dc->check_for_downgrade(downgrade_owner);
    }

    //--------------------------------------------------------------------------
    AddressSpaceID DistributedCollectable::get_downgrade_target(
                                                     AddressSpaceID owner) const
    //--------------------------------------------------------------------------
    {
#ifdef DEBUG_LEGION
      assert(owner != local_space);
#endif
      if (collective_mapping == NULL)
      {
        if (local_space == owner_space)
          return owner;
        else
          return owner_space;
      }
      if (!collective_mapping->contains(local_space))
      {
#ifdef DEBUG_LEGION
        assert(!is_owner());
#endif
        return owner_space;
      }
      if (!collective_mapping->contains(owner))
        return collective_mapping->get_parent(owner_space, local_space);
      return collective_mapping->get_parent(owner, local_space);
    }

    //--------------------------------------------------------------------------
    bool DistributedCollectable::process_downgrade_response(
          AddressSpaceID notready, uint64_t total_sent, uint64_t total_received)
    //--------------------------------------------------------------------------
    {
      AutoLock gc(gc_lock);
#ifdef DEBUG_LEGION
      assert(remaining_responses > 0);
#endif
      if (notready != downgrade_owner)
        notready_owner = notready;
      else if (notready_owner == downgrade_owner)
      {
        // Everything still ready for downgrade
        total_sent_references += total_sent;
        total_received_references += total_received;
      }
      if (--remaining_responses == 0)
      {
        if (downgrade_owner == local_space)
        {
          // See if it safe to downgrade
          if ((notready_owner == downgrade_owner) && 
              (total_sent_references == total_received_references))
          {
            // Then perform our local downgrade
            return perform_downgrade(gc);
          }
          else
          {
            // Not ready to downgrade
            if (notready_owner != downgrade_owner)
            {
              // Update the new owner responsible for checking for downgrades
              downgrade_owner = notready_owner;
              Serializer rez;
              rez.serialize(did);
              runtime->send_did_downgrade_update(notready_owner, rez);
            }
            else
            {
              // This is a strange case: all the nodes are ready to downgrade
              // but there are still packed references in flight so we need
              // to keep trying to perform the downgrade until we find one
              // of these nodes and find the reference
              check_for_downgrade(downgrade_owner, false/*need lock*/);
            }
          }
        }
        else
        {
          const AddressSpaceID target = get_downgrade_target(downgrade_owner);
          Serializer rez;
          {
            RezCheck z(rez);
            rez.serialize(did);
            rez.serialize(notready_owner);
            rez.serialize(total_sent_references);
            rez.serialize(total_received_references);
          }
          runtime->send_did_downgrade_response(target, rez);
        }
      }
      return false;
    }

    //--------------------------------------------------------------------------
    /*static*/ void DistributedCollectable::handle_downgrade_response(
                                          Runtime *runtime, Deserializer &derez)
    //--------------------------------------------------------------------------
    {
      DerezCheck z(derez);
      DistributedID did;
      derez.deserialize(did);
      AddressSpaceID notready;
      derez.deserialize(notready);
      uint64_t total_sent, total_received;
      derez.deserialize(total_sent);
      derez.deserialize(total_received);

      DistributedCollectable *dc = runtime->find_distributed_collectable(did);
      if (dc->process_downgrade_response(notready, total_sent, total_received))
        delete dc;
    }

    //--------------------------------------------------------------------------
    bool DistributedCollectable::process_downgrade_success(void)
    //--------------------------------------------------------------------------
    {
<<<<<<< HEAD
#ifdef DEBUG_LEGION
      assert(collective_mapping != NULL);
      assert(collective_mapping->contains(local_space));
#endif
      if (!collective_mapping->contains(local_space))
        return;
      std::vector<AddressSpaceID> children;
      collective_mapping->get_children(owner_space, local_space, children);
      if (children.empty())
        return;
      Serializer rez;
      rez.serialize(did);
      for (std::vector<AddressSpaceID>::const_iterator it =
            children.begin(); it != children.end(); it++)
        runtime->send_did_remote_unregister(*it, rez);
=======
      AutoLock gc(gc_lock);
      return perform_downgrade(gc);
>>>>>>> 0d096c5d
    }

    //--------------------------------------------------------------------------
    /*static*/ void DistributedCollectable::handle_downgrade_success(
                                          Runtime *runtime, Deserializer &derez)
    //--------------------------------------------------------------------------
    {
      DistributedID did;
      derez.deserialize(did);

      DistributedCollectable *dc = runtime->find_distributed_collectable(did);
      if (dc->process_downgrade_success())
        delete dc;
    }

    //--------------------------------------------------------------------------
    void DistributedCollectable::process_downgrade_update(void)
    //--------------------------------------------------------------------------
    {
#ifdef DEBUG_LEGION
      assert(downgrade_owner != local_space);
#endif
      downgrade_owner = local_space;
      if (gc_references == 0)
        check_for_downgrade(downgrade_owner, false/*need lock*/);
    }

    //--------------------------------------------------------------------------
    /*static*/ void DistributedCollectable::handle_downgrade_update(
                                          Runtime *runtime, Deserializer &derez)
    //--------------------------------------------------------------------------
    {
      DistributedID did;
      derez.deserialize(did);

      // It's possible for this to race with the creation and registration
      // of this distributed collectable so wait for it to be ready
      DistributedCollectable *dc =
        runtime->find_distributed_collectable(did, true/*wait*/);
      AutoLock gc(dc->gc_lock);
      dc->process_downgrade_update();
    }

    /////////////////////////////////////////////////////////////
    // ValidDistributedCollectable
    /////////////////////////////////////////////////////////////

    //--------------------------------------------------------------------------
    ValidDistributedCollectable::ValidDistributedCollectable(Runtime *rt,
                 DistributedID id, bool do_registration, CollectiveMapping *map)
      : DistributedCollectable(rt, id, do_registration, map, VALID_REF_STATE),
        valid_references(0), sent_valid_references(0),
        received_valid_references(0)
    //--------------------------------------------------------------------------
    {
    }

    //--------------------------------------------------------------------------
    ValidDistributedCollectable::ValidDistributedCollectable(
                                         const ValidDistributedCollectable &rhs)
      : DistributedCollectable(rhs)
    //--------------------------------------------------------------------------
    {
      // should never be called
      assert(false);
    }

    //--------------------------------------------------------------------------
    ValidDistributedCollectable::~ValidDistributedCollectable(void)
    //--------------------------------------------------------------------------
    {
    }

    //--------------------------------------------------------------------------
    bool ValidDistributedCollectable::is_valid(bool need_lock) const
    //--------------------------------------------------------------------------
    {
      if (need_lock)
      {
        AutoLock gc(gc_lock);
        return (current_state == VALID_REF_STATE);
      }
      else
        return (current_state == VALID_REF_STATE);
    }

#ifndef DEBUG_LEGION_GC
    //--------------------------------------------------------------------------
    void ValidDistributedCollectable::add_valid_reference(int cnt)
    //--------------------------------------------------------------------------
    {
      AutoLock gc(gc_lock);
#ifdef DEBUG_LEGION
      assert(is_valid(false/*need lock*/));
#endif
      valid_references.fetch_add(cnt);
    }

    //--------------------------------------------------------------------------
    bool ValidDistributedCollectable::remove_valid_reference(int cnt)
    //--------------------------------------------------------------------------
    {
      AutoLock gc(gc_lock);
#ifdef DEBUG_LEGION
      assert(is_valid(false/*need lock*/));
      assert(valid_references.load() >= cnt);
#endif
      if (valid_references.fetch_sub(cnt) == cnt)
        return can_delete(gc);
      else
        return false;
    }
#else // ifndef DEBUG_LEGION_GC
    //--------------------------------------------------------------------------
    void ValidDistributedCollectable::add_base_valid_ref_internal(
                                                ReferenceSource source, int cnt)
    //--------------------------------------------------------------------------
    {
      AutoLock gc(gc_lock);
#ifdef DEBUG_LEGION
      assert(is_valid(false/*need lock*/));
#endif
      valid_references += cnt;
      std::map<ReferenceSource,int>::iterator finder = 
        detailed_base_valid_references.find(source);
      if (finder == detailed_base_valid_references.end())
        detailed_base_valid_references[source] = cnt;
      else
        finder->second += cnt;
    }

    //--------------------------------------------------------------------------
    void ValidDistributedCollectable::add_nested_valid_ref_internal(
                                                  DistributedID source, int cnt)
    //--------------------------------------------------------------------------
    {
      AutoLock gc(gc_lock);
#ifdef DEBUG_LEGION
      assert(is_valid(false/*need lock*/));
#endif
      valid_references += cnt;
      std::map<DistributedID,int>::iterator finder = 
        detailed_nested_valid_references.find(source);
      if (finder == detailed_nested_valid_references.end())
        detailed_nested_valid_references[source] = cnt;
      else
        finder->second += cnt;
    }

    //--------------------------------------------------------------------------
    bool ValidDistributedCollectable::remove_base_valid_ref_internal(
                                                ReferenceSource source, int cnt)
    //--------------------------------------------------------------------------
    {
      AutoLock gc(gc_lock);
#ifdef DEBUG_LEGION
      assert(is_valid(false/*need lock*/));
      assert(valid_references >= cnt);
#endif
      valid_references -= cnt;
      std::map<ReferenceSource,int>::iterator finder = 
        detailed_base_valid_references.find(source);
      assert(finder != detailed_base_valid_references.end());
      assert(finder->second >= cnt);
      finder->second -= cnt;
      if (finder->second == 0)
        detailed_base_valid_references.erase(finder);
      if (valid_references == 0)
        return can_delete(gc);
      else
        return false;
    }

    //--------------------------------------------------------------------------
    bool ValidDistributedCollectable::remove_nested_valid_ref_internal(
                                                  DistributedID source, int cnt)
    //--------------------------------------------------------------------------
    {
      AutoLock gc(gc_lock);
#ifdef DEBUG_LEGION
      assert(is_valid(false/*need lock*/));
      assert(valid_references >= cnt);
#endif
      valid_references -= cnt;
      std::map<DistributedID,int>::iterator finder = 
        detailed_nested_valid_references.find(source);
      assert(finder != detailed_nested_valid_references.end());
      assert(finder->second >= cnt);
      finder->second -= cnt;
      if (finder->second == 0)
        detailed_nested_valid_references.erase(finder);
      if (valid_references == 0)
        return can_delete(gc);
      else
        return false;
    }
#endif

    //--------------------------------------------------------------------------
    bool ValidDistributedCollectable::check_valid_and_increment(
                                                ReferenceSource source, int cnt)
    //--------------------------------------------------------------------------
    {
#ifdef DEBUG_LEGION
      assert(cnt >= 0);
#endif
#ifndef DEBUG_LEGION_GC
      // Check to see if we can do the add without the lock first
      int current = valid_references.load();
      while (current > 0)
      {
        int next = current + cnt;
        if (valid_references.compare_exchange_weak(current, next))
        {
#ifdef LEGION_GC
          log_base_ref<true>(VALID_REF_KIND, did, local_space, source, cnt);
#endif
          return true;
        }
      }
#endif
      AutoLock gc(gc_lock);
      if (!is_valid(false/*need lock*/))
        return false;
#ifdef LEGION_GC
      log_base_ref<true>(VALID_REF_KIND, did, local_space, source, cnt);
#endif
#ifdef DEBUG_LEGION_GC
      valid_references += cnt;
      std::map<ReferenceSource,int>::iterator finder = 
        detailed_base_valid_references.find(source);
      if (finder == detailed_base_valid_references.end())
        detailed_base_valid_references[source] = cnt;
      else
        finder->second += cnt;
#else
      valid_references.fetch_add(cnt);
#endif
      return true;
    }

    //--------------------------------------------------------------------------
    bool ValidDistributedCollectable::check_valid_and_increment(
                                                  DistributedID source, int cnt)
    //--------------------------------------------------------------------------
    {
#ifdef DEBUG_LEGION
      assert(cnt >= 0);
#endif
#ifndef DEBUG_LEGION_GC
      // Check to see if we can do the add without the lock first
      int current = valid_references.load();
      while (current > 0)
      {
        int next = current + cnt;
        if (valid_references.compare_exchange_weak(current, next))
        {
#ifdef LEGION_GC
          log_nested_ref<true>(VALID_REF_KIND, did, local_space, source, cnt);
#endif
          return true;
        }
      }
#endif
      AutoLock gc(gc_lock);
      if (!is_valid(false/*need lock*/))
        return false;
#ifdef LEGION_GC
      log_nested_ref<true>(VALID_REF_KIND, did, local_space, source, cnt);
#endif
#ifdef DEBUG_LEGION_GC
      valid_references += cnt;
      source = LEGION_DISTRIBUTED_ID_FILTER(source);
      std::map<DistributedID,int>::iterator finder = 
        detailed_nested_valid_references.find(source);
      if (finder == detailed_nested_valid_references.end())
        detailed_nested_valid_references[source] = cnt;
      else
        finder->second += cnt;
#else
      valid_references.fetch_add(cnt);
#endif
      return true;
    }

    //--------------------------------------------------------------------------
    void ValidDistributedCollectable::pack_valid_ref(unsigned cnt)
    //--------------------------------------------------------------------------
    {
      AutoLock gc(gc_lock);
#ifdef DEBUG_LEGION
      assert(is_valid(false/*need lock*/));
#endif
      sent_valid_references += cnt;
    }

    //--------------------------------------------------------------------------
    void ValidDistributedCollectable::unpack_valid_ref(unsigned cnt)
    //--------------------------------------------------------------------------
    {
      AutoLock gc(gc_lock);
#ifdef DEBUG_LEGION
      assert(is_valid(false/*need lock*/));
#endif
      received_valid_references += cnt;
    }

    //--------------------------------------------------------------------------
    bool ValidDistributedCollectable::can_downgrade(void) const
    //--------------------------------------------------------------------------
    {
      if (current_state == VALID_REF_STATE)
        return (valid_references == 0);
      else
        return DistributedCollectable::can_downgrade();
    }

    //--------------------------------------------------------------------------
    bool ValidDistributedCollectable::perform_downgrade(AutoLock &gc)
    //--------------------------------------------------------------------------
    {
      if (current_state == VALID_REF_STATE)
      {
        // Send messages while holding the lock because the remote_instances
        // data structure might still be changing
        send_downgrade_notifications();
        // Downgrade the state first so that we don't duplicate the callback
        current_state = GLOBAL_REF_STATE;
        // Add a gc reference here prevent downgrades from the global ref
        // state until we are done performing the callback
#ifdef DEBUG_LEGION_GC
        gc_references++;
#else
        gc_references.fetch_add(1);
#endif
        gc.release();
        notify_invalid();
        gc.reacquire();
#ifdef DEBUG_LEGION
        assert(gc_references > 0);
#endif
        // Remove the guard reference that we added before
#ifdef DEBUG_LEGION_GC
        if (--gc_references == 0)
#else
        if (gc_references.fetch_sub(1) == 1)
#endif
          return can_delete(gc);
        else
          return false;
      }
      else
        return DistributedCollectable::perform_downgrade(gc); 
    }

    //--------------------------------------------------------------------------
    void ValidDistributedCollectable::process_downgrade_update(void)
    //--------------------------------------------------------------------------
    {
      if (current_state == VALID_REF_STATE)
      {
#ifdef DEBUG_LEGION
        assert(downgrade_owner != local_space);
#endif
        downgrade_owner = local_space;
        if (valid_references == 0)
          check_for_downgrade(downgrade_owner, false/*need lock*/);
      }
      else
        DistributedCollectable::process_downgrade_update();
    }

    //--------------------------------------------------------------------------
    void ValidDistributedCollectable::initialize_downgrade_state(
                                                           AddressSpaceID owner)
    //--------------------------------------------------------------------------
    {
      if (current_state == VALID_REF_STATE)
      {
        notready_owner = owner;
        total_sent_references = sent_valid_references;
        total_received_references = received_valid_references;
      }
      else
        DistributedCollectable::initialize_downgrade_state(owner);
    }

  }; // namespace Internal 
}; // namespace Legion

// EOF
<|MERGE_RESOLUTION|>--- conflicted
+++ resolved
@@ -65,12 +65,9 @@
         assert(collective_mapping->contains(owner_space));
 #endif
         collective_mapping->add_reference();
-<<<<<<< HEAD
-      }
-=======
+      }
       if (do_registration)
         register_with_runtime();
->>>>>>> 0d096c5d
     }
 
     //--------------------------------------------------------------------------
@@ -977,26 +974,8 @@
     bool DistributedCollectable::process_downgrade_success(void)
     //--------------------------------------------------------------------------
     {
-<<<<<<< HEAD
-#ifdef DEBUG_LEGION
-      assert(collective_mapping != NULL);
-      assert(collective_mapping->contains(local_space));
-#endif
-      if (!collective_mapping->contains(local_space))
-        return;
-      std::vector<AddressSpaceID> children;
-      collective_mapping->get_children(owner_space, local_space, children);
-      if (children.empty())
-        return;
-      Serializer rez;
-      rez.serialize(did);
-      for (std::vector<AddressSpaceID>::const_iterator it =
-            children.begin(); it != children.end(); it++)
-        runtime->send_did_remote_unregister(*it, rez);
-=======
       AutoLock gc(gc_lock);
       return perform_downgrade(gc);
->>>>>>> 0d096c5d
     }
 
     //--------------------------------------------------------------------------
