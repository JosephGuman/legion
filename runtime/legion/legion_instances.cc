--- conflicted
+++ resolved
@@ -2907,36 +2907,10 @@
     } 
 
     //--------------------------------------------------------------------------
-<<<<<<< HEAD
     void PhysicalManager::initialize_across_helper(CopyAcrossHelper *helper,
                                                    const FieldMask &dst_mask,
                                      const std::vector<unsigned> &src_indexes,
                                      const std::vector<unsigned> &dst_indexes)
-=======
-    IndividualManager::IndividualManager(RegionTreeForest *ctx, 
-                        DistributedID did, AddressSpaceID owner_space,
-                        MemoryManager *memory, PhysicalInstance inst, 
-                        IndexSpaceExpression *instance_domain,
-                        const void *pl, size_t pl_size,
-                        FieldSpaceNode *node, RegionTreeID tree_id,
-                        LayoutDescription *desc, ReductionOpID redop_id, 
-                        bool register_now, size_t footprint,
-                        ApEvent u_event, InstanceKind k,
-                        const ReductionOp *op /*= NULL*/,
-                        ApEvent p_event /*= ApEvent::NO_AP_EVENT*/)
-      : PhysicalManager(ctx, desc, encode_instance_did(did, 
-           (k == EXTERNAL_ATTACHED_INSTANCE_KIND), 
-           (redop_id != 0), false/*collective*/),
-          owner_space, footprint, redop_id, (op != NULL) ? op : 
-           (redop_id == 0) ? NULL : ctx->runtime->get_reduction(redop_id), node,
-          instance_domain, pl, pl_size, tree_id, u_event, register_now,
-          (k == UNBOUND_INSTANCE_KIND)), memory_manager(memory), instance(inst),
-        use_event(Runtime::create_ap_user_event(NULL)),
-        instance_ready((k == UNBOUND_INSTANCE_KIND) ? 
-            Runtime::create_rt_user_event() : RtUserEvent::NO_RT_USER_EVENT),
-        kind(k), external_pointer(-1UL),
-        producer_event(p_event)
->>>>>>> 4905332c
     //--------------------------------------------------------------------------
     {
       // Make sure the instance is ready before we compute the offsets
@@ -3224,25 +3198,19 @@
       i_lock->release();
       std::vector<PhysicalInstance::DestroyedField> serdez_fields;
       layout->compute_destroyed_fields(serdez_fields);
-#ifndef LEGION_MALLOC_INSTANCES
+#ifdef LEGION_MALLOC_INSTANCES
+      if (kind == INTERNAL_INSTANCE_KIND)
+        memory_manager->free_legion_instance(this, deferred_deletion);
+#else
       if (kind == EAGER_INSTANCE_KIND)
         memory_manager->free_eager_instance(instance, deferred_deletion);
       else
-#endif
       {
         if (!serdez_fields.empty())
           instance.destroy(serdez_fields, deferred_deletion);
         else
           instance.destroy(deferred_deletion);
       }
-#ifdef LEGION_MALLOC_INSTANCES
-<<<<<<< HEAD
-      if (!is_external_instance())
-        memory_manager->free_legion_instance(instance, deferred_deletion);
-=======
-      if (kind == INTERNAL_INSTANCE_KIND)
-        memory_manager->free_legion_instance(this, deferred_deletion);
->>>>>>> 4905332c
 #endif
 #else
       // Release the i_lock since we're done with the atomic updates
@@ -3277,13 +3245,8 @@
           instance.destroy();
       }
 #ifdef LEGION_MALLOC_INSTANCES
-<<<<<<< HEAD
-      if (!is_external_instance())
-        memory_manager->free_legion_instance(instance, RtEvent::NO_RT_EVENT);
-=======
       if (kind == INTERNAL_INSTANCE_KIND)
         memory_manager->free_legion_instance(this, RtEvent::NO_RT_EVENT);
->>>>>>> 4905332c
 #endif
 #endif
     }
@@ -11177,19 +11140,13 @@
             assert(false); // illegal specialized case
         }
       }
-<<<<<<< HEAD
       // manager takes ownership of the piece list
       piece_list = NULL;
-=======
+#ifdef DEBUG_LEGION
+      assert(result != NULL);
+#endif
 #ifdef LEGION_MALLOC_INSTANCES
       memory_manager->record_legion_instance(result, instance);
-#endif
->>>>>>> 4905332c
-#ifdef DEBUG_LEGION
-      assert(result != NULL);
-#endif
-#ifdef LEGION_MALLOC_INSTANCES
-      memory_manager->record_legion_instance(instance, base_ptr); 
 #endif
       if (runtime->profiler != NULL)
       {
