--- conflicted
+++ resolved
@@ -558,7 +558,6 @@
         field_space_node->add_base_gc_ref(PHYSICAL_MANAGER_REF);
       if (instance_domain != NULL)
         instance_domain->add_expression_reference();
-<<<<<<< HEAD
     }
 
     //--------------------------------------------------------------------------
@@ -752,50 +751,6 @@
 
     //--------------------------------------------------------------------------
     void InstanceManager::log_instance_creation(UniqueID creator_id,
-=======
-      // Add a reference to the layout
-      if (layout != NULL)
-        layout->add_reference(); 
-    }
-
-    //--------------------------------------------------------------------------
-    PhysicalManager::~PhysicalManager(void)
-    //--------------------------------------------------------------------------
-    {
-      if (field_space_node != NULL)
-      {
-        if (field_space_node->remove_base_gc_ref(PHYSICAL_MANAGER_REF))
-          delete field_space_node;
-      }
-      if ((instance_domain != NULL) && 
-          instance_domain->remove_expression_reference())
-        delete instance_domain;
-      // Remote references removed by DistributedCollectable destructor
-      if (!is_owner())
-        memory_manager->unregister_remote_instance(this);
-      if ((layout != NULL) && layout->remove_reference())
-        delete layout;
-      if (!gc_events.empty())
-      {
-        // There's no need to launch a task to do this, if we're being
-        // deleted it's because the instance was deleted and therefore
-        // all the users are done using it
-        for (std::map<CollectableView*,CollectableInfo>::iterator it = 
-              gc_events.begin(); it != gc_events.end(); it++)
-        {
-          if (it->second.collect_event.exists() &&
-              !it->second.collect_event.has_triggered())
-            it->second.collect_event.wait();
-          CollectableView::handle_deferred_collect(it->first,
-                                                   it->second.view_events);
-        }
-        gc_events.clear();
-      }
-    }
-
-    //--------------------------------------------------------------------------
-    void PhysicalManager::log_instance_creation(UniqueID creator_id,
->>>>>>> 0e30e2f7
                 Processor proc, const std::vector<LogicalRegion> &regions) const
     //--------------------------------------------------------------------------
     {
@@ -880,23 +835,8 @@
 #ifdef DEBUG_LEGION
       assert(is_owner()); // should always be on the owner node
 #endif
-<<<<<<< HEAD
       context->add_reference();
       AutoLock inst(inst_lock);
-=======
-      // Will be null for virtual managers
-      if (memory_manager != NULL)
-        memory_manager->deactivate_instance(this);
-      if (!is_owner())
-        send_remote_gc_decrement(owner_space, mutator);
-    }
-
-    //--------------------------------------------------------------------------
-    void PhysicalManager::notify_valid(ReferenceMutator *mutator)
-    //--------------------------------------------------------------------------
-    {
-      // No need to do anything
->>>>>>> 0e30e2f7
 #ifdef DEBUG_LEGION
       assert(active_contexts.find(context) == active_contexts.end());
 #endif
@@ -912,7 +852,6 @@
 #endif
       {
         AutoLock inst(inst_lock);
-<<<<<<< HEAD
         std::set<InnerContext*>::iterator finder = 
           active_contexts.find(context);
         // We could already have removed this context if this
@@ -923,51 +862,13 @@
       }
       if (context->remove_reference())
         delete context;
-=======
-        for (std::map<CollectableView*,CollectableInfo>::iterator it =
-              gc_events.begin(); it != gc_events.end(); it++)
-        {
-          GarbageCollectionArgs args(it->first, new std::set<ApEvent>());
-          RtEvent precondition =
-            Runtime::protect_merge_events(it->second.view_events);
-          args.to_collect->swap(it->second.view_events);
-          if (it->second.collect_event.exists() &&
-              !it->second.collect_event.has_triggered())
-            precondition = Runtime::merge_events(precondition, 
-                                    it->second.collect_event);
-          runtime->issue_runtime_meta_task(args, 
-              LG_THROUGHPUT_WORK_PRIORITY, precondition);
-        }
-        gc_events.clear();
-      }
-      // Will be null for virtual managers
-      if (memory_manager != NULL)
-        memory_manager->invalidate_instance(this);
-      if (!is_owner())
-        send_remote_valid_decrement(owner_space, mutator);
-    }
-
-    //--------------------------------------------------------------------------
-    ApEvent PhysicalManager::fill_from(FillView *fill_view,ApEvent precondition,
-                                       PredEvent predicate_guard,
-                                       IndexSpaceExpression *expression,
-                                       const FieldMask &fill_mask,
-                                       const PhysicalTraceInfo &trace_info,
-                                       CopyAcrossHelper *across_helper,
-                                       FieldMaskSet<FillView> *tracing_srcs,
-                                       FieldMaskSet<InstanceView> *tracing_dsts)
-    //--------------------------------------------------------------------------
-    {
-      // Implement in derived classes
-      assert(false);
-      return ApEvent::NO_AP_EVENT;
->>>>>>> 0e30e2f7
     }
 
     //--------------------------------------------------------------------------
     void InstanceManager::defer_collect_user(CollectableView *view,
-                              ApEvent term_event, std::set<ApEvent> &to_collect,
-                              bool &add_ref, bool &remove_ref) 
+                                             ApEvent term_event,RtEvent collect,
+                                             std::set<ApEvent> &to_collect,
+                                             bool &add_ref, bool &remove_ref) 
     //--------------------------------------------------------------------------
     {
       AutoLock inst(inst_lock);
@@ -975,8 +876,20 @@
       if (info.view_events.empty())
         add_ref = true;
       info.view_events.insert(term_event);
+      info.events_added++;
+      if (collect.exists())
+        info.collect_event = collect;
+      // Skip collections if there is a collection event guarding 
+      // collection in the case of tracing
+      if (info.collect_event.exists())
+      {
+        if (!info.collect_event.has_triggered())
+          return;
+        else
+          info.collect_event = RtEvent::NO_RT_EVENT;
+      }
       // Only do the pruning for every so many adds
-      if ((++info.events_added) == runtime->gc_epoch_size)
+      if (info.events_added >= runtime->gc_epoch_size)
       {
         for (std::set<ApEvent>::iterator it = info.view_events.begin();
               it != info.view_events.end(); /*nothing*/)
@@ -1165,7 +1078,7 @@
       if (memory_manager != NULL)
         memory_manager->deactivate_instance(this);
       if (!is_owner())
-        send_remote_gc_decrement(owner_space, RtEvent::NO_RT_EVENT, mutator);
+        send_remote_gc_decrement(owner_space, mutator);
     }
 
     //--------------------------------------------------------------------------
@@ -1210,6 +1123,10 @@
           const RtEvent precondition = 
             Runtime::protect_merge_events(it->second.view_events);
           args.to_collect->swap(it->second.view_events);
+          if (it->second.collect_event.exists() &&
+              !it->second.collect_event.has_triggered())
+            precondition = Runtime::merge_events(precondition, 
+                                    it->second.collect_event);
           runtime->issue_runtime_meta_task(args, 
               LG_THROUGHPUT_WORK_PRIORITY, precondition);
         }
@@ -1380,81 +1297,7 @@
 #ifdef DEBUG_LEGION
       assert(is_external_instance());
 #endif
-<<<<<<< HEAD
       return memory_manager->attach_external_instance(this);
-=======
-      return memory_manager->detach_external_instance(this);
-    }
-
-    //--------------------------------------------------------------------------
-    void PhysicalManager::defer_collect_user(CollectableView *view,
-                                             ApEvent term_event,RtEvent collect,
-                                             std::set<ApEvent> &to_collect,
-                                             bool &add_ref, bool &remove_ref) 
-    //--------------------------------------------------------------------------
-    {
-      AutoLock inst(inst_lock);
-      CollectableInfo &info = gc_events[view]; 
-      if (info.view_events.empty())
-        add_ref = true;
-      info.view_events.insert(term_event);
-      info.events_added++;
-      if (collect.exists())
-        info.collect_event = collect;
-      // Skip collections if there is a collection event guarding 
-      // collection in the case of tracing
-      if (info.collect_event.exists())
-      {
-        if (!info.collect_event.has_triggered())
-          return;
-        else
-          info.collect_event = RtEvent::NO_RT_EVENT;
-      }
-      // Only do the pruning for every so many adds
-      if (info.events_added >= runtime->gc_epoch_size)
-      {
-        for (std::set<ApEvent>::iterator it = info.view_events.begin();
-              it != info.view_events.end(); /*nothing*/)
-        {
-          if (it->has_triggered())
-          {
-            to_collect.insert(*it);
-            std::set<ApEvent>::iterator to_delete = it++;
-            info.view_events.erase(to_delete);
-          }
-          else
-            it++;
-        }
-        if (info.view_events.empty())
-        {
-          gc_events.erase(view);
-          if (add_ref)
-            add_ref = false;
-          else
-            remove_ref = true;
-        }
-        else // Reset the counter for the next time
-          info.events_added = 0;
-      }
-    }
-
-    //--------------------------------------------------------------------------
-    void PhysicalManager::find_shutdown_preconditions(
-                                               std::set<ApEvent> &preconditions)
-    //--------------------------------------------------------------------------
-    {
-      AutoLock inst(inst_lock,1,false/*exclusive*/);
-      for (std::map<CollectableView*,CollectableInfo>::const_iterator git =
-            gc_events.begin(); git != gc_events.end(); git++)
-      {
-        // Make sure to test these for having triggered or risk a shutdown hang
-        for (std::set<ApEvent>::const_iterator it = 
-              git->second.view_events.begin(); it != 
-              git->second.view_events.end(); it++)
-          if (!it->has_triggered())
-            preconditions.insert(*it);
-      }
->>>>>>> 0e30e2f7
     }
 
     //--------------------------------------------------------------------------
