--- conflicted
+++ resolved
@@ -65,11 +65,7 @@
       REMOTE_DID_REF = 7,
       PENDING_COLLECTIVE_REF = 8,
       MEMORY_MANAGER_REF = 9,
-<<<<<<< HEAD
       PENDING_REFINEMENT_REF = 10,
-=======
-      PENDING_UNBOUND_REF = 10,
->>>>>>> 7e497d33
       FIELD_ALLOCATOR_REF = 11,
       REMOTE_CREATE_REF = 12,
       INSTANCE_MAPPER_REF = 13,
@@ -78,7 +74,7 @@
       NEVER_GC_REF = 16,
       CONTEXT_REF = 17,
       RESTRICTED_REF = 18,
-      VERSION_STATE_TREE_REF = 19,
+      PENDING_UNBOUND_REF = 19,
       PHYSICAL_MANAGER_REF = 20,
       LOGICAL_VIEW_REF = 21,
       REGION_TREE_REF = 22,
@@ -111,11 +107,7 @@
       "Remote Distributed ID Reference",            \
       "Pending Collective Reference",               \
       "Memory Manager Reference",                   \
-<<<<<<< HEAD
       "Pending Refinement Reference",               \
-=======
-      "Pending Unbound Reference",                  \
->>>>>>> 7e497d33
       "Field Allocator Reference",                  \
       "Remote Creation Reference",                  \
       "Instance Mapper Reference",                  \
@@ -124,7 +116,7 @@
       "Never GC Reference",                         \
       "Context Reference",                          \
       "Restricted Reference",                       \
-      "Version State Tree Reference",               \
+      "Pending Unbound Reference",                  \
       "Physical Manager Reference",                 \
       "Logical View Reference",                     \
       "Region Tree Reference",                      \
