--- conflicted
+++ resolved
@@ -1591,25 +1591,19 @@
       void resize_reductions(size_t new_size);
       void update_tracing_valid_views(EquivalenceSet *tracing_eq,
             LogicalView *src, LogicalView *dst, const FieldMask &mask,
-<<<<<<< HEAD
-            IndexSpaceExpression *expr, ReductionOpID redop,
-            std::set<RtEvent> &applied_events) const;
+            IndexSpaceExpression *expr, ReductionOpID redop) const;
       void record_instance_update(InstanceView *dst_view,
                           InstanceView *src_view,
                           PhysicalManager *src_man,
                           const FieldMask &src_mask,
                           IndexSpaceExpression *expr,
                           EquivalenceSet *tracing_eq,
-                          std::set<RtEvent> &applied,
                           ReductionOpID redop,
                           CopyAcrossHelper *across_helper);
       struct SelectSourcesResult;
       const SelectSourcesResult& select_sources(InstanceView *target,
                           PhysicalManager *target_manager,
                           const std::vector<InstanceView*> &sources);
-=======
-            IndexSpaceExpression *expr, ReductionOpID redop) const;
->>>>>>> 0d096c5d
       void perform_updates(const LegionMap<InstanceView*,
                             FieldMaskSet<Update> > &updates,
                            const PhysicalTraceInfo &trace_info,
@@ -2785,7 +2779,6 @@
       void visit_leaf(const FieldMask &mask, InnerContext *context,
          UpdateAnalysis &analysis, CopyFillAggregator *&fill_aggregator,
          FillView *fill_view, RegionTreeID tid, EquivalenceSet *eq_set,
-         std::set<RtEvent> &applied_events, ReferenceMutator &mutator,
          DistributedID eq_did, std::map<unsigned,std::list<std::pair<
           InstanceView*,IndexSpaceExpression*> > > &reduction_instances);
     public:
@@ -2854,41 +2847,6 @@
      */
     class EquivalenceSet : public DistributedCollectable,
                            public LegionHeapify<EquivalenceSet> {
-    public:
-<<<<<<< HEAD
-      template<bool INC>
-      class ValidityFunctor {
-      public:
-        ValidityFunctor(EquivalenceSet *s, ReferenceMutator *m)
-          : set(s), mutator(m) { }
-      public:
-        void apply(AddressSpaceID target)
-          { if (INC) set->send_remote_gc_increment(target, mutator);
-            else set->send_remote_gc_decrement(target, mutator); }
-      public:
-        EquivalenceSet *const set;
-        ReferenceMutator *const mutator;
-      };
-      class InvalidateFunctor {
-=======
-      class UpdateReplicatedFunctor {
->>>>>>> 0d096c5d
-      public:
-        InvalidateFunctor(DistributedID did, const FieldMask &mask,
-                          std::set<RtEvent> &applied, AddressSpaceID origin,
-                          UniqueID ctx_uid, const CollectiveMapping *mapping,
-                          Runtime *runtime);
-      public:
-        void apply(AddressSpaceID target);
-      public:
-        const DistributedID did;
-        const FieldMask &mask;
-        std::set<RtEvent> &applied;
-        const AddressSpaceID origin;
-        const UniqueID ctx_uid;
-        const CollectiveMapping *const invalidate_mapping;
-        Runtime *const runtime;
-      };
     public:
       struct ReplicatedOwnerState : public LegionHeapify<ReplicatedOwnerState> {
       public:
@@ -2973,9 +2931,7 @@
                           const FieldMask &user_mask,
                           const bool restricted,
                           const InstanceSet &sources,
-<<<<<<< HEAD
-            const std::vector<IndividualView*> &corresponding,
-                          std::set<RtEvent> &applied_events);
+            const std::vector<IndividualView*> &corresponding);
       void analyze(PhysicalAnalysis &analysis,
                    IndexSpaceExpression *expr,
                    const bool expr_covers, 
@@ -2983,9 +2939,6 @@
                    std::set<RtEvent> &deferral_events,
                    std::set<RtEvent> &applied_events,
                    const bool already_deferred);
-=======
-            const std::vector<InstanceView*> &corresponding);
->>>>>>> 0d096c5d
       void find_valid_instances(ValidInstAnalysis &analysis,
                                 IndexSpaceExpression *expr,
                                 const bool expr_covers, 
@@ -3116,8 +3069,7 @@
       void filter_valid_instance(InstanceView *to_filter,
                                  IndexSpaceExpression *expr,
                                  const bool expr_covers,
-                                 const FieldMask &filter_mask,
-                                 ReferenceMutator &mutator);
+                                 const FieldMask &filter_mask);
       void filter_valid_instances(IndexSpaceExpression *expr, 
                                   const bool expr_covers, 
                                   const FieldMask &filter_mask,
@@ -3144,7 +3096,6 @@
                                const PhysicalTraceInfo &trace_info,
                                const bool record_valid);
       void make_instances_valid(CopyFillAggregator *&aggregator,
-<<<<<<< HEAD
                                CopyFillGuard *previous_guard,
                                PhysicalAnalysis *analysis,
                                const bool track_events,
@@ -3156,25 +3107,9 @@
                                    FieldMaskSet<InstanceView> > &target_views,
                                const std::vector<IndividualView*> &source_views,
                                const PhysicalTraceInfo &trace_info,
-                               std::set<RtEvent> &applied_events,
                                const bool skip_check = false,
                                const ReductionOpID redop = 0,
                                CopyAcrossHelper *across_helper = NULL);
-=======
-                                CopyFillGuard *previous_guard,
-                                Operation *op, const unsigned index,
-                                const bool track_events,
-                                IndexSpaceExpression *expr,
-                                const bool expr_covers,
-                                const FieldMask &update_mask,
-                                const FieldMaskSet<InstanceView> &target_insts,
-                                const std::vector<InstanceView*> &source_insts,
-                                const PhysicalTraceInfo &trace_info,
-                                const bool skip_check = false,
-                                const int dst_index = -1,
-                                const ReductionOpID redop = 0,
-                                CopyAcrossHelper *across_helper = NULL);
->>>>>>> 0d096c5d
       void issue_update_copies_and_fills(InstanceView *target,
                                          PhysicalManager *target_manager,
                                const std::vector<IndividualView*> &source_views,
@@ -3186,19 +3121,12 @@
                                          const bool expr_covers,
                                          FieldMask update_mask,
                                          const PhysicalTraceInfo &trace_info,
-<<<<<<< HEAD
-                                         std::set<RtEvent> &applied_events,
-=======
-                                         const int dst_index,
->>>>>>> 0d096c5d
                                          const ReductionOpID redop,
                                          CopyAcrossHelper *across_helper);
       void record_reductions(UpdateAnalysis &analysis,
                              IndexSpaceExpression *expr,
                              const bool expr_covers,
-                             const FieldMask &user_mask,
-                             std::set<RtEvent> &applied_events,
-                             ReferenceMutator &mutator);
+                             const FieldMask &user_mask);
       void apply_reductions(const std::vector<PhysicalManager*> &targets,
                             const LegionVector<
                                     FieldMaskSet<InstanceView> > &target_views,
@@ -3220,7 +3148,6 @@
                             PhysicalAnalysis *analysis,
                             const bool track_events,
                             const PhysicalTraceInfo &trace_info,
-                            std::set<RtEvent> &applied_events,
                             FieldMaskSet<IndexSpaceExpression> *applied_exprs);
       void apply_reduction(InstanceView *target,PhysicalManager *target_manager,
                             IndexSpaceExpression *expr, const bool expr_covers,
@@ -3230,7 +3157,6 @@
                             PhysicalAnalysis *analysis,
                             const bool track_events,
                             const PhysicalTraceInfo &trace_info,
-                            std::set<RtEvent> &applied_events,
                             FieldMaskSet<IndexSpaceExpression> *applied_exprs,
                             CopyAcrossHelper *across_helper);
       void copy_out(IndexSpaceExpression *expr, const bool expr_covers,
@@ -3240,7 +3166,6 @@
                                FieldMaskSet<InstanceView> > &target_views,
                     PhysicalAnalysis *analysis,
                     const PhysicalTraceInfo &trace_info,
-                    std::set<RtEvent> &applied_events,
                     CopyFillAggregator *&aggregator);
       template<typename T>
       void copy_out(IndexSpaceExpression *expr, const bool expr_covers,
@@ -3256,21 +3181,13 @@
                               const PredEvent false_guard,
                               PhysicalAnalysis *analysis,
                               const PhysicalTraceInfo &trace_info,
-                              std::set<RtEvent> &applied_events,
                               CopyFillAggregator *&aggregator);
       void record_restriction(IndexSpaceExpression *expr, 
                               const bool expr_covers,
                               const FieldMask &restrict_mask,
-<<<<<<< HEAD
-                              InstanceView *restricted_view,
-                              ReferenceMutator &mutator);
-      void update_reductions(const unsigned fidx, ReferenceMutator &mutator,
-          std::list<std::pair<InstanceView*,IndexSpaceExpression*> > &updates);
-=======
                               InstanceView *restricted_view);
       void update_reductions(const unsigned fidx,
-          std::list<std::pair<ReductionView*,IndexSpaceExpression*> > &updates);
->>>>>>> 0d096c5d
+          std::list<std::pair<InstanceView*,IndexSpaceExpression*> > &updates);
       void update_released(IndexSpaceExpression *expr, const bool expr_covers,
                 FieldMaskSet<InstanceView> &updates);
       void filter_initialized_data(IndexSpaceExpression *expr, 
