/* Copyright 2019 Stanford University, NVIDIA Corporation
 *
 * Licensed under the Apache License, Version 2.0 (the "License");
 * you may not use this file except in compliance with the License.
 * You may obtain a copy of the License at
 *
 *     http://www.apache.org/licenses/LICENSE-2.0
 *
 * Unless required by applicable law or agreed to in writing, software
 * distributed under the License is distributed on an "AS IS" BASIS,
 * WITHOUT WARRANTIES OR CONDITIONS OF ANY KIND, either express or implied.
 * See the License for the specific language governing permissions and
 * limitations under the License.
 */

#ifndef __LEGION_MAPPING_H__
#define __LEGION_MAPPING_H__

#include "legion/legion_types.h"
#include "legion/legion_constraint.h"
#include "legion.h"
#include "realm/profiling.h"

#include <iostream>

namespace Legion {
  namespace Mapping { 

    /**
     * \class PhysicalInstance
     * The PhysicalInstance class provides an interface for
     * garnering information about physical instances 
     * throughout the mapping interface. Mappers can discover
     * information about physical instances such as their
     * location, layout, and validity of data. Mappers can
     * make copies of these objects and store them permanently
     * in their state, but must be prepared that the validity
     * of field data can change under such circumstances.
     * The instance itself can actually be garbage collected.
     * Methods are provided for detecting such cases.
     */
    class PhysicalInstance {
    public:
      PhysicalInstance(void);
      PhysicalInstance(const PhysicalInstance &rhs);
      ~PhysicalInstance(void);
    public:
      PhysicalInstance& operator=(const PhysicalInstance &rhs); 
    public:
      bool operator<(const PhysicalInstance &rhs) const;
      bool operator==(const PhysicalInstance &rhs) const;
      bool operator!=(const PhysicalInstance &rhs) const;
    public:
      // Get the location of this physical instance
      Memory get_location(void) const;
      unsigned long get_instance_id(void) const;
      size_t get_instance_size(void) const;
      // Adds all fields that exist in instance to 'fields', unless
      //  instance is virtual
      void get_fields(std::set<FieldID> &fields) const;
    public:
      FieldSpace get_field_space(void) const;
      LayoutConstraintID get_layout_id(void) const;
    public:
      // See if our instance still exists or if it has been
      // garbage collected, this is just a sample, using the
      // acquire methods provided by the mapper_rt interface
      // can prevent it from being collected during the
      // lifetime of a mapper call.
      bool exists(bool strong_test = false) const;
      bool is_normal_instance(void) const;
      bool is_virtual_instance(void) const;
      bool is_reduction_instance(void) const;
      bool is_external_instance(void) const;
    public:
      bool has_field(FieldID fid) const;
      void has_fields(std::map<FieldID,bool> &fids) const;
      void remove_space_fields(std::set<FieldID> &fids) const;
    public:
      // Use these to specify the fields for which this instance
      // should be used. It is optional to specify this and is only
      // necessary to disambiguate which fields should be used when
      // multiple selected instances have the same field(s).
      void add_use_field(FieldID fid);
      void add_use_fields(const std::set<FieldID> &fids);
    public:
      // Check to see if a whole set of constraints are satisfied
      bool entails(const LayoutConstraintSet &constraint_set,
                   const LayoutConstraint **failed_constraint = NULL) const;
    public:
      static PhysicalInstance get_virtual_instance(void);
    protected:
      FRIEND_ALL_RUNTIME_CLASSES
      // Only the runtime can make an instance like this
      PhysicalInstance(PhysicalInstanceImpl impl);
    protected:   
      PhysicalInstanceImpl impl;
      friend std::ostream& operator<<(std::ostream& os,
				      const PhysicalInstance& p);
    };

    /**
     * \class MapperEvent
     * A mapper event is a mechanism through which mappers
     * are allowed to preempt a mapper call until a later
     * time when the mapper is ready to resume execution 
     */
    class MapperEvent {
    public:
      MapperEvent(void)
        : impl(Internal::RtUserEvent::NO_RT_USER_EVENT) { }
      FRIEND_ALL_RUNTIME_CLASSES
    public:
      inline bool exists(void) const { return impl.exists(); }
      inline bool operator==(const MapperEvent &rhs) const 
        { return (impl.id == rhs.impl.id); }
      inline bool operator<(const MapperEvent &rhs) const
        { return (impl.id < rhs.impl.id); }
    private:
      Internal::RtUserEvent impl;
    };

    namespace ProfilingMeasurements {
      // import all the Realm measurements into this namespace too
      using namespace Realm::ProfilingMeasurements;

      struct RuntimeOverhead {
	static const ProfilingMeasurementID ID = PMID_RUNTIME_OVERHEAD;
        RuntimeOverhead(void);
	// application, runtime, wait times all reported in nanoseconds
	long long application_time;  // time spent in application code
	long long runtime_time;      // time spent in runtime code
	long long wait_time;         // time spent waiting
      };
    };

    /**
     * \class ProfilingRequest
     * This definition shadows the Realm version, since it's the job of the
     * Legion runtime to handle the actual callback part (and to divert any
     * measurement requests not known to Realm)
     */
    class ProfilingRequest {
    public:
      ProfilingRequest(void);
      ~ProfilingRequest(void);

      template <typename T>
      inline ProfilingRequest &add_measurement(void);

      inline bool empty(void) const;

    protected:
      FRIEND_ALL_RUNTIME_CLASSES
      void populate_realm_profiling_request(Realm::ProfilingRequest& req);

      std::set<ProfilingMeasurementID> requested_measurements;
    };

    /**
     * \class ProfilingResponse
     * Similarly, the profiling response wraps around the Realm version so
     * that it can handle non-Realm measurements
     */
    class ProfilingResponse {
    public:
      // default constructor used because this appears in the
      //  {...}ProfilingInfo structs below
      ProfilingResponse(void);
      ~ProfilingResponse(void);

      // even if a measurement was requested, it may not have been performed -
      //  use this to check
      template <typename T>
      inline bool has_measurement(void) const;

      // extracts a measurement (if available), returning a dynamically
      //  allocated result - caller should delete it when done
      template <typename T>
      inline T *get_measurement(void) const;

      template <typename T>
      inline bool get_measurement(T& result) const;

    protected:
      FRIEND_ALL_RUNTIME_CLASSES
      void attach_realm_profiling_response(
          const Realm::ProfilingResponse& resp);
      void attach_overhead(
          ProfilingMeasurements::RuntimeOverhead *overhead);

      const Realm::ProfilingResponse *realm_resp;
      ProfilingMeasurements::RuntimeOverhead *overhead;
    };

    /**
     * \struct TaskGeneratorArguments
     * This structure defines the arguments that will be passed to a 
     * task generator variant from a call to find_or_create_variant
     * if the no variant could be found. The task generator function 
     * will then be expected to generate one or more variants and 
     * register them with the runtime. The first variant registered
     * will be the one that the runtime will use to satisfy the
     * mapper request.
     */
    struct TaskGeneratorArguments {
    public:
      TaskID                            task_id;
      MapperID                          mapper_id;
      ExecutionConstraintSet            execution_constraints;
      TaskLayoutConstraintSet           layout_constraints;
    };

    /**
     * \class Mapper
     * This class is a pure virtual class that defines the mapper interface.
     * Every mapper must be derived from this class and implement all of
     * the virtual methods declared in this class.
     */
    class Mapper {
    public:
      Mapper(MapperRuntime *rt);
      virtual ~Mapper(void);
    public:
      MapperRuntime *const runtime; 
    public:
      /**
       ** ----------------------------------------------------------------------
       *  Get Mapper Name 
       * ----------------------------------------------------------------------
       *  Specify a name that the runtime can use for referring to this
       *  mapper. This will primarily be used for providing helpful
       *  error messages so semantically meaningful names are encouraged.
       *  This mapper call must be immutable as it may be made before the
       *  synchronization model has been chosen.
       */
      virtual const char* get_mapper_name(void) const = 0;
    public:
      /**
       * ----------------------------------------------------------------------
       *  Get Mapper Synchronization Model 
       * ----------------------------------------------------------------------
       * Specify the mapper synchronization model. The concurrent mapper model 
       * will alternatively allow mapper calls to be performed at the same time 
       * and will rely on the mapper to lock itself to protect access to shared 
       * data. If the mapper is locked when performing a utility call, it may
       * be automatically unlocked and locked around the utility call. The 
       * serialized model will guarantee that all mapper calls are performed 
       * atomically with respect to each other unless they perform a utility 
       * call when the mapper has indicated that it is safe to permit 
       * re-entrant mapper call(s) in the process of performing the utility 
       * call. The reentrant version of the serialized mapper model will 
       * default to allowing reentrant calls to the mapper context. The 
       * non-reentrant version will default to not allowing reentrant calls.
       */
      enum MapperSyncModel {
        CONCURRENT_MAPPER_MODEL,
        SERIALIZED_REENTRANT_MAPPER_MODEL,
        SERIALIZED_NON_REENTRANT_MAPPER_MODEL,
      };
      virtual MapperSyncModel get_mapper_sync_model(void) const = 0;
    public:
      /**
       * ----------------------------------------------------------------------
       *  Request Valid Instances
       * ----------------------------------------------------------------------
       * Indicate whether the runtime should populate the valid instances as
       * inputs for mapping operations. This will control the setting for all
       * operations that are not tasks. For tasks, this will just set the 
       * initial value of 'valid_instances' in the select_task_options struct
       * as we give mappers more control over needing valid inputs for tasks
       * than generic operations at the moment. We provide a default 
       * implementation of this method because older versions of the runtime
       * would always fill in this data structure, however, we now allow
       * mappers to disable this in order to reduce the cost of physical
       * analysis done for mapping operations.
       */
      virtual bool request_valid_instances(void) const { return true; }
    public: // Task mapping calls
      /**
       * ----------------------------------------------------------------------
       *  Select Task Options
       * ----------------------------------------------------------------------
       * This mapper call happens immediately after the task is launched
       * and before any other stages of the pipeline. This gives the mapper
       * control over the execution of this task before the runtime puts it
       * in the task pipeline. Below are the fields of the TaskOptions
       * struct and their semantics.
       *
       * target_proc default:local processor
       *     This field will only be obeyed by single task launches. It 
       *     sets the initial processor where the task will be sent after
       *     dependence analysis if the task is to be eagerly evaluated.
       *     Index space tasks will invoke slice_domain to determine where
       *     its components should be sent.
       *
       * inline_task default:false
       *     Specify whether this task should be inlined directly into the
       *     parent task using the parent task's regions. If the regions
       *     are not already mapped, they will be re-mapped and the task
       *     will be executed on the local processor. The mapper should
       *     select an alternative call to the select_inline_variant call
       *     to select the task variant to be used.
       *
       * spawn_task default:false
       *     This field is inspired by Cilk and has equivalent semantics.
       *     If a task is spawned, then it becomes eligible for stealing,
       *     otherwise it will traverse the task pipeline as directed by
       *     the mapper. The one deviation from Cilk stealing is that 
       *     stealing in Legion is managed by the mappers instead of
       *     implicitly by the Legion runtime.
       *
       * map_locally default:false
       *     Tasks have the option of either being mapped on 
       *     the processor on which they were created or being mapped
       *     on their ultimate destination processor.  Mapping on the
       *     local processor where the task was created can be
       *     more efficient in some cases since it requires less
       *     meta-data movement by the runtime, but can also be
       *     subject to having an incomplete view of the destination
       *     memories during the mapping process.  In general a task
       *     should only be mapped locally if it is a leaf task as
       *     the runtime will need to move the meta-data for a task
       *     anyway if it is going to launch sub-tasks.  Note that
       *     deciding to map a task locally disqualifies that task
       *     from being stolen as it will have already been mapped
       *     once it enters the ready queue.
       *
       * valid_instance default:result of request_valid_instances
       *     When calls to map_task are performed, it's often the 
       *     case that the mapper will want to know the currently valid
       *     instances are for that region. There is some overhead to
       *     doing this and the mapper may want to avoid this overhead
       *     in cases where it knows it won't need the information such
       *     as when it is going to virtually map all the regions for 
       *     an inner task. By setting this flag to false the mapper
       *     can opt-out of receiving the valid instance information
       *     for a task.
       *
       * parent_priority default:current
       *     If the mapper for the parent task permits child
       *     operations to mutate the priority of the parent task
       *     then the mapper can use this field to alter the 
       *     priority of the parent task
       */
      struct TaskOptions {
        Processor                              initial_proc; // = current
        bool                                   inline_task;  // = false
        bool                                   stealable;   // = false
        bool                                   map_locally;  // = false
        bool                                   valid_instances; // = true
        bool                                   memoize;  // = false
        bool                                   replicate; // = false
        TaskPriority                           parent_priority; // = current
      };
      //------------------------------------------------------------------------
      virtual void select_task_options(const MapperContext    ctx,
                                       const Task&            task,
                                             TaskOptions&     output) = 0;
      //------------------------------------------------------------------------
      
      /**
       * ----------------------------------------------------------------------
       *  Premap Task 
       * ----------------------------------------------------------------------
       * This mapper call is only invoked for tasks which either explicitly
       * requested it by setting 'premap_task' in the 'select_task_options'
       * mapper call or by having a region requirement which needs to be 
       * premapped (e.g. an in index space task launch with an individual
       * region requirement with READ_WRITE EXCLUSIVE privileges that all
       * tasks must share). The mapper is told the indicies of which 
       * region requirements need to be premapped in the 'must_premap' set.
       * All other regions can be optionally mapped. The mapper is given
       * a vector containing sets of valid PhysicalInstances (if any) for
       * each region requirement.
       *
       * The mapper performs the premapping by filling in premapping at
       * least all the required premapped regions and indicates all premapped
       * region indicies in 'premapped_region'. For each region requirement
       * the mapper can specify a ranking of PhysicalInstances to re-use
       * in 'chosen_ranking'. This can optionally be left empty. The mapper
       * can also specify constraints on the creation of a physical instance
       * in 'layout_constraints'. Finally, the mapper can force the creation
       * of a new instance if an write-after-read dependences are detected
       * on existing physical instances by enabling the WAR optimization.
       * All vector data structures are size appropriately for the number of
       * region requirements in the task.
       */
      struct PremapTaskInput {
        std::map<unsigned,std::vector<PhysicalInstance> >  valid_instances;
      };
      struct PremapTaskOutput {
        Processor                                          new_target_proc;
        std::map<unsigned,std::vector<PhysicalInstance> >  premapped_instances;
      };
      //------------------------------------------------------------------------
      virtual void premap_task(const MapperContext      ctx,
                               const Task&              task, 
                               const PremapTaskInput&   input,
                               PremapTaskOutput&        output) = 0; 
      //------------------------------------------------------------------------

      /**
       * ----------------------------------------------------------------------
       *  Slice Domain 
       * ----------------------------------------------------------------------
       * Instead of needing to map an index space of tasks as a single
       * domain, Legion allows index space of tasks to be decomposed
       * into smaller sets of tasks that are mapped in parallel on
       * different processors. To achieve this, the domain of the
       * index space task launch must be sliced into subsets of points
       * and distributed to the different processors which will actually
       * run the tasks. Decomposing arbitrary domains in a way that
       * matches the target architecture is clearly a mapping decision.
       * Slicing the domain can be done recursively to match the 
       * hierarchical nature of modern machines. By setting the
       * 'recurse' field on a DomainSlice struct to true, the runtime
       * will invoke slice_domain again on the destination node.
       * It is acceptable to return a single slice consisting of the
       * entire domain, but this will guarantee that all points in 
       * an index space will map on the same node. The mapper can 
       * request that the runtime check the correctness of the slicing
       * (e.g. each point is in exactly one slice) dynamically by setting
       * the 'verify_correctness' flag. Note that verification can be
       * expensive and should only be used in testing or rare cases.
       */
      struct TaskSlice {
      public:
        TaskSlice(void) : domain_is(IndexSpace::NO_SPACE), 
          domain(Domain::NO_DOMAIN), proc(Processor::NO_PROC), 
          recurse(false), stealable(false) { }
        TaskSlice(const Domain &d, Processor p, bool r, bool s)
          : domain_is(IndexSpace::NO_SPACE), domain(d), 
            proc(p), recurse(r), stealable(s) { }
        TaskSlice(IndexSpace is, Processor p, bool r, bool s)
          : domain_is(is), domain(Domain::NO_DOMAIN),
            proc(p), recurse(r), stealable(s) { }
      public:
        IndexSpace                              domain_is;
        Domain                                  domain;
        Processor                               proc;
        bool                                    recurse;
        bool                                    stealable;
      };
      struct SliceTaskInput {
        IndexSpace                             domain_is;
        Domain                                 domain;
        IndexSpace                             sharding_is;
      };
      struct SliceTaskOutput {
        std::vector<TaskSlice>                 slices;
        bool                                   verify_correctness; // = false
      };
      //------------------------------------------------------------------------
      virtual void slice_task(const MapperContext      ctx,
                              const Task&              task, 
                              const SliceTaskInput&    input,
                                    SliceTaskOutput&   output) = 0;
      //------------------------------------------------------------------------

      /**
       * ----------------------------------------------------------------------
       *  Map Task 
       * ----------------------------------------------------------------------
       * The map task call is performed on every task which is eagerly
       * (as opposed to lazily) executed and has all its input already
       * eagerly executed. The input to map_task consists of the names
       * of any valid instances that the runtime knows about for each
       * of the individual region requirements stored in 'valid_instances'
       * (if the user requested them by setting 'valid_instances' to 'true'
       * in the select_task_options mapper call), and the indexes of any
       * regions which were premapped in 'premapped_regions'.
       *
       * The mapper must first select a set of 'chosen_instances' to use
       * for each region requirement of the task. Multiple instances can
       * be chosen for each region requirement (hence the vector of vectors)
       * but the runtime will use the first instance that has space for each
       * field in the vector of instances for all the fields in the region
       * requirement. For read-only region requirements, the mapper can 
       * optionally request that the runtime not track the instances used
       * for read-only region requirements with the 'untracked_valid_regions'.
       * This will ensure that read-only instances are not considered a 
       * long-term valid copy of the data and make them immediately eligible
       * for garbage collection after the task is done mapping. Only the
       * indexes of read-only region requirements should be specified.
       *
       * The mapper must also select a set of 'target_procs'
       * that specifies the target processor(s) on which the task can run.
       * If a single processor is chosen then the task is guaranteed to 
       * run on that processor. If multiple processors are specified, 
       * the runtime will run the task on the first procoessor that becomes
       * available. All of the processors must be on the same node and of 
       * the same kind for now. 
       *
       * The mapper must further select a task variant to use to execute
       * the task and specify its VariantID in 'chosen_variant'. This variant
       * must have execution constraints consistent with all the 'target_procs'.
       * All of the instances specified by 'chosen_instances' must be in 
       * memories visible to all the target processors or the variant must speicfy
       * 'no_access' specialized constraints for such region requirements.
       * The mapper can specify a priority for the task with the 'task_priority'
       * field. This will allow the task to be re-ordered ahead of lower
       * priority tasks and behind higher priority tasks by the runtime
       * as it's being dynamically scheduled. Negative priorities are lower
       * and positive priorities are higher.
       *
       * The mapper can request profiling information about this
       * task as part of its execution. The mapper can specify a task
       * profiling request set in 'task_prof_requests' for profiling
       * statistics about the execution of the task. The mapper can
       * also ask for profiling information for the copies generated
       * as part of the mapping of the task through the 
       * 'copy_prof_requests' field. The 'profiling_priority' field
       * indicates with which priority the profiling results should
       * be send back to the mapper.
       *
       * Finally, the mapper can requrest a postmap_task mapper call be
       * performed to make additional copies of any output regions of the
       * task for resilience purposes by setting the 'postmap_task' flag
       * to true.
       */
      struct MapTaskInput {
        std::vector<std::vector<PhysicalInstance> >     valid_instances;
        std::vector<unsigned>                           premapped_regions;
      };
      struct MapTaskOutput {
        std::vector<std::vector<PhysicalInstance> >     chosen_instances; 
        std::set<unsigned>                              untracked_valid_regions;
        std::vector<Processor>                          target_procs;
        VariantID                                       chosen_variant; // = 0 
        TaskPriority                                    task_priority;  // = 0
        TaskPriority                                    profiling_priority;
        ProfilingRequest                                task_prof_requests;
        ProfilingRequest                                copy_prof_requests;
        bool                                            postmap_task; // = false
      };
      //------------------------------------------------------------------------
      virtual void map_task(const MapperContext      ctx,
                            const Task&              task,
                            const MapTaskInput&      input,
                                  MapTaskOutput&     output) = 0;
      //------------------------------------------------------------------------

      /**
       * ----------------------------------------------------------------------
       *  Select Task Variant 
       * ----------------------------------------------------------------------
       * This mapper call will only invoked if a task selected to be inlined.
       * If there is only one choice for the task variant the runtime will 
       * not invoke this method. However, if there are multiple valid variants
       * for this task given the processor and parent task physical regions,
       * then this call will be invoked to select the correct variant.
       */
      struct SelectVariantInput {
        Processor                                       processor;
        std::vector<std::vector<PhysicalInstance> >     chosen_instances;
      };
      struct SelectVariantOutput {
        VariantID                                       chosen_variant;
      };
      //------------------------------------------------------------------------
      virtual void select_task_variant(const MapperContext          ctx,
                                       const Task&                  task,
                                       const SelectVariantInput&    input,
                                             SelectVariantOutput&   output) = 0;
      //------------------------------------------------------------------------

      /**
       * ----------------------------------------------------------------------
       *  Postmap Task 
       * ----------------------------------------------------------------------
       * This call will only be invoked if the postmap_task field was set
       * in the 'select_task_options' call. The postmap task call gives the
       * mapper the option to create additional copies of the output in 
       * different memories. The mapper is told about the mapped regions for
       * each of the different region requirements for the task in 
       * 'mapped_regions', as well of any currently valid physical instances
       * for those regions in the set of 'valid_instances' for each region
       * requirement. The mapper can then specify one or more new instances
       * to update with the output from the task for each region requirement.
       * Unlike map_task where the chosen_instances are filtered so that only
       * the first instance which has space for a given field is updated, each
       * instances specified in 'chosen_instances' will be updated for any 
       * fields of the original region requirement for which they have 
       * sufficient space. 
       */
      struct PostMapInput {
        std::vector<std::vector<PhysicalInstance> >     mapped_regions;
        std::vector<std::vector<PhysicalInstance> >     valid_instances;
      };
      struct PostMapOutput {
        std::vector<std::vector<PhysicalInstance> >     chosen_instances;
      };
      //------------------------------------------------------------------------
      virtual void postmap_task(const MapperContext      ctx,
                                const Task&              task,
                                const PostMapInput&      input,
                                      PostMapOutput&     output) = 0;
      //------------------------------------------------------------------------

      /**
       * ----------------------------------------------------------------------
       *  Select Task Sources 
       * ----------------------------------------------------------------------
       * The rank copy sources mapper call allows for the mapper to 
       * select a ranking of potential source physical instances when
       * making a copy to a new physical instance. The mapper is given
       * the 'target_instance' and the set of 'source_instances' and
       * asked to provide the 'chosen_ranking' of the physical instances.
       * The runtime will issue copies from unranking instances in an
       * undefined order until all fields have valid data. The
       * 'region_req_index' field indicates the index of the region
       * requirement for which this copy is being requested.
       */
      struct SelectTaskSrcInput {
        PhysicalInstance                        target;
        std::vector<PhysicalInstance>           source_instances;
        unsigned                                region_req_index;
      };
      struct SelectTaskSrcOutput {
        std::deque<PhysicalInstance>            chosen_ranking;
      };
      //------------------------------------------------------------------------
      virtual void select_task_sources(const MapperContext        ctx,
                                       const Task&                task,
                                       const SelectTaskSrcInput&  input,
                                             SelectTaskSrcOutput& output) = 0;
      //------------------------------------------------------------------------

      // These are here for backwards compatibility
      // The mapper call these were used by no longer exists
      struct CreateTaskTemporaryInput {
        unsigned                                region_requirement_index; 
        PhysicalInstance                        destination_instance;
      };
      struct CreateTaskTemporaryOutput {
        PhysicalInstance                        temporary_instance;
      };

      /**
       * ----------------------------------------------------------------------
       *  Speculate
       * ----------------------------------------------------------------------
       * The speculate mapper call asks the mapper to make a 
       * decision about whether to speculatively execute a task
       * or not. The mapper can say whether to speculate or not
       * using the 'speculate' field. If it does choose to speculate
       * then the mapper can control the guessed value for the
       * predicate by setting the 'speculative_value' field.
       * Finally the mapper can control whether the speculation
       * is solely for the mapping of the operation or whether it
       * should extend to the execution of the operation with 
       * the 'speculate_mapping_only' field.
       */
      struct SpeculativeOutput {
        bool                                    speculate;
        bool                                    speculative_value;
        bool                                    speculate_mapping_only;
      };
      //------------------------------------------------------------------------
      virtual void speculate(const MapperContext      ctx,
                             const Task&              task,
                                   SpeculativeOutput& output) = 0;
      //------------------------------------------------------------------------

      /**
       * ----------------------------------------------------------------------
       *  Report Profiling
       * ----------------------------------------------------------------------
       * This mapper call will report the profiling information
       * requested either for the task execution and/or any copy
       * operations that were issued on behalf of mapping the task.
       * If the 'task_response' field is set to true this is the
       * profiling callback for the task itself, otherwise it is a
       * callback for one of the copies for the task'.
       */
      struct TaskProfilingInfo {
	ProfilingResponse                       profiling_responses;
        bool                                    task_response;
      };
      //------------------------------------------------------------------------
      virtual void report_profiling(const MapperContext      ctx,
                                    const Task&              task,
                                    const TaskProfilingInfo& input)  = 0;
      //------------------------------------------------------------------------
    public: // Inline mapping
      /**
       * ----------------------------------------------------------------------
       *  Map Inline 
       * ----------------------------------------------------------------------
       * The map inline mapper call is responsible for handling the mapping
       * of an inline mapping operation to a specific physical region. The
       * mapper is given a set of valid physical instances in the 
       * 'valid_instances' field. The mapper must then specify a set of chosen
       * instances to use for the inline mapping operation in 
       * 'chosen_instances'. Multiple instances can be selected for different
       * fields but the runtime will use the first instance that it finds that
       * in the vector that has space for each field. If this is a read-only 
       * inline mapping, the mapper can request that the runtime not track the 
       * validity of the instance(s) used for the inline mapping by setting 
       * 'track_valid_region' to 'false'. 
       *
       * The mapper can also request profiling information for any copies 
       * issued by filling in the 'profiling_requests' set. The mapper can 
       * control the priority with which this profiling information is 
       * returned to the mapper with 'profiling priority'.
       */
      struct MapInlineInput {
        std::vector<PhysicalInstance>           valid_instances; 
      };
      struct MapInlineOutput {
        std::vector<PhysicalInstance>           chosen_instances;
        ProfilingRequest                        profiling_requests;
        TaskPriority                            profiling_priority;
        bool                                    track_valid_region; /*=true*/
      };
      //------------------------------------------------------------------------
      virtual void map_inline(const MapperContext        ctx,
                              const InlineMapping&       inline_op,
                              const MapInlineInput&      input,
                                    MapInlineOutput&     output) = 0;
      //------------------------------------------------------------------------

      /**
       * ----------------------------------------------------------------------
       *  Select Inline Sources 
       * ----------------------------------------------------------------------
       * The rank copy sources mapper call allows for the mapper to select a
       * ranking for source physical instances when generating copies for an
       * inline mapping. The mapper is given the target physical instance in
       * the 'target' field and the set of possible source instances in 
       * 'source_instances'. The mapper speciefies a ranking of physical 
       * instances for copies to be issued from until all the fields contain 
       * valid data. The runtime will also issue copies from any instances not 
       * placed in the ranking in an unspecified order.
       */
      struct SelectInlineSrcInput {
        PhysicalInstance                        target;
        std::vector<PhysicalInstance>           source_instances;
      };
      struct SelectInlineSrcOutput {
        std::deque<PhysicalInstance>            chosen_ranking;
      };
      //------------------------------------------------------------------------
      virtual void select_inline_sources(const MapperContext        ctx,
                                       const InlineMapping&         inline_op,
                                       const SelectInlineSrcInput&  input,
                                             SelectInlineSrcOutput& output) = 0;
      //------------------------------------------------------------------------
      
      // These are here for backwards compatibility
      // The mapper call these were used by no longer exists
      struct CreateInlineTemporaryInput {
        PhysicalInstance                        destination_instance;
      };
      struct CreateInlineTemporaryOutput {
        PhysicalInstance                        temporary_instance;
      };

      // No speculation for inline mappings

      /**
       * ----------------------------------------------------------------------
       *  Report Profiling 
       * ----------------------------------------------------------------------
       * If the mapper requested profiling information on the copies
       * generated during an inline mapping operations then this mapper
       * call will be invoked to inform the mapper of the result.
       */
      struct InlineProfilingInfo {
	ProfilingResponse                       profiling_responses;
      };
      //------------------------------------------------------------------------
      virtual void report_profiling(const MapperContext         ctx,
                                    const InlineMapping&        inline_op,
                                    const InlineProfilingInfo&  input)  = 0;
      //------------------------------------------------------------------------
    public: // Region-to-region copies
      /**
       * ----------------------------------------------------------------------
       *  Map Copy 
       * ----------------------------------------------------------------------
       * When an application requests an explicit region-to-region copy, this
       * mapper call is invoked to map both the source and destination 
       * instances for the copy. The mapper is provided with a set of valid
       * instances to be used for both the source and destination region
       * requirements in the 'src_instances' and 'dst_instances' fields.
       * The mapper then picks the chosen instances for the source and
       * destination region requirements and puts them in the corresponding
       * vectors of the output structure. The mapper can specify multiple
       * instances for different fields. For each field the runtime will select
       * the instance that first has space for that field that it finds in
       * the vector of instances. For source region requirements the mapper
       * can optionally select to use a virtual mapping if the copy is not
       * a reduction copy. If the copy is a gather or a scatter copy then 
       * the mapper must also create instances for the source and/or destination
       * indirection region requirements as well.
       *
       * The mapper can optionally choose not to have the runtime track any
       * of the instances made for the copy as valid for the source or 
       * indirection region requirements by specifying indexes of the valid
       * region requirements in 'untracked_valid_srcs', 
       * 'untracked_valid_ind_srcs', or 'untracked_valid_ind_dsts' respectively.
       *
       * The mapper can request profiling feedback on any copies performed by
       * this copy operation by filling in the 'profiling_requests' data 
       * structure with the kind of measurements desired. The priority
       * with which this information is sent back to the mapper can be 
       * set with 'profiling_priority'.
       */
      struct MapCopyInput {
        std::vector<std::vector<PhysicalInstance> >   src_instances;
        std::vector<std::vector<PhysicalInstance> >   dst_instances;
        std::vector<std::vector<PhysicalInstance> >   src_indirect_instances;
        std::vector<std::vector<PhysicalInstance> >   dst_indirect_instances;
      };
      struct MapCopyOutput {
        std::vector<std::vector<PhysicalInstance> >   src_instances;
        std::vector<std::vector<PhysicalInstance> >   dst_instances;
        std::vector<PhysicalInstance>                 src_indirect_instances;
        std::vector<PhysicalInstance>                 dst_indirect_instances;
        std::set<unsigned>                            untracked_valid_srcs;
        std::set<unsigned>                            untracked_valid_ind_srcs;
        std::set<unsigned>                            untracked_valid_ind_dsts;
        ProfilingRequest                              profiling_requests;
        TaskPriority                                  profiling_priority;
      };
      //------------------------------------------------------------------------
      virtual void map_copy(const MapperContext      ctx,
                            const Copy&              copy,
                            const MapCopyInput&      input,
                                  MapCopyOutput&     output) = 0;
      //------------------------------------------------------------------------

      /**
       * ----------------------------------------------------------------------
       *  Select Copy Sources 
       * ----------------------------------------------------------------------
       * The select copy sources mapper call allows the mapper to select a
       * ranking of physical instances to use when updating the fields for
       * a target physical instance. The physical instance is specified in 
       * the 'target' field and the set of source physical instances are
       * in the 'source_instances'. The 'is_src' and 'region_req_index'
       * say which region requirement the copy is being issued. The mapper
       * can specify an optional ranking in the 'chosen_ranking' field.
       * The runtime will issue copies from the chosen ranking until all
       * the fields in the target are made valid. Any instances not put
       * in the chosen ranking will be considered by the runtime in an 
       * undefined order for updating valid fields.
       */
      struct SelectCopySrcInput {
        PhysicalInstance                              target;
        std::vector<PhysicalInstance>                 source_instances;
        bool                                          is_src;
        unsigned                                      region_req_index;
      };
      struct SelectCopySrcOutput {
        std::deque<PhysicalInstance>                  chosen_ranking;
      };
      //------------------------------------------------------------------------
      virtual void select_copy_sources(const MapperContext          ctx,
                                       const Copy&                  copy,
                                       const SelectCopySrcInput&    input,
                                             SelectCopySrcOutput&   output) = 0;
      //------------------------------------------------------------------------
      
      // These are here for backwards compatibility
      // The mapper call these were used by no longer exists
      struct CreateCopyTemporaryInput {
        unsigned                                region_requirement_index; 
        bool                                    src_requirement;
        PhysicalInstance                        destination_instance;
      };
      struct CreateCopyTemporaryOutput {
        PhysicalInstance                        temporary_instance;
      };

      /**
       * ----------------------------------------------------------------------
       *  Speculate 
       * ----------------------------------------------------------------------
       * The speculate mapper call gives the mapper the opportunity
       * to optionally speculate on the predicate value for an explicit
       * copy operation. The mapper sets the 'speculative' field to 
       * indicate whether to speculate or not. If it does chose to 
       * speculate, it can provide a speculative value in the
       * 'speculative_value' field.
       */
      //------------------------------------------------------------------------
      virtual void speculate(const MapperContext      ctx,
                             const Copy&              copy,
                                   SpeculativeOutput& output) = 0;
      //------------------------------------------------------------------------

      /**
       * ----------------------------------------------------------------------
       *  Report Profiling 
       * ----------------------------------------------------------------------
       * If the mapper requested profiling information for an explicit
       * copy operation then this call will return the profiling information.
       */
      struct CopyProfilingInfo {
	ProfilingResponse                       profiling_responses;
      };
      //------------------------------------------------------------------------
      virtual void report_profiling(const MapperContext      ctx,
                                    const Copy&              copy,
                                    const CopyProfilingInfo& input)  = 0;
      //------------------------------------------------------------------------
    public: // Close operations
      // These are here for backwards compatibility
      // The mapper call these were used by no longer exists
      struct MapCloseInput {
        std::vector<PhysicalInstance>               valid_instances;
      };
      struct MapCloseOutput {
        std::vector<PhysicalInstance>               chosen_instances;
        ProfilingRequest                            profiling_requests;
        TaskPriority                                profiling_priority;
      };

      /**
       * ----------------------------------------------------------------------
       *  Select Close Sources 
       * ----------------------------------------------------------------------
       * The rank copy sources mapper call will be invoked whenever multiple
       * physical instances can serve as the source for a copy aimed at the
       * 'target' physical instance. The possible source instances are named
       * in 'source_instances' and the mapper can specify a ranking in 
       * 'chosen_ranking'. Any instances not explicitly listed in the order
       * will be used by the runtime in an undefined order.
       */
      struct SelectCloseSrcInput {
        PhysicalInstance                            target;
        std::vector<PhysicalInstance>               source_instances;
      };
      struct SelectCloseSrcOutput {
        std::deque<PhysicalInstance>                chosen_ranking;
      };
      //------------------------------------------------------------------------
      virtual void select_close_sources(const MapperContext        ctx,
                                        const Close&               close,
                                        const SelectCloseSrcInput&  input,
                                              SelectCloseSrcOutput& output) = 0;
      //------------------------------------------------------------------------

      // These are here for backwards compatibility
      // The mapper call these were used by no longer exists
      struct CreateCloseTemporaryInput {
        PhysicalInstance                        destination_instance;
      };
      struct CreateCloseTemporaryOutput {
        PhysicalInstance                        temporary_instance;
      };

      // No speculation for close operations

      /**
       * ----------------------------------------------------------------------
       *  Report Profiling 
       * ----------------------------------------------------------------------
       * If the mapper requested profiling information this close operation
       * then this call will return the profiling data back to the mapper
       * for all the copy operations issued by the close operation.
       */
      struct CloseProfilingInfo {
	ProfilingResponse                       profiling_responses;
      };
      //------------------------------------------------------------------------
      virtual void report_profiling(const MapperContext       ctx,
                                    const Close&              close,
                                    const CloseProfilingInfo& input)  = 0;
      //------------------------------------------------------------------------
    public: // Acquire operations
      /**
       * ----------------------------------------------------------------------
       *  Map Acquire 
       * ----------------------------------------------------------------------
       * Acquire operations do not actually need to be mapped since they
       * are explicitly tied to a physical region when they are launched.
       * Therefore the only information needed from the mapper is whether
       * it would like to request any profiling information.
       */
      struct MapAcquireInput {
        // Nothing
      };
      struct MapAcquireOutput {
        ProfilingRequest                            profiling_requests;
        TaskPriority                                profiling_priority;
      };
      //------------------------------------------------------------------------
      virtual void map_acquire(const MapperContext         ctx,
                               const Acquire&              acquire,
                               const MapAcquireInput&      input,
                                     MapAcquireOutput&     output) = 0;
      //------------------------------------------------------------------------

      /**
       * ----------------------------------------------------------------------
       *  Speculate
       * ----------------------------------------------------------------------
       * Speculation for acquire operations works just like any other
       * operation. The mapper can choose whether to speculate with
       * the 'speculate' field. If it does choose to speculate, then 
       * it can predict the value with the 'speculative_value'.
       */
      //------------------------------------------------------------------------
      virtual void speculate(const MapperContext         ctx,
                             const Acquire&              acquire,
                                   SpeculativeOutput&    output) = 0;
      //------------------------------------------------------------------------

      /**
       * ----------------------------------------------------------------------
       *  Report Profiling
       * ----------------------------------------------------------------------
       * If the mapper requested profiling information on this acquire
       * operation, then this call will be invoked with the associated
       * profiling data.
       */
      struct AcquireProfilingInfo {
	ProfilingResponse                       profiling_responses;
      };
      //------------------------------------------------------------------------
      virtual void report_profiling(const MapperContext         ctx,
                                    const Acquire&              acquire,
                                    const AcquireProfilingInfo& input) = 0;
      //------------------------------------------------------------------------
    public: // Release operations 
      /**
       * ----------------------------------------------------------------------
       *  Map Release 
       * ----------------------------------------------------------------------
       * Release operations don't actually have any mapping to perform since
       * they are explicitly associated with a physical instance when they
       * are launched by the application. Thereforefore the only output
       * currently neecessary is whether the mapper would like profiling
       * information for this release operation.
       */
      struct MapReleaseInput {
        // Nothing
      };
      struct MapReleaseOutput {
        ProfilingRequest                            profiling_requests;
        TaskPriority                                profiling_priority;
      };
      //------------------------------------------------------------------------
      virtual void map_release(const MapperContext         ctx,
                               const Release&              release,
                               const MapReleaseInput&      input,
                                     MapReleaseOutput&     output) = 0;
      //------------------------------------------------------------------------

      /**
       * ----------------------------------------------------------------------
       *  Select Release Sources 
       * ----------------------------------------------------------------------
       * The select release sources call allows mappers to specify a 
       * 'chosen_ranking' for different 'source_instances' of a region when 
       * copying to a 'target' phsyical instance. The mapper can rank any or 
       * all of the source instances and any instances which are not ranked 
       * will be copied from in an unspecified order by the runtime until all 
       * the necessary fields in the target contain valid data.
       */
      struct SelectReleaseSrcInput {
        PhysicalInstance                        target;
        std::vector<PhysicalInstance>           source_instances;
      };
      struct SelectReleaseSrcOutput {
        std::deque<PhysicalInstance>            chosen_ranking;
      };
      //------------------------------------------------------------------------
      virtual void select_release_sources(const MapperContext       ctx,
                                     const Release&                 release,
                                     const SelectReleaseSrcInput&   input,
                                           SelectReleaseSrcOutput&  output) = 0;
      //------------------------------------------------------------------------
      
      // These are here for backwards compatibility
      // The mapper call these were used by no longer exists
      struct CreateReleaseTemporaryInput {
        PhysicalInstance                        destination_instance;
      };
      struct CreateReleaseTemporaryOutput {
        PhysicalInstance                        temporary_instance;
      };

      /**
       * ----------------------------------------------------------------------
       *  Speculate 
       * ----------------------------------------------------------------------
       * The speculate call will be invoked for any release operations with
       * a predicate that has not yet been satisfied. The mapper can choose
       * whether to speculate on the result with the 'speculate' field. If
       * the mapper does choose to speculate, it can choose the set the
       * 'speculative_value' field as a guess for the value the predicate
       * will take.
       */
      //------------------------------------------------------------------------
      virtual void speculate(const MapperContext         ctx,
                             const Release&              release,
                                   SpeculativeOutput&    output) = 0;
      //------------------------------------------------------------------------

      /**
       * ----------------------------------------------------------------------
       *  Report Profiling
       * ----------------------------------------------------------------------
       * If the mapper requested profiling data for the release operation
       * then this call will be invoked to report the profiling results
       * back to the mapper.
       */
      struct ReleaseProfilingInfo {
	ProfilingResponse                       profiling_responses;
      };
      //------------------------------------------------------------------------
      virtual void report_profiling(const MapperContext         ctx,
                                    const Release&              release,
                                    const ReleaseProfilingInfo& input)  = 0;
      //------------------------------------------------------------------------
    public: // Partition Operations
      /**
       * ----------------------------------------------------------------------
       *  Select Partition Projection
       * ----------------------------------------------------------------------
       * Partition operations are usually done with respect to a given
       * logical region. However, for performance reasons the data for
       * a logical region might be spread across many subregions from a
       * previous operation (e.g. in the case of create_partition_by_field
       * where a previous index space launch filled in the field containing
       * the colors). In these cases , the mapper may want to specify that
       * the mapping for the projection operation should not be done with
       * respect to the region being partitioning, but for each fo the
       * subregions of a complete partition of the logical region. This
       * mapper call permits the mapper to decide whether to make the 
       * partition operation an 'index' operation over the color space
       * of a complete partition, or whether it should just remain a
       * 'single' operation that maps the logical region directly.
       * If the mapper picks a complete partition to return for 
       * 'chosen_partition' then the partition will become an 'index'
       * operation, but if it return a NO_PART, then the partition
       * operation will remain a 'single' operation.
       */
      struct SelectPartitionProjectionInput {
        std::vector<LogicalPartition>           open_complete_partitions;
      };
      struct SelectPartitionProjectionOutput {
        LogicalPartition                        chosen_partition;
      };
      //------------------------------------------------------------------------
      virtual void select_partition_projection(const MapperContext  ctx,
                          const Partition&                          partition,
                          const SelectPartitionProjectionInput&     input,
                                SelectPartitionProjectionOutput&    output) = 0;
      //------------------------------------------------------------------------

      /**
       * ----------------------------------------------------------------------
       *  Map Projection 
       * ----------------------------------------------------------------------
       * The map partition mapper call is responsible for handling the mapping
       * of a dependent partitioning operation to a specific physical region. 
       * The mapper is given a set of valid physical instances in the 
       * 'valid_instances' field. The mapper must then specify a set of chosen
       * instances to use for the inline mapping operation in 
       * 'chosen_instances'. Multiple instances can be selected for different
       * fields but the runtime will use the first instance that it finds that
       * in the vector that has space for each field. Since all dependent
       * partitioning operations have read-only privileges on their input
       * regions, the mapper can request that the runtime not track the 
       * validity of the instance(s) used for the dependent parititoning
       * operation by setting 'track_valid_region' to 'false'. 
       *
       * The mapper can also request profiling information for any copies 
       * issued by filling in the 'profiling_requests' set. The mapper can 
       * control the priority with which this profiling information is 
       * returned to the mapper with 'profiling priority'.
       */
      struct MapPartitionInput {
        std::vector<PhysicalInstance>           valid_instances; 
      };
      struct MapPartitionOutput {
        std::vector<PhysicalInstance>           chosen_instances;
        ProfilingRequest                        profiling_requests;
        TaskPriority                            profiling_priority;
<<<<<<< HEAD
=======
        bool                                    track_valid_region; /*=true*/
>>>>>>> 30f5eb43
      };
      //------------------------------------------------------------------------
      virtual void map_partition(const MapperContext        ctx,
                                 const Partition&           partition,
                                 const MapPartitionInput&   input,
                                       MapPartitionOutput&  output) = 0;
      //------------------------------------------------------------------------

      /**
       * ----------------------------------------------------------------------
       *  Select Partition Sources 
       * ----------------------------------------------------------------------
       * The select partition sources mapper call allows the mapper to select a
       * ranking for source physical instances when generating copies for an
       * partition operation. The mapper is given the target physical instance 
       * in the 'target' field and the set of possible source instances in 
       * 'source_instances'. The mapper speciefies a ranking of physical 
       * instances for copies to be issued from until all the fields contain 
       * valid data. The runtime will also issue copies from any instances not 
       * placed in the ranking in an unspecified order.
       */
      struct SelectPartitionSrcInput {
        PhysicalInstance                        target;
        std::vector<PhysicalInstance>           source_instances;
      };
      struct SelectPartitionSrcOutput {
        std::deque<PhysicalInstance>            chosen_ranking;
      };
      //------------------------------------------------------------------------
      virtual void select_partition_sources(
                                    const MapperContext             ctx,
                                    const Partition&                partition,
                                    const SelectPartitionSrcInput&  input,
                                          SelectPartitionSrcOutput& output) = 0;
      //------------------------------------------------------------------------

      // These are here for backwards compatibility
      // The mapper call these were used by no longer exists
      struct CreatePartitionTemporaryInput {
        PhysicalInstance                        destination_instance;
      };
      struct CreatePartitionTemporaryOutput {
        PhysicalInstance                        temporary_instance;
      };

      // No speculation for dependent partition operations

      /**
       * ----------------------------------------------------------------------
       *  Report Profiling 
       * ----------------------------------------------------------------------
       * If the mapper requested profiling information on the copies
       * generated during a dependent partition operation then this mapper
       * call will be invoked to inform the mapper of the result.
       */
      struct PartitionProfilingInfo {
	ProfilingResponse                       profiling_responses;
      };
      //------------------------------------------------------------------------
      virtual void report_profiling(const MapperContext              ctx,
                                    const Partition&                 partition,
                                    const PartitionProfilingInfo&    input) = 0;
      //------------------------------------------------------------------------
    public: // Single Task Context 
      /**
       * ----------------------------------------------------------------------
       *  Configure Context 
       * ----------------------------------------------------------------------
       * The configure_context mapping call is performed once for every 
       * non-leaf task before it starts running. It allows the mapper 
       * control over important aspects of the task's execution. First,
       * the mapper can control how far the task runs ahead before it
       * starts stalling due to resource constraints. The mapper can 
       * specify either a maximum number of outstanding sub operations
       * by specifying 'max_window_size' or if the task issues frame
       * operations (see 'complete_frame') it can set the maximum
       * number of outstanding frames with 'max_outstanding_frames.'
       * For the task-based run ahead measure, the mapper can also
       * apply a hysteresis factor by setting 'hysteresis_percentage'
       * to reduce jitter. The hysteresis factor specifies what percentage
       * of 'max_window_size' tasks have to finish executing before 
       * execution can begin again after a stall.
       *
       * The mapper can also control how many outstanding sub-tasks need
       * to be mapped before the mapping process is considered to be far
       * enough ahead that it can be halted for this context by setting
       * the 'min_tasks_to_schedule' parameter.
       *
       * the mapper can control the granularity of Legion meta-tasks
       * for this context with the 'meta_task_vector_width' parameter
       * which control how many meta-tasks get batched together for 
       * certain stages of the execution pipeline. This is useful to 
       * avoid the overheads of Realm tasks which often do not deal
       * with very small meta-tasks (e.g. those that take 20us or less).
       *
       * The 'mutable_priority' parameter allows the mapper to specify
       * whether child operations launched in this context are permitted
       * to alter the priority of parent task. See the 'update_parent_priority'
       * field of the 'select_task_options' mapper call. If this is set 
       * to false then the child mappers cannot change the priority of
       * the parent task.
       */
      struct ContextConfigOutput {
        unsigned                                max_window_size; // = 1024
        unsigned                                hysteresis_percentage; // = 25
        unsigned                                max_outstanding_frames; // = 2
        unsigned                                min_tasks_to_schedule; // = 64
        unsigned                                min_frames_to_schedule; // = 0 
        unsigned                                meta_task_vector_width; // = 16
        bool                                    mutable_priority; // = false
      };
      //------------------------------------------------------------------------
      virtual void configure_context(const MapperContext         ctx,
                                     const Task&                 task,
                                           ContextConfigOutput&  output) = 0;
      //------------------------------------------------------------------------

      /**
       * ----------------------------------------------------------------------
       *  Select Tunable Variable 
       * ----------------------------------------------------------------------
       * The select_tunable_value mapper call allows mappers to control
       * decisions about tunable values for a given task execution. The
       * mapper is told of the tunable ID and presented with the mapping
       * tag for the operation. It then must then allocate a buffer and 
       * put the result in the buffer. Alternatively, it can also tell the
       * runtime that it does not own the result by setting the take_ownership
       * flag to false indicating that the runtime should make its own copy
       * of the resulting buffer. If the resulting future expects the 
       * future to be packed, it is the responsibility of the mapper 
       * to pack it. The utility method 'pack_tunable' will allocate
       * the buffer and do any necessary packing for an arbitrary type.
       */
      struct SelectTunableInput {
        TunableID                               tunable_id;
        MappingTagID                            mapping_tag;
        const void*                             args;
        size_t                                  size;
      };
      struct SelectTunableOutput {
        void*                                   value;
        size_t                                  size;
        bool                                    take_ownership; // = true 
      };
      //------------------------------------------------------------------------
      virtual void select_tunable_value(const MapperContext         ctx,
                                        const Task&                 task,
                                        const SelectTunableInput&   input,
                                              SelectTunableOutput&  output) = 0;
      //------------------------------------------------------------------------
    public: // Mapping collections of operations 
      /**
       * ----------------------------------------------------------------------
       *  Map Must Epoch 
       * ----------------------------------------------------------------------
       * The map_must_epoch mapper call is invoked for mapping groups of
       * tasks which are required to execute concurrently, thereby allowing
       * them to optionally synchronize with each other. Each of the tasks in
       * the 'tasks' vector must be mapped with their resulting mapping being
       * specified in the corresponding location in the 'task_mapping' field.
       * The mapper is provided with the usual inputs for each task in the 
       * 'task_inputs' vector. As part of the mapping process, the mapper 
       * must abide by the mapping constraints specified in the 'constraints' 
       * field which says which logical regions in different tasks must be 
       * mapped to the same physical instance. The mapper is also given 
       * the mapping tag passed at the callsite in 'mapping_tag'.
       */
      struct MappingConstraint {
        std::vector<const Task*>                    constrained_tasks;
        std::vector<unsigned>                       requirement_indexes;
        // tasks.size() == requirement_indexes.size()
      };
      struct MapMustEpochInput {
        std::vector<const Task*>                    tasks;
        std::vector<MappingConstraint>              constraints;
        MappingTagID                                mapping_tag;
        // For collective map_must_epoch only
        std::vector<Processor>                      shard_mapping;
        ShardID                                     local_shard;
      };
      struct MapMustEpochOutput {
        std::vector<Processor>                      task_processors;
        std::vector<std::vector<PhysicalInstance> > constraint_mappings;
        // For collective map_must_epoch only
        std::vector<int>                            weights;
      };
      //------------------------------------------------------------------------
      virtual void map_must_epoch(const MapperContext           ctx,
                                  const MapMustEpochInput&      input,
                                        MapMustEpochOutput&     output) = 0;
      //------------------------------------------------------------------------

      struct MapDataflowGraphInput {
#if 0
        std::vector<const Task*>                nodes;
        std::vector<DataflowEdge>               edges;
        std::vector<Callsite>                   callsites;
#endif
      };
      struct MapDataflowGraphOutput {
          
      };
      //------------------------------------------------------------------------
      virtual void map_dataflow_graph(const MapperContext           ctx,
                                      const MapDataflowGraphInput&  input,
                                            MapDataflowGraphOutput& output) = 0;
      //------------------------------------------------------------------------

    public: // Memoizing physical analyses of operations
      /**
       * ----------------------------------------------------------------------
       *  Memoize Operation
       * ----------------------------------------------------------------------
       * The memoize_operation mapper call asks the mapper to decide if the
       * physical analysis of the operation should be memoized. Operations
       * that are not being logically traced cannot be memoized.
       *
       */
      struct MemoizeInput {
        TraceID trace_id;
      };
      struct MemoizeOutput {
        bool memoize;
      };
      //------------------------------------------------------------------------
      virtual void memoize_operation(const MapperContext  ctx,
                                     const Mappable&      mappable,
                                     const MemoizeInput&  input,
                                           MemoizeOutput& output) = 0;
      //------------------------------------------------------------------------

    public: // Mapping control 
      /**
       * ----------------------------------------------------------------------
       *  Select Tasks to Map 
       * ----------------------------------------------------------------------
       * Legion gives the mapper control over when application tasks are
       * mapped, so application tasks can be kept available for stealing
       * or dynamically sent to another node. The select_tasks_to_map
       * mapper call presents the mapper for this processor with a list of
       * tasks that are ready to map in the 'ready_tasks' list. For any
       * of the tasks in this list, the mapper can either decide to map
       * the task by placing it in the 'map_tasks' set, or send it to 
       * another processor by placing it in the 'relocate_tasks' map 
       * along with the target processor for the task. Finally, the
       * mapper can also choose to leave the task on the ready queue
       * by doing nothing. If the mapper chooses not to do anything
       * for any of the tasks in the ready queue then it must give
       * the runtime a mapper event to use for deferring any future 
       * calls to select_tasks_to_map. No more calls will be made to
       * select_tasks_to_map until this mapper event is triggered by
       * the mapper in another mapper call or the state of the 
       * ready_queue changes (e.g. new tasks are added). Failure to
       * provide a mapper event will result in an error.
       */
      struct SelectMappingInput {
        std::list<const Task*>                  ready_tasks;
      };
      struct SelectMappingOutput {
        std::set<const Task*>                   map_tasks;
        std::map<const Task*,Processor>         relocate_tasks;
        MapperEvent                             deferral_event;
      };
      //------------------------------------------------------------------------
      virtual void select_tasks_to_map(const MapperContext          ctx,
                                       const SelectMappingInput&    input,
                                             SelectMappingOutput&   output) = 0;
      //------------------------------------------------------------------------
    public: // Stealing
      /**
       * ----------------------------------------------------------------------
       *  Select Steal Targets
       * ----------------------------------------------------------------------
       * Control over stealing in Legion is explicitly given to the mappers.
       * The select_steal_targets mapper call is invoked whenever the 
       * select_tasks_to_map call is made for a mapper and asks the mapper
       * if it would like to attempt to steal from any other processors in
       * the machine. The mapper is provided with a list of 'blacklist'
       * processors which are disallowed because of previous stealing 
       * failures (the runtime automatically manages this blacklist and
       * remove processors when it receives notification that they have
       * additional work available for stealing). The mapper can put
       * any set of processors in the potential 'targets' and steal requests
       * will be sent. Note that any targets also contained in the blacklist
       * will be ignored.
       */
      struct SelectStealingInput {
        std::set<Processor>                     blacklist;
      };
      struct SelectStealingOutput {
        std::set<Processor>                     targets;
      };
      //------------------------------------------------------------------------
      virtual void select_steal_targets(const MapperContext         ctx,
                                        const SelectStealingInput&  input,
                                              SelectStealingOutput& output) = 0;
      //------------------------------------------------------------------------

      /**
       * ----------------------------------------------------------------------
       *  Permit Steal Request 
       * ----------------------------------------------------------------------
       * Steal requests are also reported to mappers using the 
       * 'permit_steal_request' mapper call. This gives mappers the option
       * of deciding which tasks are stolen and which are kept on the 
       * local node. Mappers are told which processor originated the steal
       * request in the 'thief_proc' field along with a list of tasks which
       * are eligible for stealing in 'stealable_tasks' (note all these
       * tasks must have had 'spawn' set to true either in select_task_options
       * or slice_domain). The mapper can then specify the tasks that are
       * permitted to be stolen (if any) by place them in the stolen tasks
       * data structure.
       */
      struct StealRequestInput {
        Processor                               thief_proc;
        std::vector<const Task*>                stealable_tasks;
      };
      struct StealRequestOutput {
        std::set<const Task*>                   stolen_tasks;
      };
      //------------------------------------------------------------------------
      virtual void permit_steal_request(const MapperContext         ctx,
                                        const StealRequestInput&    input,
                                              StealRequestOutput&   output) = 0;
      //------------------------------------------------------------------------
    public: // Handling
      /**
       * ----------------------------------------------------------------------
       *  Handle Message 
       * ----------------------------------------------------------------------
       * The handle_message call is invoked as the result of a message being
       * delivered from another processor. The 'sender' field indicates the
       * processor from which the message originated. The message is stored 
       * in a buffer pointed to by 'message' and contains 'size' bytes. The
       * mapper must make a copy of the buffer if it wants it to remain
       * persistent. The 'broadcast' field indicates whether this message
       * is the result of a broadcast or whether it is a single message
       * send directly to this mapper.
       */
      struct MapperMessage {
        Processor                               sender;
        unsigned                                kind;
        const void*                             message;
        size_t                                  size;
        bool                                    broadcast;
      };
      //------------------------------------------------------------------------
      virtual void handle_message(const MapperContext           ctx,
                                  const MapperMessage&          message) = 0;
      //------------------------------------------------------------------------

      /**
       * ----------------------------------------------------------------------
       *  Handle Task Result 
       * ----------------------------------------------------------------------
       * The handle_task_result call is made after the mapper has requested
       * an external computation be run by calling 'launch_mapper_task'. This
       * calls gives the 'mapper_event' that says which task result is being
       * returned. The result is passed in a buffer call 'result' of 
       * 'result_size' bytes. The mapper must make a copy of this buffer if
       * it wants the data to remain persistent.
       */
      struct MapperTaskResult {
        MapperEvent                             mapper_event;
        const void*                             result;
        size_t                                  result_size;
      };
      //------------------------------------------------------------------------
      virtual void handle_task_result(const MapperContext           ctx,
                                      const MapperTaskResult&       result) = 0;
      //------------------------------------------------------------------------
    public:
      // Future structs for control replication, 
      // provided here for forward compatibility
      struct MapReplicateTaskOutput {
        std::vector<MapTaskOutput>                      task_mappings;
        std::vector<Processor>                          control_replication_map;
      };
      struct SelectShardingFunctorInput {
        std::vector<Processor>                  shard_mapping;
      };
      struct SelectShardingFunctorOutput {
        ShardingID                              chosen_functor;
      };
      struct MustEpochShardingFunctorOutput :
              public SelectShardingFunctorOutput {
        bool                                    collective_map_must_epoch_call;
      };
    };

    /**
     * \class MapperRuntime
     * This class defines the set of calls that a mapper can perform as part
     * of its execution. All the calls must be given a MapperContext which 
     * comes from the enclosing mapper call context in which the runtime 
     * method is being invoked.
     */
    class MapperRuntime {
    protected:
      // These runtime objects will be created by Legion
      friend class Internal::Runtime;
      MapperRuntime(void);
      ~MapperRuntime(void);
    public:
      //------------------------------------------------------------------------
      // Methods for managing access to mapper state in the concurrent model
      // These calls are illegal in the serialized mapper model 
      //------------------------------------------------------------------------
      bool is_locked(MapperContext ctx) const;
      void lock_mapper(MapperContext ctx, 
                                 bool read_only = false) const;
      void unlock_mapper(MapperContext ctx) const;
    public:
      //------------------------------------------------------------------------
      // Methods for managing the re-entrant state in the serialized model
      // These calls are illegal in the concurrent mapper model
      //------------------------------------------------------------------------
      bool is_reentrant(MapperContext ctx) const;
      void enable_reentrant(MapperContext ctx) const;
      void disable_reentrant(MapperContext ctx) const;
    public:
      //------------------------------------------------------------------------
      // Methods for updating mappable data 
      // The mapper is responsible for atomicity of these calls 
      // (usually through the choice of mapper synchronization model) 
      //------------------------------------------------------------------------
      void update_mappable_tag(MapperContext ctx, const Mappable &mappable, 
                               MappingTagID new_tag) const;
      // Runtime will make a copy of the data passed into this method
      void update_mappable_data(MapperContext ctx, const Mappable &mappable,
                                const void *mapper_data, 
                                size_t mapper_data_size) const;
    public:
      //------------------------------------------------------------------------
      // Methods for communicating with other mappers of the same kind
      //------------------------------------------------------------------------
      void send_message(MapperContext ctx, Processor target,const void *message,
                        size_t message_size, unsigned message_kind = 0) const;
      void broadcast(MapperContext ctx, const void *message, 
           size_t message_size, unsigned message_kind = 0, int radix = 4) const;
    public:
      //------------------------------------------------------------------------
      // Methods for packing and unpacking physical instances
      //------------------------------------------------------------------------
      void pack_physical_instance(MapperContext ctx, Serializer &rez,
                                  PhysicalInstance instance) const;
      void unpack_physical_instance(MapperContext ctx, Deserializer &derez,
                                    PhysicalInstance &instance) const;
    public:
      //------------------------------------------------------------------------
      // Methods for managing the execution of mapper tasks 
      //------------------------------------------------------------------------
      //MapperEvent launch_mapper_task(MapperContext ctx, 
      //                                         Processor::TaskFuncID tid,
      //                                         const TaskArgument &arg) const;

      //void defer_mapper_call(MapperContext ctx, 
      //                                 MapperEvent event) const;

      //MapperEvent merge_mapper_events(MapperContext ctx,
      //                              const std::set<MapperEvent> &events)const;
    public:
      //------------------------------------------------------------------------
      // Methods for managing mapper events 
      //------------------------------------------------------------------------
      MapperEvent create_mapper_event(MapperContext ctx) const;
      bool has_mapper_event_triggered(MapperContext ctx,
                                                MapperEvent event) const;
      void trigger_mapper_event(MapperContext ctx, 
                                          MapperEvent event) const;
      void wait_on_mapper_event(MapperContext ctx,
                                          MapperEvent event) const;
    public:
      //------------------------------------------------------------------------
      // Methods for managing constraint information
      //------------------------------------------------------------------------
      const ExecutionConstraintSet& find_execution_constraints(
                       MapperContext ctx, TaskID task_id, VariantID vid) const;
      const TaskLayoutConstraintSet& find_task_layout_constraints(
                       MapperContext ctx, TaskID task_id, VariantID vid) const;
      const LayoutConstraintSet& find_layout_constraints(
                               MapperContext ctx, LayoutConstraintID id) const;
      LayoutConstraintID register_layout(MapperContext ctx, 
                          const LayoutConstraintSet &layout_constraints,
                          FieldSpace handle = FieldSpace::NO_SPACE) const;
      void release_layout(MapperContext ctx, 
                                    LayoutConstraintID layout_id) const;
      bool do_constraints_conflict(MapperContext ctx,
                     LayoutConstraintID set1, LayoutConstraintID set2,
                     const LayoutConstraint **conflict_constraint = NULL) const;
      bool do_constraints_entail(MapperContext ctx,
                   LayoutConstraintID source, LayoutConstraintID target,
                   const LayoutConstraint **failed_constraint = NULL) const;
    public:
      //------------------------------------------------------------------------
      // Methods for manipulating variants 
      //------------------------------------------------------------------------
      void find_valid_variants(MapperContext ctx, TaskID task_id, 
                               std::vector<VariantID> &valid_variants,
                               Processor::Kind kind = Processor::NO_KIND) const;
      void find_generator_variants(MapperContext ctx, TaskID task_id,
                  std::vector<std::pair<TaskID,VariantID> > &generator_variants,
                  Processor::Kind kind = Processor::NO_KIND) const;
      VariantID find_or_create_variant(MapperContext ctx, TaskID task_id,
                             const ExecutionConstraintSet &execution_constrains,
                             const TaskLayoutConstraintSet &layout_constraints,
                             TaskID generator_tid, VariantID generator_vid, 
                             Processor generator_processor, bool &created) const;
      const char* find_task_variant_name(MapperContext ctx,
                                         TaskID task_id, VariantID vid) const;
      bool is_leaf_variant(MapperContext ctx, TaskID task_id,
                                     VariantID variant_id) const;
      bool is_inner_variant(MapperContext ctx, TaskID task_id,
                                      VariantID variant_id)const;
      bool is_idempotent_variant(MapperContext ctx, TaskID task_id,
                                           VariantID variant_id) const;
      bool is_replicable_variant(MapperContext ctx, TaskID task_id,
                                      VariantID variant_id) const; 
    public:
      //------------------------------------------------------------------------
      // Methods for accelerating mapping decisions
      //------------------------------------------------------------------------
      // Filter variants based on the chosen instances
      void filter_variants(MapperContext ctx, const Task &task,
             const std::vector<std::vector<PhysicalInstance> > &chosen_intances,
                           std::vector<VariantID>              &variants);
      // Filter instances based on a chosen variant
      void filter_instances(MapperContext ctx, const Task &task,
                                      VariantID chosen_variant, 
                        std::vector<std::vector<PhysicalInstance> > &instances,
                               std::vector<std::set<FieldID> > &missing_fields);
      // Filter a specific set of instances for one region requirement
      void filter_instances(MapperContext ctx, const Task &task,
                                      unsigned index, VariantID chosen_variant,
                                      std::vector<PhysicalInstance> &instances,
                                      std::set<FieldID> &missing_fields);
    public:
      //------------------------------------------------------------------------
      // Methods for managing physical instances 
      //------------------------------------------------------------------------
      bool create_physical_instance(
                                    MapperContext ctx, Memory target_memory,
                                    const LayoutConstraintSet &constraints, 
                                    const std::vector<LogicalRegion> &regions,
                                    PhysicalInstance &result, bool acquire=true,
                                    GCPriority priority = 0,
                                    bool tight_region_bounds = false,
                                    size_t *footprint = NULL) const;
      bool create_physical_instance(
                                    MapperContext ctx, Memory target_memory,
                                    LayoutConstraintID layout_id,
                                    const std::vector<LogicalRegion> &regions,
                                    PhysicalInstance &result, bool acquire=true,
                                    GCPriority priority = 0,
                                    bool tight_region_bounds = false,
                                    size_t *footprint = NULL) const;
      bool find_or_create_physical_instance(
                                    MapperContext ctx, Memory target_memory,
                                    const LayoutConstraintSet &constraints, 
                                    const std::vector<LogicalRegion> &regions,
                                    PhysicalInstance &result, bool &created, 
                                    bool acquire = true,GCPriority priority = 0,
                                    bool tight_region_bounds = false,
                                    size_t *footprint = NULL) const;
      bool find_or_create_physical_instance(
                                    MapperContext ctx, Memory target_memory,
                                    LayoutConstraintID layout_id,
                                    const std::vector<LogicalRegion> &regions,
                                    PhysicalInstance &result, bool &created, 
                                    bool acquire = true,GCPriority priority = 0,
                                    bool tight_region_bounds = false,
                                    size_t *footprint = NULL) const;
      bool find_physical_instance(
                                    MapperContext ctx, Memory target_memory,
                                    const LayoutConstraintSet &constraints,
                                    const std::vector<LogicalRegion> &regions,
                                    PhysicalInstance &result, bool acquire=true,
                                    bool tight_region_bounds = false) const;
      bool find_physical_instance(
                                    MapperContext ctx, Memory target_memory,
                                    LayoutConstraintID layout_id,
                                    const std::vector<LogicalRegion> &regions,
                                    PhysicalInstance &result, bool acquire=true,
                                    bool tight_region_bounds = false) const;
      void set_garbage_collection_priority(MapperContext ctx, 
                const PhysicalInstance &instance, GCPriority priority) const;
      // These methods will atomically check to make sure that these instances
      // are still valid and then add an implicit reference to them to ensure
      // that they aren't collected before this mapping call completes. They
      // don't need to be called as part of mapping an instance, but they are
      // highly recommended to ensure correctness. Acquiring instances and
      // then not using them is also acceptable as the runtime will implicitly
      // release the references after the call. Instances can also be released
      // as might be expected if a mapper opts to attempt to map a different
      // instance, but this is an optional performance improvement.
      bool acquire_instance(MapperContext ctx, 
                                      const PhysicalInstance &instance) const;
      bool acquire_instances(MapperContext ctx,
                          const std::vector<PhysicalInstance> &instances) const;
      bool acquire_and_filter_instances(MapperContext ctx,
                                std::vector<PhysicalInstance> &instances) const;
      bool acquire_instances(MapperContext ctx,
            const std::vector<std::vector<PhysicalInstance> > &instances) const;
      bool acquire_and_filter_instances(MapperContext ctx,
                  std::vector<std::vector<PhysicalInstance> > &instances) const;
      void release_instance(MapperContext ctx, 
                                        const PhysicalInstance &instance) const;
      void release_instances(MapperContext ctx,
                          const std::vector<PhysicalInstance> &instances) const;
      void release_instances(MapperContext ctx,
            const std::vector<std::vector<PhysicalInstance> > &instances) const;
    public:
      //------------------------------------------------------------------------
      // Methods for creating index spaces which mappers need to do
      // in order to be able to properly slice index space operations
      //------------------------------------------------------------------------
      IndexSpace create_index_space(MapperContext ctx, Domain bounds) const;
      // Template version
      template<int DIM, typename COORD_T>
      IndexSpaceT<DIM,COORD_T> create_index_space(MapperContext ctx,
                                            Rect<DIM,COORD_T> bounds) const;

      IndexSpace create_index_space(MapperContext ctx, 
                                  const std::vector<DomainPoint> &points) const;
      // Template version
      template<int DIM, typename COORD_T>
      IndexSpaceT<DIM,COORD_T> create_index_space(MapperContext ctx,
                    const std::vector<Point<DIM,COORD_T> > &points) const;

      IndexSpace create_index_space(MapperContext ctx,
                                    const std::vector<Domain> &rects) const;
      // Template version
      template<int DIM, typename COORD_T>
      IndexSpaceT<DIM,COORD_T> create_index_space(MapperContext ctx,
                      const std::vector<Rect<DIM,COORD_T> > &rects) const;

      IndexSpace union_index_spaces(MapperContext ctx,
                      const std::vector<IndexSpace> &sources) const;
      // Template version
      template<int DIM, typename COORD_T>
      IndexSpaceT<DIM,COORD_T> union_index_spaces(MapperContext ctx,
                const std::vector<IndexSpaceT<DIM,COORD_T> > &sources) const;

      IndexSpace intersect_index_spaces(MapperContext ctx,
                      const std::vector<IndexSpace> &sources) const;
      // Template version
      template<int DIM, typename COORD_T>
      IndexSpaceT<DIM,COORD_T> intersect_index_spaces(MapperContext ctx,
                const std::vector<IndexSpaceT<DIM,COORD_T> > &sources) const;

      IndexSpace subtract_index_spaces(MapperContext ctx,
                        IndexSpace left, IndexSpace right) const;
      // Template version
      template<int DIM, typename COORD_T>
      IndexSpaceT<DIM,COORD_T> subtract_index_spaces(MapperContext ctx,
          IndexSpaceT<DIM,COORD_T> left, IndexSpaceT<DIM,COORD_T> right) const;
    protected:
      IndexSpace create_index_space_internal(MapperContext ctx, const Domain &d,
                  const void *realm_is, TypeTag type_tag) const;
    public:
      //------------------------------------------------------------------------
      // Convenience methods for introspecting index spaces
      //------------------------------------------------------------------------
      bool is_index_space_empty(MapperContext ctx, IndexSpace handle) const;
      template<int DIM, typename COORD_T>
      bool is_index_space_empty(MapperContext ctx,
                                IndexSpaceT<DIM,COORD_T> handle) const;

      bool index_spaces_overlap(MapperContext ctx,
                                IndexSpace one, IndexSpace two) const;
      template<int DIM, typename COORD_T>
      bool index_spaces_overlap(MapperContext ctx, IndexSpaceT<DIM,COORD_T> one,
                                IndexSpaceT<DIM,COORD_T> two) const;

      bool index_space_dominates(MapperContext ctx,
                                 IndexSpace test, IndexSpace dominator) const;
      template<int DIM, typename COORD_T>
      bool index_space_dominates(MapperContext ctx, 
                                 IndexSpaceT<DIM,COORD_T> test,
                                 IndexSpaceT<DIM,COORD_T> dominator) const;
    public:
      //------------------------------------------------------------------------
      // Methods for introspecting index space trees 
      // For documentation see methods of the same name in Runtime
      //------------------------------------------------------------------------
      bool has_index_partition(MapperContext ctx,
                               IndexSpace parent, Color c) const;

      IndexPartition get_index_partition(MapperContext ctx,
                                         IndexSpace parent, Color color) const;

      IndexSpace get_index_subspace(MapperContext ctx, 
                                    IndexPartition p, Color c) const;
      IndexSpace get_index_subspace(MapperContext ctx, 
                   IndexPartition p, const DomainPoint &color) const;

      bool has_multiple_domains(MapperContext ctx, 
                                          IndexSpace handle) const;

      Domain get_index_space_domain(MapperContext ctx, 
                                              IndexSpace handle) const;

      void get_index_space_domains(MapperContext ctx, 
                         IndexSpace handle, std::vector<Domain> &domains) const;

      Domain get_index_partition_color_space(MapperContext ctx,
                                                       IndexPartition p) const;

      void get_index_space_partition_colors(MapperContext ctx, 
                                  IndexSpace sp, std::set<Color> &colors) const;

      bool is_index_partition_disjoint(MapperContext ctx, 
                                       IndexPartition p) const;

      bool is_index_partition_complete(MapperContext ctx,
                                       IndexPartition p) const;

      Color get_index_space_color(MapperContext ctx, 
                                            IndexSpace handle) const;

      DomainPoint get_index_space_color_point(MapperContext ctx,
                                              IndexSpace handle) const;

      Color get_index_partition_color(MapperContext ctx, 
                                                IndexPartition handle) const;

      IndexSpace get_parent_index_space(MapperContext ctx,
                                                  IndexPartition handle) const;

      bool has_parent_index_partition(MapperContext ctx, 
                                                IndexSpace handle) const;
      
      IndexPartition get_parent_index_partition(MapperContext ctx,
                                                IndexSpace handle) const;

      unsigned get_index_space_depth(MapperContext ctx,
                                     IndexSpace handle) const;

      unsigned get_index_partition_depth(MapperContext ctx,
                                         IndexPartition handle) const;
    public:
      //------------------------------------------------------------------------
      // Methods for introspecting field spaces 
      // For documentation see methods of the same name in Runtime
      //------------------------------------------------------------------------
      size_t get_field_size(MapperContext ctx, 
                            FieldSpace handle, FieldID fid) const;

      void get_field_space_fields(MapperContext ctx, 
           FieldSpace handle, std::vector<FieldID> &fields) const;
      void get_field_space_fields(MapperContext ctx,
           FieldSpace handle, std::set<FieldID> &fields) const;
    public:
      //------------------------------------------------------------------------
      // Methods for introspecting logical region trees
      //------------------------------------------------------------------------
      LogicalPartition get_logical_partition(MapperContext ctx, 
                             LogicalRegion parent, IndexPartition handle) const;

      LogicalPartition get_logical_partition_by_color(MapperContext ctx, 
                                       LogicalRegion parent, Color color) const;
      LogicalPartition get_logical_partition_by_color(MapperContext ctx, 
                          LogicalRegion parent, const DomainPoint &color) const;

      LogicalPartition get_logical_partition_by_tree(
                    MapperContext ctx, IndexPartition handle, 
                    FieldSpace fspace, RegionTreeID tid) const;

      LogicalRegion get_logical_subregion(MapperContext ctx, 
                              LogicalPartition parent, IndexSpace handle) const;

      LogicalRegion get_logical_subregion_by_color(MapperContext ctx,
                                    LogicalPartition parent, Color color) const;
      LogicalRegion get_logical_subregion_by_color(MapperContext ctx,
                       LogicalPartition parent, const DomainPoint &color) const;
      
      LogicalRegion get_logical_subregion_by_tree(MapperContext ctx,
                  IndexSpace handle, FieldSpace fspace, RegionTreeID tid) const;

      Color get_logical_region_color(MapperContext ctx, 
                                     LogicalRegion handle) const;

      DomainPoint get_logical_region_color_point(MapperContext ctx,
                                                 LogicalRegion handle) const;

      Color get_logical_partition_color(MapperContext ctx,
                                                LogicalPartition handle) const;

      LogicalRegion get_parent_logical_region(MapperContext ctx,
                                                LogicalPartition handle) const;

      bool has_parent_logical_partition(MapperContext ctx, 
                                                  LogicalRegion handle) const;

      LogicalPartition get_parent_logical_partition(MapperContext ctx,
                                                    LogicalRegion handle) const;
    public:
      //------------------------------------------------------------------------
      // Methods for getting access to semantic info
      //------------------------------------------------------------------------
      bool retrieve_semantic_information(MapperContext ctx, 
          TaskID task_id, SemanticTag tag, const void *&result, size_t &size, 
          bool can_fail = false, bool wait_until_ready = false);

      bool retrieve_semantic_information(MapperContext ctx, 
          IndexSpace handle, SemanticTag tag, const void *&result, size_t &size,
          bool can_fail = false, bool wait_until_ready = false);

      bool retrieve_semantic_information(MapperContext ctx,
          IndexPartition handle, SemanticTag tag, const void *&result, 
          size_t &size, bool can_fail = false, bool wait_until_ready = false);

      bool retrieve_semantic_information(MapperContext ctx,
          FieldSpace handle, SemanticTag tag, const void *&result, size_t &size,
          bool can_fail = false, bool wait_until_ready = false);

      bool retrieve_semantic_information(MapperContext ctx, 
          FieldSpace handle, FieldID fid, SemanticTag tag, const void *&result, 
          size_t &size, bool can_fail = false, bool wait_until_ready = false);

      bool retrieve_semantic_information(MapperContext ctx,
          LogicalRegion handle, SemanticTag tag, const void *&result, 
          size_t &size, bool can_fail = false, bool wait_until_ready = false);

      bool retrieve_semantic_information(MapperContext ctx,
          LogicalPartition handle, SemanticTag tag, const void *&result, 
          size_t &size, bool can_fail = false, bool wait_until_ready = false);

      void retrieve_name(MapperContext ctx, TaskID task_id,
                                   const char *&result);

      void retrieve_name(MapperContext ctx, IndexSpace handle,
                                   const char *&result);

      void retrieve_name(MapperContext ctx, IndexPartition handle,
                                   const char *&result);
      
      void retrieve_name(MapperContext ctx, FieldSpace handle,
                                   const char *&result);

      void retrieve_name(MapperContext ctx, FieldSpace handle, 
                                   FieldID fid, const char *&result);

      void retrieve_name(MapperContext ctx, LogicalRegion handle,
                                   const char *&result);

      void retrieve_name(MapperContext ctx, LogicalPartition handle,
                                   const char *&result);
    public:
      //------------------------------------------------------------------------
      // Support for packing tunable values
      //------------------------------------------------------------------------
      template<typename T>
      void pack_tunable(const T &result, Mapper::SelectTunableOutput &output)
      {
        T *output_result = new T();
        *output_result = result;
        output.value = output_result;
        output.size = sizeof(T);
      }
    }; 

  }; // namespace Mapping
}; // namespace Legion

#include "legion/legion_mapping.inl"

#endif // __LEGION_MAPPING_H__
<|MERGE_RESOLUTION|>--- conflicted
+++ resolved
@@ -1183,10 +1183,7 @@
         std::vector<PhysicalInstance>           chosen_instances;
         ProfilingRequest                        profiling_requests;
         TaskPriority                            profiling_priority;
-<<<<<<< HEAD
-=======
         bool                                    track_valid_region; /*=true*/
->>>>>>> 30f5eb43
       };
       //------------------------------------------------------------------------
       virtual void map_partition(const MapperContext        ctx,
