--- conflicted
+++ resolved
@@ -82,8 +82,13 @@
                                        LegionColor partition_color,
                                        PartitionKind part_kind,
                                        ApEvent partition_ready,
-<<<<<<< HEAD
                   ApBarrier partial_pending = ApBarrier::NO_AP_BARRIER);
+      void create_pending_cross_product(IndexPartition handle1,
+                                        IndexPartition handle2,
+                  std::map<IndexSpace,IndexPartition> &user_handles,
+                                           PartitionKind kind,
+                                           LegionColor &part_color,
+                                           ApEvent domain_ready);
       // For control replication contexts
       RtEvent create_pending_partition_shard(bool owner_shard,
                                              IndexPartition pid,
@@ -95,17 +100,6 @@
                                              ApEvent partition_ready,
                                              ShardMapping *mapping,
                    ApBarrier partial_pending = ApBarrier::NO_AP_BARRIER);
-=======
-            ApUserEvent partial_pending = ApUserEvent::NO_AP_USER_EVENT);
-      void create_pending_cross_product(IndexPartition handle1,
-                                        IndexPartition handle2,
-                  std::map<IndexSpace,IndexPartition> &user_handles,
-                                           PartitionKind kind,
-                                           LegionColor &part_color,
-                                           ApEvent domain_ready);
-      void compute_partition_disjointness(IndexPartition handle,
-                                          RtUserEvent ready_event);
->>>>>>> bad9d57a
       void destroy_index_space(IndexSpace handle, AddressSpaceID source);
       void destroy_index_partition(IndexPartition handle, 
                                    AddressSpaceID source);
@@ -141,21 +135,10 @@
       ApEvent create_cross_product_partitions(Operation *op,
                                               IndexPartition base,
                                               IndexPartition source,
-<<<<<<< HEAD
                                               LegionColor part_color,
                                               ShardID shard = 0,
                                               size_t total_shards = 1);
-    public: 
-      void create_pending_cross_product(IndexPartition handle1,
-                                        IndexPartition handle2,
-                  std::map<IndexSpace,IndexPartition> &user_handles,
-                                           PartitionKind kind,
-                                           LegionColor &part_color,
-                                           ApEvent domain_ready);
-=======
-                                              LegionColor part_color);
     public:  
->>>>>>> bad9d57a
       ApEvent create_partition_by_field(Operation *op,
                                         IndexPartition pending,
                     const std::vector<FieldDataDescriptor> &instances,
