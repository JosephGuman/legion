/* Copyright 2021 Stanford University, NVIDIA Corporation
 *
 * Licensed under the Apache License, Version 2.0 (the "License");
 * you may not use this file except in compliance with the License.
 * You may obtain a copy of the License at
 *
 *     http://www.apache.org/licenses/LICENSE-2.0
 *
 * Unless required by applicable law or agreed to in writing, software
 * distributed under the License is distributed on an "AS IS" BASIS,
 * WITHOUT WARRANTIES OR CONDITIONS OF ANY KIND, either express or implied.
 * See the License for the specific language governing permissions and
 * limitations under the License.
 */


#ifndef __LEGION_REGION_TREE_H__
#define __LEGION_REGION_TREE_H__

#include "legion/legion_types.h"
#include "legion/legion_utilities.h"
#include "legion/legion_allocation.h"
#include "legion/legion_analysis.h"
#include "legion/garbage_collection.h"
#include "legion/field_tree.h"

#include <algorithm>

namespace Legion {
  namespace Internal {

    /**
     * \struct FieldDataDescriptor
     * A small helper class for performing dependent
     * partitioning operations
     */
    struct FieldDataDescriptor {
    public:
      IndexSpace index_space;
      PhysicalInstance inst;
      size_t field_offset;
    };

    /**
     * \struct IndirectRecord
     * A small helper class for performing exchanges of
     * instances for indirection copies
     */
    struct IndirectRecord : public LegionHeapify<IndirectRecord> {
    public:
      IndirectRecord(void) { }
      IndirectRecord(const FieldMask &m, InstanceManager *p, 
                     const DomainPoint &key, IndexSpace handle, 
                     const Domain &d);
    public:
      FieldMask fields;
      PhysicalInstance inst;
#ifdef LEGION_SPY
      ApEvent instance_event;
      IndexSpace index_space;
#endif
      Domain domain;
    };

    /**
     * \struct PendingRemoteExpression
     * A small helper class for passing arguments associated
     * with deferred calls to unpack remote expressions
     */
    struct PendingRemoteExpression {
    public:
      PendingRemoteExpression(void)
        : handle(IndexSpace::NO_SPACE), remote_expr_id(0),
          source(0), is_index_space(false) { }
    public:
      IndexSpace handle;
      IndexSpaceExprID remote_expr_id;
      AddressSpaceID source;
      bool is_index_space;
    };

    /**
     * \class OperationCreator
     * A base class for handling the creation of index space operations
     */
    class OperationCreator {
    public:
      OperationCreator(RegionTreeForest *f);
      virtual ~OperationCreator(void); 
    public: 
      void produce(IndexSpaceOperation *op);
      IndexSpaceExpression* consume(void);
    public:
      virtual void create_operation(void) = 0;
    public:
      RegionTreeForest *const forest;
    protected:
      IndexSpaceOperation *result;
    };
    
    /**
     * \class RegionTreeForest
     * "In the darkness of the forest resides the one true magic..."
     * Most of the magic in Legion is encoded in the RegionTreeForest
     * class and its children.  This class manages both the shape and 
     * states of the region tree.  We use fine-grained locking on 
     * individual nodes and the node look-up tables to enable easy 
     * updates to the shape of the tree.  Each node has a lock that 
     * protects the pointers to its child nodes.  There is a creation 
     * lock that protects the look-up tables.  The logical and physical
     * states of each of the nodes are stored using deques which can
     * be appended to without worrying about resizing so we don't 
     * require any locks for accessing state.  Each logical and physical
     * task context must maintain its own external locking mechanism
     * for serializing access to its logical and physical states.
     *
     * Modifications to the region tree shape are accompanied by a 
     * runtime mask which says which nodes have seen the update.  The
     * forest will record which nodes have sent updates and then 
     * tell the runtime to send updates to the other nodes which
     * have not observed the updates.
     */
    class RegionTreeForest {
    public:
      struct DisjointnessArgs : public LgTaskArgs<DisjointnessArgs> {
      public:
        static const LgTaskID TASK_ID = LG_DISJOINTNESS_TASK_ID;
      public:
        DisjointnessArgs(IndexPartition h, RtUserEvent r)
          : LgTaskArgs<DisjointnessArgs>(implicit_provenance),
            handle(h), ready(r) { }
      public:
        const IndexPartition handle;
        const RtUserEvent ready;
      };   
      struct DeferPhysicalRegistrationArgs : 
        public LgTaskArgs<DeferPhysicalRegistrationArgs>, 
        public PhysicalTraceInfo {
      public:
        static const LgTaskID TASK_ID = LG_DEFER_PHYSICAL_REGISTRATION_TASK_ID;
      public:
        DeferPhysicalRegistrationArgs(UniqueID uid, UpdateAnalysis *ana,
                  InstanceSet &t, RtUserEvent map_applied, ApEvent &res,
                  const PhysicalTraceInfo &info, bool sym)
          : LgTaskArgs<DeferPhysicalRegistrationArgs>(uid), 
            PhysicalTraceInfo(info), analysis(ana), 
            map_applied_done(map_applied), targets(t), result(res),
            symbolic(sym)
          // This is kind of scary, Realm is about to make a copy of this
          // without our knowledge, but we need to preserve the correctness
          // of reference counting on PhysicalTraceRecorders, so just add
          // an extra reference here that we will remove when we're handled.
          { 
            analysis->add_reference(); 
            if (rec != NULL) rec->add_recorder_reference();
          }
      public:
        inline void remove_recorder_reference(void) const
          { if ((rec != NULL) && rec->remove_recorder_reference()) delete rec; }
      public:
        UpdateAnalysis *const analysis;
        RtUserEvent map_applied_done;
        InstanceSet &targets;
        ApEvent &result;
        bool symbolic;
      };
    public:
      RegionTreeForest(Runtime *rt);
      RegionTreeForest(const RegionTreeForest &rhs);
      ~RegionTreeForest(void);
    public:
      RegionTreeForest& operator=(const RegionTreeForest &rhs);
    public:
      IndexSpaceNode* create_index_space(IndexSpace handle, 
                              const Domain *domain,
                              DistributedID did, 
                              const bool notify_remote = true,
                              IndexSpaceExprID expr_id = 0,
                              ApEvent ready = ApEvent::NO_AP_EVENT,
                              RtEvent initialized = RtEvent::NO_RT_EVENT,
                              std::set<RtEvent> *applied = NULL);
      IndexSpaceNode* create_union_space(IndexSpace handle, DistributedID did,
                              const std::vector<IndexSpace> &sources,
                              RtEvent initialized = RtEvent::NO_RT_EVENT,
                              const bool notify_remote = true,
                              IndexSpaceExprID expr_id = 0,
                              std::set<RtEvent> *applied = NULL);
      IndexSpaceNode* create_intersection_space(IndexSpace handle, 
                              DistributedID did,
                              const std::vector<IndexSpace> &sources,
                              RtEvent initialized = RtEvent::NO_RT_EVENT,
                              const bool noitfy_remote = true,
                              IndexSpaceExprID expr_id = 0,
                              std::set<RtEvent> *applied = NULL);
      IndexSpaceNode* create_difference_space(IndexSpace handle,
                              DistributedID did,
                              IndexSpace left, IndexSpace right,
                              RtEvent initialized = RtEvent::NO_RT_EVENT,
                              const bool notify_remote = true,
                              IndexSpaceExprID expr_id = 0,
                              std::set<RtEvent> *applied = NULL);
      void find_or_create_sharded_index_space(TaskContext *ctx,
                              IndexSpace handle, IndexSpace local,
                              DistributedID did);
      RtEvent create_pending_partition(TaskContext *ctx,
                                       IndexPartition pid,
                                       IndexSpace parent,
                                       IndexSpace color_space,
                                       LegionColor partition_color,
                                       PartitionKind part_kind,
                                       DistributedID did,
                                       ApEvent partition_ready,
                  ApBarrier partial_pending = ApBarrier::NO_AP_BARRIER);
      void create_pending_cross_product(TaskContext *ctx,
                                        IndexPartition handle1,
                                        IndexPartition handle2,
                  std::map<IndexSpace,IndexPartition> &user_handles,
                                        PartitionKind kind,
                                        LegionColor &part_color,
                                        ApEvent domain_ready,
<<<<<<< HEAD
                                        std::set<RtEvent> &safe_events,
                                        ShardID shard = 0,
                                        size_t total_shards = 1);
      // For control replication contexts
      RtEvent create_pending_partition_shard(ShardID owner_shard,
                                             ReplicateContext *ctx,
                                             IndexPartition pid,
                                             IndexSpace parent,
                                             IndexSpace color_space,
                                             LegionColor &partition_color,
                                             PartitionKind part_kind,
                                             DistributedID did,
                                             ValueBroadcast<bool> *part_result,
                                             ApEvent partition_ready,
                                             ShardMapping &mapping,
                                             RtEvent creation_ready,
                   ApBarrier partial_pending = ApBarrier::NO_AP_BARRIER);
      void destroy_index_space(IndexSpace handle, std::set<RtEvent> &applied,
                               const bool total_sharding_collective = false);
=======
                                        std::set<RtEvent> &safe_events);
      void compute_partition_disjointness(IndexPartition handle,
                                          RtUserEvent ready_event);
      void destroy_index_space(IndexSpace handle, AddressSpaceID source,
                               std::set<RtEvent> &preconditions);
>>>>>>> 80772783
      void destroy_index_partition(IndexPartition handle, 
                               std::set<RtEvent> &applied,
                               const bool total_sharding_collective = false);
    public:
      ApEvent create_equal_partition(Operation *op, 
                                     IndexPartition pid, 
                                     size_t granularity,
                                     ShardID shard = 0,
                                     size_t total_shards = 1);
      ApEvent create_partition_by_weights(Operation *op,
                                          IndexPartition pid,
                                          const FutureMap &map,
                                          size_t granularity,
                                          ShardID shard = 0,
                                          size_t total_shards = 1);
      ApEvent create_partition_by_union(Operation *op,
                                        IndexPartition pid,
                                        IndexPartition handle1,
                                        IndexPartition handle2,
                                        ShardID shard = 0, 
                                        size_t total_shards = 1);
      ApEvent create_partition_by_intersection(Operation *op,
                                               IndexPartition pid,
                                               IndexPartition handle1,
                                               IndexPartition handle2,
                                               ShardID shard = 0,
                                               size_t total_shards = 1);
      ApEvent create_partition_by_intersection(Operation *op,
                                               IndexPartition pid,
                                               IndexPartition part,
                                               const bool dominates,
                                               ShardID shard = 0,
                                               size_t total_shards = 1);
      ApEvent create_partition_by_difference(Operation *op,
                                           IndexPartition pid,
                                           IndexPartition handle1,
                                           IndexPartition handle2,
                                           ShardID shard = 0,
                                           size_t total_shards = 1);
      ApEvent create_partition_by_restriction(IndexPartition pid,
                                              const void *transform,
                                              const void *extent,
                                              ShardID shard = 0,
                                              size_t total_shards = 1);
      ApEvent create_partition_by_domain(Operation *op, IndexPartition pid,
                                         const FutureMap &future_map,
                                         bool perform_intersections,
                                         ShardID shard = 0,
                                         size_t total_shards = 1);
      ApEvent create_cross_product_partitions(Operation *op,
                                              IndexPartition base,
                                              IndexPartition source,
                                              LegionColor part_color,
                                              ShardID shard = 0,
                                              size_t total_shards = 1);
    public:  
      ApEvent create_partition_by_field(Operation *op,
                                        IndexPartition pending,
                    const std::vector<FieldDataDescriptor> &instances,
                                        ApEvent instances_ready);
      ApEvent create_partition_by_image(Operation *op,
                                        IndexPartition pending,
                                        IndexPartition projection,
                    const std::vector<FieldDataDescriptor> &instances,
                                        ApEvent instances_ready,
                                        ShardID shard = 0,
                                        size_t total_shards = 1);
      ApEvent create_partition_by_image_range(Operation *op,
                                              IndexPartition pending,
                                              IndexPartition projection,
                    const std::vector<FieldDataDescriptor> &instances,
                                              ApEvent instances_ready,
                                              ShardID shard = 0,
                                              size_t total_shards = 1);
      ApEvent create_partition_by_preimage(Operation *op,
                                           IndexPartition pending,
                                           IndexPartition projection,
                    const std::vector<FieldDataDescriptor> &instances,
                                           ApEvent instances_ready);
      ApEvent create_partition_by_preimage_range(Operation *op,
                                                 IndexPartition pending,
                                                 IndexPartition projection,
                    const std::vector<FieldDataDescriptor> &instances,
                                                 ApEvent instances_ready);
      ApEvent create_association(Operation *op, 
                                 IndexSpace domain, IndexSpace range,
                    const std::vector<FieldDataDescriptor> &instances,
                                 ApEvent instances_ready);
    public:
      bool check_partition_by_field_size(IndexPartition pid,
                                         FieldSpace fspace, FieldID fid,
                                         bool is_range,
                                         bool use_color_space = false);
      bool check_association_field_size(IndexSpace is,
                                        FieldSpace fspace, FieldID fid);
    public:
      ApEvent compute_pending_space(Operation *op, IndexSpace result,
                                    const std::vector<IndexSpace> &handles,
                                    bool is_union, ShardID shard = 0,
                                    size_t total_shards = 1);
      ApEvent compute_pending_space(Operation *op, IndexSpace result,
                                    IndexPartition handle,
                                    bool is_union, ShardID shard = 0,
                                    size_t total_shards = 1);
      ApEvent compute_pending_space(Operation *op, IndexSpace result,
                                    IndexSpace initial,
                                    const std::vector<IndexSpace> &handles,
                                    ShardID shard = 0, size_t total_shards = 1);
    public:
      void set_pending_space_domain(IndexSpace target,
                                    Domain domain,
                                    AddressSpaceID source,
                                    ShardID shard = 0,
                                    size_t total_shards = 1);
    public:
      IndexPartition get_index_partition(IndexSpace parent, Color color); 
      bool has_index_subspace(IndexPartition parent,
                              const void *realm_color, TypeTag type_tag);
      IndexSpace get_index_subspace(IndexPartition parent, 
                                    const void *realm_color,
                                    TypeTag type_tag);
      void get_index_space_domain(IndexSpace handle, 
                                  void *realm_is, TypeTag type_tag);
      IndexSpace get_index_partition_color_space(IndexPartition p);
      void get_index_space_partition_colors(IndexSpace sp,
                                            std::set<Color> &colors);
      void get_index_space_color(IndexSpace handle, 
                                 void *realm_color, TypeTag type_tag); 
      Color get_index_partition_color(IndexPartition handle);
      IndexSpace get_parent_index_space(IndexPartition handle);
      bool has_parent_index_partition(IndexSpace handle);
      IndexPartition get_parent_index_partition(IndexSpace handle);
      unsigned get_index_space_depth(IndexSpace handle);
      unsigned get_index_partition_depth(IndexPartition handle);
      size_t get_domain_volume(IndexSpace handle);
      bool is_index_partition_disjoint(IndexPartition p);
      bool is_index_partition_complete(IndexPartition p);
      bool has_index_partition(IndexSpace parent, Color color);
    public:
      FieldSpaceNode* create_field_space(FieldSpace handle, DistributedID did,
                                   const bool notify_remote = true,
                                   RtEvent initialized = RtEvent::NO_RT_EVENT,
                                   std::set<RtEvent> *applied = NULL,
                                   ShardMapping *shard_mapping = NULL);
      void destroy_field_space(FieldSpace handle, std::set<RtEvent> &applied,
                               const bool total_sharding_collective = false);
      // Return true if local is set to true and we actually performed the 
      // allocation.  It is an error if the field already existed and the
      // allocation was not local.
      RtEvent allocate_field(FieldSpace handle, size_t field_size, 
                             FieldID fid, CustomSerdezID serdez_id,
                             bool sharded_non_owner = false);
      FieldSpaceNode* allocate_field(FieldSpace handle, ApEvent ready,
                                     FieldID fid, CustomSerdezID serdez_id,
                                     RtEvent &precondition,
                                     bool sharded_non_owner = false);
      void free_field(FieldSpace handle, FieldID fid, 
                      std::set<RtEvent> &applied,
                      bool sharded_non_owner = false);
      RtEvent allocate_fields(FieldSpace handle, 
                           const std::vector<size_t> &sizes,
                           const std::vector<FieldID> &resulting_fields,
                           CustomSerdezID serdez_id,
                           bool sharded_non_owner = false);
      FieldSpaceNode* allocate_fields(FieldSpace handle, ApEvent ready, 
                           const std::vector<FieldID> &resulting_fields,
                           CustomSerdezID serdez_id, RtEvent &precondition,
                           bool sharded_non_owner = false);
      void free_fields(FieldSpace handle, 
                       const std::vector<FieldID> &to_free,
                       std::set<RtEvent> &applied,
                       bool sharded_non_owner = false);
      void free_field_indexes(FieldSpace handle,
                       const std::vector<FieldID> &to_free, 
                       RtEvent freed, bool sharded_non_owner = false);
    public:
      bool allocate_local_fields(FieldSpace handle, 
                                 const std::vector<FieldID> &resulting_fields,
                                 const std::vector<size_t> &sizes,
                                 CustomSerdezID serdez_id,
                                 const std::set<unsigned> &allocated_indexes,
                                 std::vector<unsigned> &new_indexes);
      void free_local_fields(FieldSpace handle,
                             const std::vector<FieldID> &to_free,
                             const std::vector<unsigned> &indexes,
                             const bool collective = false);
      void update_local_fields(FieldSpace handle,
                               const std::vector<FieldID> &fields,
                               const std::vector<size_t> &sizes,
                               const std::vector<CustomSerdezID> &serdez_ids,
                               const std::vector<unsigned> &indexes);
      void remove_local_fields(FieldSpace handle,
                               const std::vector<FieldID> &to_remove);
    public:
      void get_all_fields(FieldSpace handle, std::set<FieldID> &fields);
      void get_all_regions(FieldSpace handle, std::set<LogicalRegion> &regions);
      size_t get_field_size(FieldSpace handle, FieldID fid);
      void get_field_space_fields(FieldSpace handle, 
                                  std::vector<FieldID> &fields);
    public:
      RegionNode* create_logical_region(LogicalRegion handle, DistributedID did,
                                    const bool notify_remote = true,
                                    RtEvent initialized = RtEvent::NO_RT_EVENT,
                                    std::set<RtEvent> *applied = NULL);
      void destroy_logical_region(LogicalRegion handle, 
                                  std::set<RtEvent> &applied,
                                  const bool total_sharding_collective = false);
    public:
      LogicalPartition get_logical_partition(LogicalRegion parent, 
                                             IndexPartition handle);
      LogicalPartition get_logical_partition_by_color(LogicalRegion parent, 
                                                      Color color);
      bool has_logical_partition_by_color(LogicalRegion parent, Color color);
      LogicalPartition get_logical_partition_by_tree(
          IndexPartition handle, FieldSpace space, RegionTreeID tid);
      LogicalRegion get_logical_subregion(LogicalPartition parent,
                                          IndexSpace handle);
      LogicalRegion get_logical_subregion_by_color(LogicalPartition parent,
                                  const void *realm_color, TypeTag type_tag);
      bool has_logical_subregion_by_color(LogicalPartition parent,
                                  const void *realm_color, TypeTag type_tag);
      LogicalRegion get_logical_subregion_by_tree(
            IndexSpace handle, FieldSpace space, RegionTreeID tid);
      void get_logical_region_color(LogicalRegion handle, 
                                    void *realm_color, TypeTag type_tag);
      Color get_logical_partition_color(LogicalPartition handle);
      LogicalRegion get_parent_logical_region(LogicalPartition handle);
      bool has_parent_logical_partition(LogicalRegion handle);
      LogicalPartition get_parent_logical_partition(LogicalRegion handle);
      size_t get_domain_volume(LogicalRegion handle);
    public:
      // Index space operation methods
      void find_launch_space_domain(IndexSpace handle, Domain &launch_domain);
      void validate_slicing(IndexSpace input_space,
                            const std::vector<IndexSpace> &slice_spaces,
                            MultiTask *task, MapperManager *mapper);
      void log_launch_space(IndexSpace handle, UniqueID op_id);
    public:
      // Logical analysis methods
      void perform_dependence_analysis(Operation *op, unsigned idx,
                                       const RegionRequirement &req,
                                       const ProjectionInfo &projection_info,
                                       const RegionTreePath &path,
                                       RefinementTracker &refinement_tracker,
                                       std::set<RtEvent> &applied_events);
      bool perform_deletion_analysis(DeletionOp *op, unsigned idx,
                                     RegionRequirement &req,
                                     const RegionTreePath &path,
                                     std::set<RtEvent> &applied_events,
                                     bool invalidate_tree);
      // Used by dependent partition operations
      void find_open_complete_partitions(Operation *op, unsigned idx,
                                         const RegionRequirement &req,
                                     std::vector<LogicalPartition> &partitions);
    public:
      void perform_versioning_analysis(Operation *op, unsigned idx,
                                       const RegionRequirement &req,
                                       VersionInfo &version_info,
                                       std::set<RtEvent> &ready_events);
      void invalidate_current_context(RegionTreeContext ctx, bool users_only,
                                      RegionNode *top_node);
      bool match_instance_fields(const RegionRequirement &req1,
                                 const RegionRequirement &req2,
                                 const InstanceSet &inst1,
                                 const InstanceSet &inst2);
    public: // Physical analysis methods
      void physical_premap_region(Operation *op, unsigned index,
                                  RegionRequirement &req,
                                  VersionInfo &version_info,
                                  InstanceSet &valid_instances,
                                  std::set<RtEvent> &map_applied_events);
      // Return a runtime event for when it's safe to perform
      // the registration for this equivalence set
      RtEvent physical_perform_updates(const RegionRequirement &req,
                                VersionInfo &version_info,
                                Operation *op, unsigned index,
                                ApEvent precondition, ApEvent term_event,
                                const InstanceSet &targets,
                                const std::vector<PhysicalManager*> &sources,
                                const PhysicalTraceInfo &trace_info,
                                std::set<RtEvent> &map_applied_events,
                                UpdateAnalysis *&analysis,
#ifdef DEBUG_LEGION
                                const char *log_name,
                                UniqueID uid,
#endif
                                const bool record_valid = true,
                                const bool check_initialized = true,
                                const bool defer_copies = true,
                                const bool skip_output = false);
      // Return an event for when the copy-out effects of the 
      // registration are done (e.g. for restricted coherence)
      ApEvent physical_perform_registration(UpdateAnalysis *analysis,
                                 InstanceSet &targets,
                                 const PhysicalTraceInfo &trace_info,
                                 std::set<RtEvent> &map_applied_events,
                                 bool symbolic = false);
      // Same as the two above merged together
      ApEvent physical_perform_updates_and_registration(
                                   const RegionRequirement &req,
                                   VersionInfo &version_info,
                                   Operation *op, unsigned index,
                                   ApEvent precondition, ApEvent term_event,
                                   InstanceSet &targets,
                                   const std::vector<PhysicalManager*> &sources,
                                   const PhysicalTraceInfo &trace_info,
                                   std::set<RtEvent> &map_applied_events,
#ifdef DEBUG_LEGION
                                   const char *log_name,
                                   UniqueID uid,
#endif
                                   const bool record_valid = true,
                                   const bool check_initialized = true);
      // A helper method for deferring the computation of registration
      RtEvent defer_physical_perform_registration(RtEvent register_pre,
                           UpdateAnalysis *analysis, InstanceSet &targets,
                           std::set<RtEvent> &map_applied_events,
                           ApEvent &result, const PhysicalTraceInfo &info,
                           bool symbolic = false);
      void handle_defer_registration(const void *args);
      ApEvent acquire_restrictions(const RegionRequirement &req,
                                   VersionInfo &version_info,
                                   AcquireOp *op, unsigned index,
                                   ApEvent term_event,
                                   InstanceSet &restricted_instances,
                                   const PhysicalTraceInfo &trace_info,
                                   std::set<RtEvent> &map_applied_events
#ifdef DEBUG_LEGION
                                   , const char *log_name
                                   , UniqueID uid
#endif
                                   );
      ApEvent release_restrictions(const RegionRequirement &req,
                                   VersionInfo &version_info,
                                   ReleaseOp *op, unsigned index,
                                   ApEvent precondition, ApEvent term_event,
                                   InstanceSet &restricted_instances,
                                   const std::vector<PhysicalManager*> &sources,
                                   const PhysicalTraceInfo &trace_info,
                                   std::set<RtEvent> &map_applied_events
#ifdef DEBUG_LEGION
                                   , const char *log_name
                                   , UniqueID uid
#endif
                                   );
      ApEvent copy_across(const RegionRequirement &src_req,
                          const RegionRequirement &dst_req,
                          VersionInfo &src_version_info,
                          VersionInfo &dst_version_info,
                          const InstanceSet &src_targets,
                          const InstanceSet &dst_targets, 
                          const std::vector<PhysicalManager*> &sources,
                          CopyOp *op, unsigned src_index, unsigned dst_index,
                          ApEvent precondition, PredEvent pred_guard,
                          const PhysicalTraceInfo &trace_info,
                          std::set<RtEvent> &map_applied_events);
      ApEvent gather_across(const RegionRequirement &src_req,
                            const RegionRequirement &idx_req,
                            const RegionRequirement &dst_req,
                          const LegionVector<IndirectRecord>::aligned &records,
                            const InstanceSet &src_targets,
                            const InstanceSet &idx_targets,
                            const InstanceSet &dst_targets,
                            CopyOp *op, unsigned src_index,
                            unsigned idx_index, unsigned dst_index,
                            const bool gather_is_range,
                            const ApEvent init_precondition, 
                            const PredEvent pred_guard,
                            const ApEvent collective_precondition,
                            const ApEvent collective_postcondition,
                            const ApUserEvent local_precondition,
                            const PhysicalTraceInfo &trace_info,
                            std::set<RtEvent> &map_applied_events,
                            const bool possible_src_out_of_range);
      ApEvent scatter_across(const RegionRequirement &src_req,
                             const RegionRequirement &idx_req,
                             const RegionRequirement &dst_req,
                             const InstanceSet &src_targets,
                             const InstanceSet &idx_targets,
                             const InstanceSet &dst_targets,
                          const LegionVector<IndirectRecord>::aligned &records,
                             CopyOp *op, unsigned src_index,
                             unsigned idx_index, unsigned dst_index,
                             const bool scatter_is_range,
                             const ApEvent init_precondition, 
                             const PredEvent pred_guard,
                             const ApEvent collective_precondition,
                             const ApEvent collective_postcondition,
                             const ApUserEvent local_precondition,
                             const PhysicalTraceInfo &trace_info,
                             std::set<RtEvent> &map_applied_events,
                             const bool possible_dst_out_of_range,
                             const bool possible_dst_aliasing);
      ApEvent indirect_across(const RegionRequirement &src_req,
                              const RegionRequirement &src_idx_req,
                              const RegionRequirement &dst_req,
                              const RegionRequirement &dst_idx_req,
                              const InstanceSet &src_targets,
                              const InstanceSet &dst_targets,
                      const LegionVector<IndirectRecord>::aligned &src_records,
                              const InstanceSet &src_idx_target,
                      const LegionVector<IndirectRecord>::aligned &dst_records,
                              const InstanceSet &dst_idx_target, CopyOp *op,
                              unsigned src_index, unsigned dst_index,
                              unsigned src_idx_index, unsigned dst_idx_index,
                              const bool both_are_range,
                              const ApEvent init_precondition, 
                              const PredEvent pred_guard,
                              const ApEvent collective_precondition,
                              const ApEvent collective_postcondition,
                              const ApUserEvent local_precondition,
                              const PhysicalTraceInfo &trace_info,
                              std::set<RtEvent> &map_applied_events,
                              const bool possible_src_out_of_range,
                              const bool possible_dst_out_of_range,
                              const bool possible_dst_aliasing);
      // This takes ownership of the value buffer
      ApEvent fill_fields(FillOp *op,
                          const RegionRequirement &req,
                          const unsigned index, FillView *fill_view,
                          VersionInfo &version_info, ApEvent precondition,
                          PredEvent true_guard,
                          const PhysicalTraceInfo &trace_info,
                          std::set<RtEvent> &map_applied_events);
      ApEvent overwrite_sharded(Operation *op, const unsigned index,
                                const RegionRequirement &req,
                                ShardedView *view, VersionInfo &version_info,
                                const PhysicalTraceInfo &trace_info,
                                const ApEvent precondition,
                                std::set<RtEvent> &map_applied_events,
                                const bool add_restriction);
      InstanceRef create_external_instance(AttachOp *attach_op,
                                const RegionRequirement &req,
                                const std::vector<FieldID> &field_set);
      ApEvent attach_external(AttachOp *attach_op, unsigned index,
                              const RegionRequirement &req,
                              std::vector<InstanceView*> &local_views,
                              const ApEvent termination_event,
                              VersionInfo &version_info,
                              const PhysicalTraceInfo &trace_info,
                              std::set<RtEvent> &map_applied_events,
                              const bool restricted);
      ApEvent detach_external(const RegionRequirement &req, DetachOp *detach_op,
                              unsigned index, VersionInfo &version_info, 
                              InstanceView *local_view,
                              const PhysicalTraceInfo &trace_info,
                              std::set<RtEvent> &map_applied_events,
                              LogicalView *registration_view = NULL);
      void invalidate_fields(Operation *op, unsigned index,
                             const RegionRequirement &req,
                             VersionInfo &version_info,
                             const PhysicalTraceInfo &trace_info,
                             std::set<RtEvent> &map_applied_events,
                             const bool collective = false);
    public:
      void physical_convert_sources(Operation *op,
                               const RegionRequirement &req,
                               const std::vector<MappingInstance> &sources,
                               std::vector<PhysicalManager*> &result,
                               std::map<PhysicalManager*,unsigned> *acquired);
      int physical_convert_mapping(Operation *op,
                               const RegionRequirement &req,
                               const std::vector<MappingInstance> &chosen,
                               InstanceSet &result, RegionTreeID &bad_tree,
                               std::vector<FieldID> &missing_fields,
                               std::map<PhysicalManager*,unsigned> *acquired,
                               std::vector<PhysicalManager*> &unacquired,
                               const bool do_acquire_checks,
                               const bool allow_partial_virtual = false);
      bool physical_convert_postmapping(Operation *op,
                               const RegionRequirement &req,
                               const std::vector<MappingInstance> &chosen,
                               InstanceSet &result, RegionTreeID &bad_tree,
                               std::map<PhysicalManager*,unsigned> *acquired,
                               std::vector<PhysicalManager*> &unacquired,
                               const bool do_acquire_checks);
      void log_mapping_decision(const UniqueID unique_id, TaskContext *context,
                                const unsigned index, 
                                const RegionRequirement &req,
                                const InstanceSet &targets,
                                bool postmapping = false);
    public: // helper method for the above two methods
      void perform_missing_acquires(Operation *op,
                               std::map<PhysicalManager*,unsigned> &acquired,
                               const std::vector<PhysicalManager*> &unacquired);
    public:
      // Debugging method for checking context state
      void check_context_state(RegionTreeContext ctx);
    public:
      // We know the domain of the index space
      IndexSpaceNode* create_node(IndexSpace is, const void *bounds, 
                                  bool is_domain, IndexPartNode *par, 
                                  LegionColor color, DistributedID did,
                                  RtEvent initialized,
                                  ApEvent is_ready = ApEvent::NO_AP_EVENT,
                                  IndexSpaceExprID expr_id = 0,
                                  const bool notify_remote = true,
                                  std::set<RtEvent> *applied = NULL,
                                  bool add_root_reference = false,
                                  unsigned depth = UINT_MAX);
      IndexSpaceNode* create_node(IndexSpace is, const void *realm_is, 
                                  IndexPartNode *par, LegionColor color,
                                  DistributedID did, RtEvent initialized,
                                  ApUserEvent is_ready,
                                  const bool notify_remote = true,
                                  std::set<RtEvent> *applied = NULL,
                                  unsigned depth = UINT_MAX);
      // We know the disjointness of the index partition
      IndexPartNode*  create_node(IndexPartition p, IndexSpaceNode *par,
                                  IndexSpaceNode *color_space, 
                                  LegionColor color, bool disjoint,int complete,
                                  DistributedID did, ApEvent partition_ready, 
                                  ApBarrier partial_pending, RtEvent init,
                                  ShardMapping *shard_mapping = NULL,
                                  std::set<RtEvent> *applied = NULL);
      // Give the event for when the disjointness information is ready
      IndexPartNode*  create_node(IndexPartition p, IndexSpaceNode *par,
                                  IndexSpaceNode *color_space,LegionColor color,
                                  RtEvent disjointness_ready_event,int complete,
                                  DistributedID did, ApEvent partition_ready, 
                                  ApBarrier partial_pending, RtEvent init,
                                  ShardMapping *shard_mapping = NULL,
                                  std::set<RtEvent> *applied = NULL);
      FieldSpaceNode* create_node(FieldSpace space, DistributedID did,
                                  RtEvent init,const bool notify_remote = true,
                                  std::set<RtEvent> *applied = NULL,
                                  ShardMapping *shard_mapping = NULL);
      FieldSpaceNode* create_node(FieldSpace space, DistributedID did,
                                  RtEvent initialized, Deserializer &derez);
      RegionNode*     create_node(LogicalRegion r, PartitionNode *par,
                                  RtEvent initialized, DistributedID did,
                                  const bool notify_remote = true,
                                  std::set<RtEvent> *applied = NULL);
      PartitionNode*  create_node(LogicalPartition p, RegionNode *par,
                                  std::set<RtEvent> *applied = NULL);
    public:
      IndexSpaceNode* get_node(IndexSpace space, RtEvent *defer = NULL, 
                        const bool can_fail = false, const bool first = true);
      IndexPartNode*  get_node(IndexPartition part, RtEvent *defer = NULL, 
                        const bool can_fail = false, const bool first = true,
                        const bool local_only = false);
      FieldSpaceNode* get_node(FieldSpace space, 
                               RtEvent *defer = NULL, bool first = true);
      RegionNode*     get_node(LogicalRegion handle, 
                               bool need_check = true, bool first = true);
      PartitionNode*  get_node(LogicalPartition handle, bool need_check = true);
      RegionNode*     get_tree(RegionTreeID tid, bool first = true);
      // Request but don't block
      RtEvent request_node(IndexSpace space);
    public:
      bool has_node(IndexSpace space);
      bool has_node(IndexPartition part);
      bool has_node(FieldSpace space);
      bool has_node(LogicalRegion handle);
      bool has_node(LogicalPartition handle);
      bool has_tree(RegionTreeID tid);
      bool has_field(FieldSpace space, FieldID fid);
    public:
      void remove_node(IndexSpace space);
      void remove_node(IndexPartition part);
      void remove_node(FieldSpace space);
      void remove_node(LogicalRegion handle, bool top);
      void remove_node(LogicalPartition handle);
    public:
      void record_pending_index_space(IndexSpaceID space);
      void record_pending_partition(IndexPartitionID pid);
      void record_pending_field_space(FieldSpaceID space);
      void record_pending_region_tree(RegionTreeID tree);
    public:
      void revoke_pending_index_space(IndexSpaceID space);
      void revoke_pending_partition(IndexPartitionID pid);
      void revoke_pending_field_space(FieldSpaceID space);
      void revoke_pending_region_tree(RegionTreeID tree);
    public:
      bool is_top_level_index_space(IndexSpace handle);
      bool is_top_level_region(LogicalRegion handle);
    public:
      bool is_subregion(LogicalRegion child, LogicalRegion parent);
      bool is_subregion(LogicalRegion child, LogicalPartition parent);
      bool is_disjoint(IndexPartition handle);
      bool is_disjoint(LogicalPartition handle);
    public:
      bool are_disjoint(IndexSpace one, IndexSpace two);
      bool are_disjoint(IndexSpace one, IndexPartition two);
      bool are_disjoint(IndexPartition one, IndexPartition two); 
      // Can only use the region tree for proving disjointness here
      bool are_disjoint_tree_only(IndexTreeNode *one, IndexTreeNode *two,
                                  IndexTreeNode *&common_ancestor);
    public:
      bool are_compatible(IndexSpace left, IndexSpace right);
      bool is_dominated(IndexSpace src, IndexSpace dst);
      bool is_dominated_tree_only(IndexSpace test, IndexPartition dominator);
      bool is_dominated_tree_only(IndexPartition test, IndexSpace dominator);
      bool is_dominated_tree_only(IndexPartition test,IndexPartition dominator);
    public:
      bool compute_index_path(IndexSpace parent, IndexSpace child,
                              std::vector<LegionColor> &path);
      bool compute_partition_path(IndexSpace parent, IndexPartition child,
                                  std::vector<LegionColor> &path); 
    public:
      void initialize_path(IndexSpace child, IndexSpace parent,
                           RegionTreePath &path);
      void initialize_path(IndexPartition child, IndexSpace parent,
                           RegionTreePath &path);
      void initialize_path(IndexSpace child, IndexPartition parent,
                           RegionTreePath &path);
      void initialize_path(IndexPartition child, IndexPartition parent,
                           RegionTreePath &path);
      void initialize_path(IndexTreeNode* child, IndexTreeNode *parent,
                           RegionTreePath &path);
#ifdef DEBUG_LEGION
    public:
      unsigned get_projection_depth(LogicalRegion result, LogicalRegion upper);
      unsigned get_projection_depth(LogicalRegion result, 
                                    LogicalPartition upper);
    public:
      // These are debugging methods and are never called from
      // actual code, therefore they never take locks
      void dump_logical_state(LogicalRegion region, ContextID ctx);
      void dump_physical_state(LogicalRegion region, ContextID ctx);
#endif
    public:
      void attach_semantic_information(IndexSpace handle, SemanticTag tag,
                                       AddressSpaceID source,
                                       const void *buffer, size_t size,
                                       bool is_mutable, bool local_only);
      void attach_semantic_information(IndexPartition handle, SemanticTag tag,
                                       AddressSpaceID source,
                                       const void *buffer, size_t size,
                                       bool is_mutable, bool local_only);
      void attach_semantic_information(FieldSpace handle, SemanticTag tag,
                                       AddressSpaceID source,
                                       const void *buffer, size_t size,
                                       bool is_mutable, bool local_only);
      void attach_semantic_information(FieldSpace handle, FieldID fid,
                                       SemanticTag tag, AddressSpaceID source,
                                       const void *buffer, size_t size,
                                       bool is_mutable, bool local_only);
      void attach_semantic_information(LogicalRegion handle, SemanticTag tag,
                                       AddressSpaceID source,
                                       const void *buffer, size_t size,
                                       bool is_mutable, bool local_only);
      void attach_semantic_information(LogicalPartition handle, SemanticTag tag,
                                       AddressSpaceID source,
                                       const void *buffer, size_t size,
                                       bool is_mutable, bool local_only);
    public:
      bool retrieve_semantic_information(IndexSpace handle, SemanticTag tag,
                                         const void *&result, size_t &size,
                                         bool can_fail, bool wait_until);
      bool retrieve_semantic_information(IndexPartition handle, SemanticTag tag,
                                         const void *&result, size_t &size,
                                         bool can_fail, bool wait_until);
      bool retrieve_semantic_information(FieldSpace handle, SemanticTag tag,
                                         const void *&result, size_t &size,
                                         bool can_fail, bool wait_until);
      bool retrieve_semantic_information(FieldSpace handle, FieldID fid,
                                         SemanticTag tag,
                                         const void *&result, size_t &size,
                                         bool can_fail, bool wait_until);
      bool retrieve_semantic_information(LogicalRegion handle, SemanticTag tag,
                                         const void *&result, size_t &size,
                                         bool can_fail, bool wait_until);
      bool retrieve_semantic_information(LogicalPartition part, SemanticTag tag,
                                         const void *&result, size_t &size,
                                         bool can_fail, bool wait_until);
    public:
      // These three methods a something pretty awesome and crazy
      // We want to do common sub-expression elimination on index space
      // unions, intersections, and difference operations to avoid repeating
      // expensive Realm dependent partition calls where possible, by 
      // running everything through this interface we first check to see
      // if these operations have been requested before and if so will 
      // return the common sub-expression, if not we will actually do 
      // the computation and memoize it for the future
      //
      // Note that you do not need to worry about reference counting
      // expressions returned from these methods inside of tasks because 
      // we implicitly add references to them and store them in the 
      // implicit_live_expression data structure and then remove the 
      // references after the meta-task or runtime call is done executing.

      IndexSpaceExpression* union_index_spaces(IndexSpaceExpression *lhs,
                                              IndexSpaceExpression *rhs,
                                              ReferenceMutator *mutator = NULL);
      IndexSpaceExpression* union_index_spaces(
                                 const std::set<IndexSpaceExpression*> &exprs,
                                 ReferenceMutator *mutator = NULL);
    protected:
      // Internal version
      IndexSpaceExpression* union_index_spaces(
                               const std::vector<IndexSpaceExpression*> &exprs,
                               OperationCreator *creator = NULL);
    public:
      IndexSpaceExpression* intersect_index_spaces(
                                              IndexSpaceExpression *lhs,
                                              IndexSpaceExpression *rhs,
                                              ReferenceMutator *mutator = NULL);
      IndexSpaceExpression* intersect_index_spaces(
                                 const std::set<IndexSpaceExpression*> &exprs,
                                 ReferenceMutator *mutator = NULL);
    protected:
      IndexSpaceExpression* intersect_index_spaces(
                               const std::vector<IndexSpaceExpression*> &exprs,
                               OperationCreator *creator = NULL);
    public:
      IndexSpaceExpression* subtract_index_spaces(IndexSpaceExpression *lhs,
                  IndexSpaceExpression *rhs, OperationCreator *creator = NULL,
                  ReferenceMutator *mutator = NULL);
    public:
      IndexSpaceExpression* find_canonical_expression(IndexSpaceExpression *ex);
      void remove_canonical_expression(IndexSpaceExpression *expr, size_t vol);
    private:
      static inline bool compare_expressions(IndexSpaceExpression *one,
                                             IndexSpaceExpression *two);
      struct CompareExpressions {
      public:
        inline bool operator()(IndexSpaceExpression *one,
                               IndexSpaceExpression *two) const
        { return compare_expressions(one, two); }
      };
    public:
      // Methods for removing index space expression when they are done
      void invalidate_index_space_operations(
                            const std::vector<IndexSpaceOperation*> &derived);
      void remove_union_operation(IndexSpaceOperation *expr, 
                            const std::vector<IndexSpaceExpression*> &exprs);
      void remove_intersection_operation(IndexSpaceOperation *expr, 
                            const std::vector<IndexSpaceExpression*> &exprs);
      void remove_subtraction_operation(IndexSpaceOperation *expr,
                       IndexSpaceExpression *lhs, IndexSpaceExpression *rhs);
    public:
      // Remote expression methods
      IndexSpaceExpression* find_or_request_remote_expression(
              IndexSpaceExprID remote_expr_id, 
              IndexSpaceExpression *origin, RtEvent *wait_for = NULL);
      IndexSpaceExpression* find_remote_expression(
              const PendingRemoteExpression &pending_expression);
      void unregister_remote_expression(IndexSpaceExprID remote_expr_id);
      void handle_remote_expression_request(Deserializer &derez,
                                            AddressSpaceID source);
      void handle_remote_expression_response(Deserializer &derez,
                                             AddressSpaceID source);
    protected:
      IndexSpaceExpression* unpack_expression_value(Deserializer &derez,
                                                    AddressSpaceID source);
    public:
      Runtime *const runtime;
    protected:
      mutable LocalLock lookup_lock;
      mutable LocalLock lookup_is_op_lock;
      mutable LocalLock congruence_lock;
    private:
      // The lookup lock must be held when accessing these
      // data structures
      std::map<IndexSpace,IndexSpaceNode*>     index_nodes;
      std::map<IndexPartition,IndexPartNode*>  index_parts;
      std::map<FieldSpace,FieldSpaceNode*>     field_nodes;
      std::map<LogicalRegion,RegionNode*>     region_nodes;
      std::map<LogicalPartition,PartitionNode*> part_nodes;
      std::map<RegionTreeID,RegionNode*>        tree_nodes;
    private:
      // pending events for requested nodes
      std::map<IndexSpace,RtEvent>       index_space_requests;
      std::map<IndexPartition,RtEvent>    index_part_requests;
      std::map<FieldSpace,RtEvent>       field_space_requests;
      std::map<RegionTreeID,RtEvent>     region_tree_requests;
    private:
      std::map<IndexSpaceID,RtUserEvent> pending_index_spaces;
      std::map<IndexPartitionID,RtUserEvent> pending_partitions;
      std::map<FieldSpaceID,RtUserEvent> pending_field_spaces;
      std::map<RegionTreeID,RtUserEvent> pending_region_trees;
    private:
      // Index space operations
      std::map<IndexSpaceExprID/*first*/,ExpressionTrieNode*> union_ops;
      std::map<IndexSpaceExprID/*first*/,ExpressionTrieNode*> intersection_ops;
      std::map<IndexSpaceExprID/*lhs*/,ExpressionTrieNode*> difference_ops;
      // Remote expressions
      std::map<IndexSpaceExprID,IndexSpaceExpression*> remote_expressions;
      std::map<IndexSpaceExprID,RtEvent> pending_remote_expressions;
    private:
      // In order for the symbolic analysis to work, we need to know that
      // we don't have multiple symbols for congruent expressions. This data
      // structure is used to find congruent expressions where they exist
      std::map<std::pair<size_t,TypeTag>,
               std::set<IndexSpaceExpression*> > canonical_expressions;
    public:
      static const unsigned MAX_EXPRESSION_FANOUT = 32;
    };

    /**
     * \class PieceIteratorImpl
     * This is an interface for iterating over pieces 
     * which in this case are just a list of rectangles
     */
    class PieceIteratorImpl : public Collectable {
    public:
      virtual ~PieceIteratorImpl(void) { }
      virtual int get_next(int index, Domain &next_piece) = 0;
    };

    /**
     * \class PieceIteratorImplT
     * This is the templated version of this class that is
     * instantiated for each cominbation of type and dimensoinality
     */
    template<int DIM, typename T>
    class PieceIteratorImplT : public PieceIteratorImpl {
    public:
      PieceIteratorImplT(const void *piece_list, size_t piece_list_size,
                         IndexSpaceNodeT<DIM,T> *privilege_node); 
      virtual ~PieceIteratorImplT(void) { }
      virtual int get_next(int index, Domain &next_piece);
    protected:
      std::vector<Rect<DIM,T> > pieces;
    };


    /**
     * \class CopyIndirection
     * This is a type-erased copy indirection representation
     */
    class CopyIndirection {
    public:
      CopyIndirection(TypeTag one, TypeTag two)
        : t1(one), t2(two) { }
      virtual ~CopyIndirection(void) { }
    public:
      template<int N, typename T>
      typename Realm::CopyIndirection<N,T>::Base* to_base(void) const
      {
#ifdef DEBUG_LEGION
        const TypeTag tag = NT_TemplateHelper::template encode_tag<N,T>();
        assert(t1 == tag);
#endif
        void *ptr = get_base();
        typename Realm::CopyIndirection<N,T>::Base *result = NULL;
        static_assert(sizeof(ptr) == sizeof(result), "Fuck c++");
        memcpy(&result, &ptr, sizeof(result));
        return result;
      }
    public:
      virtual CopyIndirection* clone(void) = 0;
      virtual void serializer(Serializer &rez) const = 0;
    protected:
      virtual void* get_base(void) const = 0;
    public:
      const TypeTag t1;
      const TypeTag t2;
    };

    /**
     * This is the cross-product typed verison of a copy indirection
     */
    template<int N1, typename T1, int N2, typename T2>
    class CopyIndirectionT : public CopyIndirection {
    public:
      CopyIndirectionT(typename 
            Realm::CopyIndirection<N1,T1>::template Unstructured<N2,T2> *ptr)
        : CopyIndirection(NT_TemplateHelper::template encode_tag<N1,T1>(),
          NT_TemplateHelper::template encode_tag<N2,T2>()), indirection(ptr) { }
      virtual ~CopyIndirectionT(void) { delete indirection; }
    public:
      virtual CopyIndirection* clone(void)
      {
        return new CopyIndirectionT<N1,T1,N2,T2>(
            new typename Realm::CopyIndirection<N1,T1>::template
              Unstructured<N2,T2>(*indirection));
      }
      virtual void serializer(Serializer &rez) const
      {
        rez.serialize(this->t2);
        rez.serialize(indirection->field_id);
        rez.serialize(indirection->inst);
#ifdef DEBUG_LEGION
        assert(indirection->spaces.size() == indirection->insts.size());
#endif
        rez.serialize<size_t>(indirection->spaces.size());
        for (unsigned idx = 0; idx < indirection->spaces.size(); idx++)
        {
          rez.serialize(indirection->insts[idx]);
          Domain domain(indirection->spaces[idx]);
          rez.serialize(domain);
        }
        rez.serialize(indirection->is_ranges);
        rez.serialize(indirection->oor_possible);
        rez.serialize(indirection->aliasing_possible);
      }
    protected:
      virtual void* get_base(void) const { return indirection; }
    protected:
      typename Realm::CopyIndirection<N1,T1>::template 
        Unstructured<N2,T2> *const indirection;
    };

    /**
     * \class IndexSpaceExpression
     * An IndexSpaceExpression represents a set computation
     * one on or more index spaces. IndexSpaceExpressions
     * currently are either IndexSpaceNodes at the leaves
     * or have intermeidate set operations that are either
     * set union, intersection, or difference.
     */
    class IndexSpaceExpression {
    public:
      struct TightenIndexSpaceArgs : public LgTaskArgs<TightenIndexSpaceArgs> {
      public:
        static const LgTaskID TASK_ID = 
          LG_TIGHTEN_INDEX_SPACE_TASK_ID;
      public:
        TightenIndexSpaceArgs(IndexSpaceExpression *proxy, 
                              DistributedCollectable *dc)
          : LgTaskArgs<TightenIndexSpaceArgs>(implicit_provenance),
<<<<<<< HEAD
            proxy_this(proxy) 
          { proxy->add_expression_reference(); }
=======
            proxy_this(proxy), proxy_dc(dc)
          { proxy_dc->add_base_resource_ref(META_TASK_REF); }
>>>>>>> 80772783
      public:
        IndexSpaceExpression *const proxy_this;
        DistributedCollectable *const proxy_dc;
      };
    public:
      template<int N1, typename T1>
      struct UnstructuredIndirectionHelper {
      public:
        UnstructuredIndirectionHelper(FieldID fid, bool range, 
            PhysicalInstance inst, const std::set<IndirectRecord*> &recs,
            bool out_of_range, bool aliasing)
          : indirect_field(fid), indirect_inst(inst), 
            records(recs), result(NULL), is_range(range),
            possible_out_of_range(out_of_range), possible_aliasing(aliasing) { }
      public:
        template<typename N2, typename T2>
        static inline void demux(UnstructuredIndirectionHelper *helper)
        {
          typename Realm::CopyIndirection<N1,T1>::template
            Unstructured<N2::N,T2> *indirect = new typename 
              Realm::CopyIndirection<N1,T1>::template Unstructured<N2::N,T2>();
          indirect->field_id = helper->indirect_field;
          indirect->inst = helper->indirect_inst;
          indirect->is_ranges = helper->is_range;
          indirect->oor_possible = helper->possible_out_of_range;
          indirect->aliasing_possible = helper->possible_aliasing;
          indirect->subfield_offset = 0;
          indirect->spaces.resize(helper->records.size());
          indirect->insts.resize(helper->records.size());
          unsigned index = 0;
          for (std::set<IndirectRecord*>::const_iterator it = 
                helper->records.begin(); it != 
                helper->records.end(); it++, index++)
          {
            indirect->spaces[index] = (*it)->domain;
            indirect->insts[index] = (*it)->inst; 
          }
          helper->result = new CopyIndirectionT<N1,T1,N2::N,T2>(indirect);
        }
      public:
        const FieldID indirect_field;
        const PhysicalInstance indirect_inst;
        const std::set<IndirectRecord*> &records;
        CopyIndirection *result;
        const bool is_range;
        const bool possible_out_of_range;
        const bool possible_aliasing;
      };
    public:
      IndexSpaceExpression(LocalLock &lock);
      IndexSpaceExpression(TypeTag tag, Runtime *runtime, LocalLock &lock); 
      IndexSpaceExpression(TypeTag tag, IndexSpaceExprID id, LocalLock &lock);
      virtual ~IndexSpaceExpression(void);
    public:
      virtual ApEvent get_expr_index_space(void *result, TypeTag tag, 
                                           bool need_tight_result) = 0;
      virtual Domain get_domain(ApEvent &ready, bool need_tight) = 0; 
      virtual void tighten_index_space(void) = 0;
      virtual bool check_empty(void) = 0;
      virtual size_t get_volume(void) = 0;
      virtual void pack_expression(Serializer &rez, AddressSpaceID target) = 0;
      virtual void pack_expression_value(Serializer &rez,
                                         AddressSpaceID target) = 0;
<<<<<<< HEAD
      virtual bool try_add_canonical_reference(void) = 0;
      virtual bool remove_canonical_reference(void) = 0;
      virtual void add_expression_reference(unsigned cnt = 1,
                                            bool expr_tree = false) = 0;
      virtual bool remove_expression_reference(unsigned cnt = 1,
                                               bool expr_tree = false) = 0;
      virtual bool remove_operation(RegionTreeForest *forest) = 0;
      virtual bool test_intersection_nonblocking(IndexSpaceExpression *expr,
         RegionTreeForest *context, ApEvent &precondition, bool second = false);
      virtual IndexSpaceNode* create_node(IndexSpace handle, DistributedID did,
          RtEvent initialized, std::set<RtEvent> *applied,
          const bool notify_remote = true, IndexSpaceExprID expr_id = 0) = 0;
=======
    public:
#ifdef DEBUG_LEGION
      virtual bool is_valid(void) const = 0;
#endif
      virtual DistributedID get_distributed_id(void) const = 0;
      virtual bool try_add_canonical_reference(DistributedID source) = 0;
      virtual bool remove_canonical_reference(DistributedID source) = 0;
      virtual bool try_add_live_reference(ReferenceSource source) = 0;
      virtual bool remove_live_reference(ReferenceSource source) = 0;
      virtual void add_base_expression_reference(ReferenceSource source,
          ReferenceMutator *mutator = NULL, unsigned count = 1) = 0;
      virtual void add_nested_expression_reference(DistributedID source,
          std::set<RtEvent> &applied_events, unsigned count = 1) = 0;
      virtual void add_nested_expression_reference(DistributedID source,
          ReferenceMutator *mutator = NULL, unsigned count = 1) = 0;
      virtual bool remove_base_expression_reference(ReferenceSource source,
                                                    unsigned count = 1) = 0;
      virtual bool remove_nested_expression_reference(DistributedID source,
                                                      unsigned count = 1) = 0;
      virtual void add_tree_expression_reference(DistributedID source,
                                                 unsigned count = 1) = 0;
      virtual bool remove_tree_expression_reference(DistributedID source,
                                                    unsigned count = 1) = 0;
    public:
      virtual IndexSpaceNode* create_node(IndexSpace handle,
                      DistributedID did, RtEvent initialized,
                      std::set<RtEvent> *applied) = 0;
>>>>>>> 80772783
      virtual PieceIteratorImpl* create_piece_iterator(const void *piece_list,
                    size_t piece_list_size, IndexSpaceNode *privilege_node) = 0;
      virtual bool is_below_in_tree(IndexPartNode *p, LegionColor &child) const
        { return false; }
    public:
      virtual ApEvent issue_fill(const PhysicalTraceInfo &trace_info,
                           const std::vector<CopySrcDstField> &dst_fields,
                           const void *fill_value, size_t fill_size,
#ifdef LEGION_SPY
                           UniqueID fill_uid,
                           FieldSpace handle,
                           RegionTreeID tree_id,
#endif
                           ApEvent precondition, PredEvent pred_guard) = 0;
      virtual ApEvent issue_copy(const PhysicalTraceInfo &trace_info,
                           const std::vector<CopySrcDstField> &dst_fields,
                           const std::vector<CopySrcDstField> &src_fields,
#ifdef LEGION_SPY
                           RegionTreeID src_tree_id,
                           RegionTreeID dst_tree_id,
#endif
                           ApEvent precondition, PredEvent pred_guard,
                           ReductionOpID redop, bool reduction_fold) = 0;
      virtual void construct_indirections(
                           const std::vector<unsigned> &field_indexes,
                           const FieldID indirect_field,
                           const TypeTag indirect_type, const bool is_range,
                           const PhysicalInstance indirect_instance,
                           const LegionVector<
                                  IndirectRecord>::aligned &records,
                           std::vector<CopyIndirection*> &indirections,
                           std::vector<unsigned> &indirect_indexes,
#ifdef LEGION_SPY
                           unsigned unique_indirections_identifier,
                           const ApEvent indirect_inst_event,
#endif
                           const bool possible_out_of_range,
                           const bool possible_aliasing) = 0;
      virtual void unpack_indirections(Deserializer &derez,
                           std::vector<CopyIndirection*> &indirections) = 0;
      virtual ApEvent issue_indirect(const PhysicalTraceInfo &trace_info,
                           const std::vector<CopySrcDstField> &dst_fields,
                           const std::vector<CopySrcDstField> &src_fields,
                           const std::vector<CopyIndirection*> &indirects,
#ifdef LEGION_SPY
                           unsigned unique_indirections_identifier,
#endif
                           ApEvent precondition, PredEvent pred_guard,
                           ApEvent tracing_precondition) = 0;
#ifdef LEGION_GPU_REDUCTIONS
      virtual ApEvent gpu_reduction(const PhysicalTraceInfo &trace_info,
                           const std::vector<CopySrcDstField> &dst_fields,
                           const std::vector<CopySrcDstField> &src_fields,
                           Processor gpu, TaskID gpu_task_id, 
                           PhysicalManager *dst, PhysicalManager *src,
                           ApEvent precondition, PredEvent pred_guard, 
                           ReductionOpID redop, bool reduction_fold) = 0;
#endif
      virtual Realm::InstanceLayoutGeneric* create_layout(
                           const LayoutConstraintSet &constraints,
                           const std::vector<FieldID> &field_ids,
                           const std::vector<size_t> &field_sizes,
                           bool compact,LayoutConstraintKind *unsat_kind = NULL,
                           unsigned *unsat_index = NULL,void **piece_list =NULL,
                           size_t *piece_list_size = NULL) = 0;
      // Return the expression with a resource ref on the expression
      virtual IndexSpaceExpression* create_layout_expression(
                           const void *piece_list, size_t piece_list_size) = 0;
      virtual bool meets_layout_expression(IndexSpaceExpression *expr,
         bool tight_bounds, const void *piece_list, size_t piece_list_size) = 0;
    public:
      virtual IndexSpaceExpression* find_congruent_expression(
                  std::set<IndexSpaceExpression*> &expressions) = 0;
    public:
      static void handle_tighten_index_space(const void *args);
      static AddressSpaceID get_owner_space(IndexSpaceExprID id, Runtime *rt);
    public:
      void add_derived_operation(IndexSpaceOperation *op);
      void remove_derived_operation(IndexSpaceOperation *op);
      void invalidate_derived_operations(DistributedID did,
                                         RegionTreeForest *context);
    public:
      inline bool is_empty(void)
      {
        if (!has_empty)
        {
          empty = check_empty();
          __sync_synchronize();
          has_empty = true;
        }
        return empty;
      }
      inline size_t get_num_dims(void) const
        { return NT_TemplateHelper::get_dim(type_tag); }
      inline void record_remote_owner_valid_reference(void)
        { remote_owner_valid_references.fetch_add(1); }
    public:
      // Convert this index space expression to the canonical one that
      // represents all expressions that are all congruent
      IndexSpaceExpression* get_canonical_expression(RegionTreeForest *forest);
    protected:
      template<int DIM, typename T>
      inline ApEvent issue_fill_internal(RegionTreeForest *forest,
                               const Realm::IndexSpace<DIM,T> &space,
                               const PhysicalTraceInfo &trace_info,
                               const std::vector<CopySrcDstField> &dst_fields,
                               const void *fill_value, size_t fill_size,
#ifdef LEGION_SPY
                               UniqueID fill_uid,
                               FieldSpace handle,
                               RegionTreeID tree_id,
#endif
                               ApEvent precondition, PredEvent pred_guard);
      template<int DIM, typename T>
      inline ApEvent issue_copy_internal(RegionTreeForest *forest,
                               const Realm::IndexSpace<DIM,T> &space,
                               const PhysicalTraceInfo &trace_info,
                               const std::vector<CopySrcDstField> &dst_fields,
                               const std::vector<CopySrcDstField> &src_fields,
#ifdef LEGION_SPY
                               RegionTreeID src_tree_id,
                               RegionTreeID dst_tree_id,
#endif
                               ApEvent precondition, PredEvent pred_guard,
                               ReductionOpID redop, bool reduction_fold);
      template<int DIM, typename T>
      inline void construct_indirections_internal(
                               const std::vector<unsigned> &field_indexes,
                               const FieldID indirect_field,
                               const TypeTag indirect_type, const bool is_range,
                               const PhysicalInstance indirect_instance,
                               const LegionVector<
                                      IndirectRecord>::aligned &records,
                               std::vector<CopyIndirection*> &indirections,
                               std::vector<unsigned> &indirect_indexes,
#ifdef LEGION_SPY
                               unsigned unique_indirections_identifier,
                               const ApEvent indirect_inst_event,
#endif
                               const bool possible_out_of_range,
                               const bool possible_aliasing);
      template<int DIM, typename T>
      inline void unpack_indirections_internal(Deserializer &derez,
                               std::vector<CopyIndirection*> &indirections);
      template<int DIM, typename T>
      inline ApEvent issue_indirect_internal(RegionTreeForest *forest,
                               const Realm::IndexSpace<DIM,T> &space,
                               const PhysicalTraceInfo &trace_info,
                               const std::vector<CopySrcDstField> &dst_fields,
                               const std::vector<CopySrcDstField> &src_fields,
                               const std::vector<CopyIndirection*> &indirects,
#ifdef LEGION_SPY
                               unsigned unique_indirections_identifier,
#endif
                               ApEvent precondition, PredEvent pred_guard,
                               ApEvent tracing_precondition);
#ifdef LEGION_GPU_REDUCTIONS
      template<int DIM, typename T>
      inline ApEvent gpu_reduction_internal(RegionTreeForest *forest,
                               const Realm::IndexSpace<DIM,T> &space,
                               const PhysicalTraceInfo &trace_info,
                               const std::vector<CopySrcDstField> &dst_fields,
                               const std::vector<CopySrcDstField> &src_fields,
                               Processor gpu, TaskID gpu_task_id,
                               PhysicalManager *dst, PhysicalManager *src,
                               ApEvent precondition, PredEvent pred_guard, 
                               ReductionOpID redop, bool reduction_fold);
#endif
      template<int DIM, typename T>
      inline Realm::InstanceLayoutGeneric* create_layout_internal(
                               const Realm::IndexSpace<DIM,T> &space,
                               const LayoutConstraintSet &constraints,
                               const std::vector<FieldID> &field_ids,
                               const std::vector<size_t> &field_sizes,
                               bool compact, LayoutConstraintKind *unsat_kind,
                               unsigned *unsat_index, void **piece_list = NULL,
                               size_t *piece_list_size = NULL) const;
      template<int DIM, typename T>
      inline IndexSpaceExpression* create_layout_expression_internal(
                               RegionTreeForest *context,
                               const Realm::IndexSpace<DIM,T> &space,
                               const Rect<DIM,T> *rects, size_t num_rects);
      template<int DIM, typename T>
      inline bool meets_layout_expression_internal(
                         IndexSpaceExpression *space_expr, bool tight_bounds,
                         const Rect<DIM,T> *piece_list, size_t piece_list_size);
    public:
      template<int DIM, typename T>
      inline IndexSpaceExpression* find_congruent_expression_internal(
                        std::set<IndexSpaceExpression*> &expressions);
    public:
      static IndexSpaceExpression* unpack_expression(Deserializer &derez,
                         RegionTreeForest *forest, AddressSpaceID source); 
      static IndexSpaceExpression* unpack_expression(Deserializer &derez,
                         RegionTreeForest *forest, AddressSpaceID source,
                         PendingRemoteExpression &pending, RtEvent &wait_for);
    public:
      const TypeTag type_tag;
      const IndexSpaceExprID expr_id;
    private:
      LocalLock &expr_lock;
    protected:
<<<<<<< HEAD
      std::set<IndexSpaceOperation*> parent_operations;
      std::atomic<IndexSpaceExpression*> canonical;
=======
      std::set<IndexSpaceOperation*> derived_operations;
      IndexSpaceExpression *canonical;
      std::atomic<unsigned> remote_owner_valid_references;
>>>>>>> 80772783
      size_t volume;
      bool has_volume;
      bool empty, has_empty;
    };

    /**
     * This is a move-only object that tracks temporary references to
     * index space expressions that are returned from region tree ops
     */
    class IndexSpaceExprRef {
    public:
      IndexSpaceExprRef(void) : expr(NULL) { }
      IndexSpaceExprRef(IndexSpaceExpression *e, ReferenceMutator *m = NULL)
        : expr(e)
      { 
        if (expr != NULL)
        {
          if (m == NULL)
          {
            LocalReferenceMutator local_mutator;
            expr->add_base_expression_reference(LIVE_EXPR_REF, &local_mutator);
          }
          else
            expr->add_base_expression_reference(LIVE_EXPR_REF, m);
        }
      }
      IndexSpaceExprRef(const IndexSpaceExprRef &rhs) = delete;
      IndexSpaceExprRef(IndexSpaceExprRef &&rhs)
        : expr(rhs.expr)
      {
        rhs.expr = NULL;
      }
      ~IndexSpaceExprRef(void)
      {
        if ((expr != NULL) && 
            expr->remove_base_expression_reference(LIVE_EXPR_REF))
          delete expr;
      }
      IndexSpaceExprRef& operator=(const IndexSpaceExprRef &rhs) = delete;
      inline IndexSpaceExprRef& operator=(IndexSpaceExprRef &&rhs)
      {
        if ((expr != NULL) && 
            expr->remove_base_expression_reference(LIVE_EXPR_REF))
          delete expr;
        expr = rhs.expr;
        rhs.expr = NULL;
        return *this;
      }
    public:
      inline bool operator==(const IndexSpaceExprRef &rhs) const
      {
        if (expr == NULL)
          return (rhs.expr == NULL);
        if (rhs.expr == NULL)
          return false;
        return (expr->expr_id == rhs.expr->expr_id);
      }
      inline bool operator<(const IndexSpaceExprRef &rhs) const
      {
        if (expr == NULL)
          return (rhs.expr != NULL);
        if (rhs.expr == NULL)
          return false;
        return (expr->expr_id < rhs.expr->expr_id);
      }
      inline IndexSpaceExpression* operator->(void) { return expr; }
      inline IndexSpaceExpression* operator&(void) { return expr; }
    protected:
      IndexSpaceExpression *expr;
    };

    class IndexSpaceOperation : public IndexSpaceExpression,
                                public DistributedCollectable {
    public:
      enum OperationKind {
        UNION_OP_KIND,
        INTERSECT_OP_KIND,
        DIFFERENCE_OP_KIND,
        REMOTE_EXPRESSION_KIND,
        INSTANCE_EXPRESSION_KIND,
      };
    public:
      class InactiveFunctor {
      public:
        InactiveFunctor(IndexSpaceOperation *o, ReferenceMutator *m)
          : op(o), mutator(m) { }
      public:
        void apply(AddressSpaceID target);
      public:
        IndexSpaceOperation *const op;
        ReferenceMutator *const mutator;
      };
    public:
      IndexSpaceOperation(TypeTag tag, OperationKind kind,
                          RegionTreeForest *ctx);
      IndexSpaceOperation(TypeTag tag, RegionTreeForest *ctx,
          IndexSpaceExprID eid, DistributedID did, AddressSpaceID owner,
          IndexSpaceOperation *origin);
      virtual ~IndexSpaceOperation(void);
    public:
      virtual void notify_active(ReferenceMutator *mutator);
      virtual void notify_inactive(ReferenceMutator *mutator);
      virtual void notify_valid(ReferenceMutator *mutator);
      virtual void notify_invalid(ReferenceMutator *mutator);
    public:
      virtual ApEvent get_expr_index_space(void *result, TypeTag tag, 
                                           bool need_tight_result) = 0;
      virtual Domain get_domain(ApEvent &ready, bool need_tight) = 0;
      virtual void tighten_index_space(void) = 0;
      virtual bool check_empty(void) = 0;
      virtual size_t get_volume(void) = 0;
      virtual void pack_expression(Serializer &rez, AddressSpaceID target) = 0;
      virtual void pack_expression_value(Serializer &rez,
                                         AddressSpaceID target) = 0;
<<<<<<< HEAD
      virtual bool try_add_canonical_reference(void);
      virtual bool remove_canonical_reference(void);
      virtual void add_expression_reference(unsigned cnt = 1,
                                            bool expr_tree = false);
      virtual bool remove_expression_reference(unsigned cnt = 1,
                                               bool expr_tree = false);
      virtual bool remove_operation(RegionTreeForest *forest) = 0;
      virtual IndexSpaceNode* create_node(IndexSpace handle, DistributedID did,
          RtEvent initialized, std::set<RtEvent> *applied,
          const bool notify_remote = true, IndexSpaceExprID expr_id = 0) = 0;
=======
    public:
#ifdef DEBUG_LEGION
      virtual bool is_valid(void) const { return check_valid(); }
#endif
      virtual DistributedID get_distributed_id(void) const { return did; }
      virtual bool try_add_canonical_reference(DistributedID source);
      virtual bool remove_canonical_reference(DistributedID source);
      virtual bool try_add_live_reference(ReferenceSource source);
      virtual bool remove_live_reference(ReferenceSource source);
      virtual void add_base_expression_reference(ReferenceSource source,
          ReferenceMutator *mutator = NULL, unsigned count = 1);
      virtual void add_nested_expression_reference(DistributedID source,
          std::set<RtEvent> &applied_events, unsigned count = 1);
      virtual void add_nested_expression_reference(DistributedID source,
          ReferenceMutator *mutator = NULL, unsigned count = 1);
      virtual bool remove_base_expression_reference(ReferenceSource source,
                                                    unsigned count = 1);
      virtual bool remove_nested_expression_reference(DistributedID source,
                                                      unsigned count = 1);
      virtual void add_tree_expression_reference(DistributedID source,
                                                 unsigned count = 1);
      virtual bool remove_tree_expression_reference(DistributedID source,
                                                    unsigned count = 1);
    public:
      virtual bool invalidate_operation(void) = 0;
      virtual void remove_operation(void) = 0;
      virtual IndexSpaceNode* create_node(IndexSpace handle,
                      DistributedID did, RtEvent initialized,
                      std::set<RtEvent> *applied) = 0;
>>>>>>> 80772783
    public:
      RegionTreeForest *const context;
      IndexSpaceOperation *const origin_expr;
      const OperationKind op_kind;
    protected:
      mutable LocalLock inter_lock;
      std::atomic<int> invalidated;
#ifdef DEBUG_LEGION
    private:
      bool tree_active;
#endif
    };

    template<int DIM, typename T>
    class IndexSpaceOperationT : public IndexSpaceOperation {
    public:
      IndexSpaceOperationT(OperationKind kind, RegionTreeForest *ctx);
      IndexSpaceOperationT(RegionTreeForest *ctx, IndexSpaceExprID eid,
          DistributedID did, AddressSpaceID owner, IndexSpaceOperation *op,
          TypeTag tag, Deserializer &derez);
      virtual ~IndexSpaceOperationT(void);
    public:
      virtual ApEvent get_expr_index_space(void *result, TypeTag tag,
                                           bool need_tight_result);
      virtual Domain get_domain(ApEvent &ready, bool need_tight);
      virtual void tighten_index_space(void);
      virtual bool check_empty(void);
      virtual size_t get_volume(void);
      virtual void pack_expression(Serializer &rez, AddressSpaceID target);
      virtual void pack_expression_value(Serializer &rez,
                                         AddressSpaceID target) = 0;
<<<<<<< HEAD
      virtual bool remove_operation(RegionTreeForest *forest) = 0;
      virtual IndexSpaceNode* create_node(IndexSpace handle, DistributedID did,
          RtEvent initialized, std::set<RtEvent> *applied,
          const bool notify_remote = true, IndexSpaceExprID expr_id = 0);
=======
      virtual bool invalidate_operation(void) = 0;
      virtual void remove_operation(void) = 0;
      virtual IndexSpaceNode* create_node(IndexSpace handle,
                          DistributedID did, RtEvent initialized,
                          std::set<RtEvent> *applied);
>>>>>>> 80772783
      virtual PieceIteratorImpl* create_piece_iterator(const void *piece_list,
                      size_t piece_list_size, IndexSpaceNode *privilege_node);
    public:
      virtual ApEvent issue_fill(const PhysicalTraceInfo &trace_info,
                           const std::vector<CopySrcDstField> &dst_fields,
                           const void *fill_value, size_t fill_size,
#ifdef LEGION_SPY
                           UniqueID fill_uid,
                           FieldSpace handle,
                           RegionTreeID tree_id,
#endif
                           ApEvent precondition, PredEvent pred_guard);
      virtual ApEvent issue_copy(const PhysicalTraceInfo &trace_info,
                           const std::vector<CopySrcDstField> &dst_fields,
                           const std::vector<CopySrcDstField> &src_fields,
#ifdef LEGION_SPY
                           RegionTreeID src_tree_id,
                           RegionTreeID dst_tree_id,
#endif
                           ApEvent precondition, PredEvent pred_guard,
                           ReductionOpID redop, bool reduction_fold);
      virtual void construct_indirections(
                           const std::vector<unsigned> &field_indexes,
                           const FieldID indirect_field,
                           const TypeTag indirect_type, const bool is_range,
                           const PhysicalInstance indirect_instance,
                           const LegionVector<
                                  IndirectRecord>::aligned &records,
                           std::vector<CopyIndirection*> &indirections,
                           std::vector<unsigned> &indirect_indexes,
#ifdef LEGION_SPY
                           unsigned unique_indirections_identifier,
                           const ApEvent indirect_inst_event,
#endif
                           const bool possible_out_of_range,
                           const bool possible_aliasing);
      virtual void unpack_indirections(Deserializer &derez,
                           std::vector<CopyIndirection*> &indirections);
      virtual ApEvent issue_indirect(const PhysicalTraceInfo &trace_info,
                           const std::vector<CopySrcDstField> &dst_fields,
                           const std::vector<CopySrcDstField> &src_fields,
                           const std::vector<CopyIndirection*> &indirects,
#ifdef LEGION_SPY
                           unsigned unique_indirections_identifier,
#endif
                           ApEvent precondition, PredEvent pred_guard,
                           ApEvent tracing_precondition);
#ifdef LEGION_GPU_REDUCTIONS
      virtual ApEvent gpu_reduction(const PhysicalTraceInfo &trace_info,
                           const std::vector<CopySrcDstField> &dst_fields,
                           const std::vector<CopySrcDstField> &src_fields,
                           Processor gpu, TaskID gpu_task_id,
                           PhysicalManager *dst, PhysicalManager *src,
                           ApEvent precondition, PredEvent pred_guard, 
                           ReductionOpID redop, bool reduction_fold);
#endif
      virtual Realm::InstanceLayoutGeneric* create_layout(
                           const LayoutConstraintSet &constraints,
                           const std::vector<FieldID> &field_ids,
                           const std::vector<size_t> &field_sizes,
                           bool compact,LayoutConstraintKind *unsat_kind = NULL,
                           unsigned *unsat_index = NULL,void **piece_list =NULL, 
                           size_t *piece_list_size = NULL);
      virtual IndexSpaceExpression* create_layout_expression(
                           const void *piece_list, size_t piece_list_size);
      virtual bool meets_layout_expression(IndexSpaceExpression *expr,
         bool tight_bounds, const void *piece_list, size_t piece_list_size);
    public:
      virtual IndexSpaceExpression* find_congruent_expression(
                  std::set<IndexSpaceExpression*> &expressions);
    public:
      ApEvent get_realm_index_space(Realm::IndexSpace<DIM,T> &space,
                                    bool need_tight_result);
    protected:
      Realm::IndexSpace<DIM,T> realm_index_space, tight_index_space;
      ApEvent realm_index_space_ready; 
      RtEvent tight_index_space_ready;
      bool is_index_space_tight;
    };

    template<int DIM, typename T>
    class IndexSpaceUnion : public IndexSpaceOperationT<DIM,T>,
        public LegionHeapify<IndexSpaceUnion<DIM,T> > {
    public:
      static const AllocationType alloc_type = UNION_EXPR_ALLOC;
    public:
      IndexSpaceUnion(const std::vector<IndexSpaceExpression*> &to_union,
                      RegionTreeForest *context);
      IndexSpaceUnion(const IndexSpaceUnion<DIM,T> &rhs);
      virtual ~IndexSpaceUnion(void);
    public:
      IndexSpaceUnion& operator=(const IndexSpaceUnion &rhs);
    public:
      virtual void pack_expression_value(Serializer &rez,AddressSpaceID target);
      virtual bool invalidate_operation(void);
      virtual void remove_operation(void);
    protected:
      const std::vector<IndexSpaceExpression*> sub_expressions;
    }; 

    class UnionOpCreator : public OperationCreator {
    public:
      UnionOpCreator(RegionTreeForest *f, TypeTag t,
                     const std::vector<IndexSpaceExpression*> &e)
        : OperationCreator(f), type_tag(t), exprs(e) { }
    public:
      template<typename N, typename T>
      static inline void demux(UnionOpCreator *creator)
      {
        creator->produce(new IndexSpaceUnion<N::N,T>(creator->exprs,
                                                     creator->forest));
      }
    public:
      virtual void create_operation(void)
        { NT_TemplateHelper::demux<UnionOpCreator>(type_tag, this); }
    public:
      const TypeTag type_tag;
      const std::vector<IndexSpaceExpression*> &exprs;
    };

    template<int DIM, typename T>
    class IndexSpaceIntersection : public IndexSpaceOperationT<DIM,T>,
        public LegionHeapify<IndexSpaceIntersection<DIM,T> > {
    public:
      static const AllocationType alloc_type = INTERSECTION_EXPR_ALLOC;
    public:
      IndexSpaceIntersection(const std::vector<IndexSpaceExpression*> &to_inter,
                             RegionTreeForest *context);
      IndexSpaceIntersection(const IndexSpaceIntersection &rhs);
      virtual ~IndexSpaceIntersection(void);
    public:
      IndexSpaceIntersection& operator=(const IndexSpaceIntersection &rhs);
    public:
      virtual void pack_expression_value(Serializer &rez,AddressSpaceID target);
      virtual bool invalidate_operation(void);
      virtual void remove_operation(void);
    protected:
      const std::vector<IndexSpaceExpression*> sub_expressions;
    };

    class IntersectionOpCreator : public OperationCreator {
    public:
      IntersectionOpCreator(RegionTreeForest *f, TypeTag t,
                            const std::vector<IndexSpaceExpression*> &e)
        : OperationCreator(f), type_tag(t), exprs(e) { }
    public:
      template<typename N, typename T>
      static inline void demux(IntersectionOpCreator *creator)
      {
        creator->produce(new IndexSpaceIntersection<N::N,T>(creator->exprs,
                                                            creator->forest));
      }
    public:
      virtual void create_operation(void)
        { NT_TemplateHelper::demux<IntersectionOpCreator>(type_tag, this); }
    public:
      const TypeTag type_tag;
      const std::vector<IndexSpaceExpression*> &exprs;
    };

    template<int DIM, typename T>
    class IndexSpaceDifference : public IndexSpaceOperationT<DIM,T>,
        public LegionHeapify<IndexSpaceDifference<DIM,T> > {
    public:
      static const AllocationType alloc_type = DIFFERENCE_EXPR_ALLOC;
    public:
      IndexSpaceDifference(IndexSpaceExpression *lhs,IndexSpaceExpression *rhs,
                           RegionTreeForest *context);
      IndexSpaceDifference(const IndexSpaceDifference &rhs);
      virtual ~IndexSpaceDifference(void);
    public:
      IndexSpaceDifference& operator=(const IndexSpaceDifference &rhs);
    public:
      virtual void pack_expression_value(Serializer &rez,AddressSpaceID target);
      virtual bool invalidate_operation(void);
      virtual void remove_operation(void);
    protected:
      IndexSpaceExpression *const lhs;
      IndexSpaceExpression *const rhs;
    };

    class DifferenceOpCreator : public OperationCreator {
    public:
      DifferenceOpCreator(RegionTreeForest *f, TypeTag t,
                          IndexSpaceExpression *l, IndexSpaceExpression *r)
        : OperationCreator(f), type_tag(t), lhs(l), rhs(r) { }
    public:
      template<typename N, typename T>
      static inline void demux(DifferenceOpCreator *creator)
      {
        creator->produce(new IndexSpaceDifference<N::N,T>(creator->lhs,
                                          creator->rhs, creator->forest));
      }
    public:
      virtual void create_operation(void)
        { NT_TemplateHelper::demux<DifferenceOpCreator>(type_tag, this); }
    public:
      const TypeTag type_tag;
      IndexSpaceExpression *const lhs;
      IndexSpaceExpression *const rhs;
    };

    /**
     * \class InstanceExpression 
     * This class stores an expression corresponding to the
     * rectangles that represent a physical instance
     */
    template<int DIM, typename T>
    class InstanceExpression : public IndexSpaceOperationT<DIM,T>,
        public LegionHeapify<InstanceExpression<DIM,T> > {
    public:
      static const AllocationType alloc_type = INSTANCE_EXPR_ALLOC;
    public:
      InstanceExpression(const Rect<DIM,T> *rects, size_t num_rects,
                         RegionTreeForest *context);
      InstanceExpression(const InstanceExpression<DIM,T> &rhs);
      virtual ~InstanceExpression(void);
    public:
      InstanceExpression& operator=(const InstanceExpression &rhs);
    public:
      virtual void pack_expression_value(Serializer &rez,AddressSpaceID target);
      virtual bool invalidate_operation(void);
      virtual void remove_operation(void);
    };

    /**
     * \class RemoteExpression
     * A copy of an expression that lives on a remote node.
     */
    template<int DIM, typename T>
    class RemoteExpression : public IndexSpaceOperationT<DIM,T>,
        public LegionHeapify<RemoteExpression<DIM,T> > {
    public:
      static const AllocationType alloc_type = REMOTE_EXPR_ALLOC;
    public:
      RemoteExpression(RegionTreeForest *context, IndexSpaceExprID eid,
          DistributedID did, AddressSpaceID own, IndexSpaceOperation *op,
          TypeTag type_tag, Deserializer &derez);
      RemoteExpression(const RemoteExpression<DIM,T> &rhs);
      virtual ~RemoteExpression(void);
    public:
      RemoteExpression& operator=(const RemoteExpression &op);
    public:
      virtual void pack_expression_value(Serializer &rez,AddressSpaceID target);
      virtual bool invalidate_operation(void);
      virtual void remove_operation(void);
    };

    class RemoteExpressionCreator {
    public:
      RemoteExpressionCreator(RegionTreeForest *f, TypeTag t, Deserializer &d)
        : forest(f), type_tag(t), derez(d), operation(NULL) { }
    public:
      template<typename N, typename T>
      static inline void demux(RemoteExpressionCreator *creator)
      {
        IndexSpaceExprID expr_id;
        creator->derez.deserialize(expr_id);
        DistributedID did;
        creator->derez.deserialize(did);
        AddressSpaceID owner_space;
        creator->derez.deserialize(owner_space);
        IndexSpaceOperation *origin;
        creator->derez.deserialize(origin);
#ifdef DEBUG_LEGION
        assert(creator->operation == NULL);
#endif
        creator->operation =
            new RemoteExpression<N::N,T>(creator->forest, expr_id, did,
              owner_space, origin, creator->type_tag, creator->derez);
      }
    public:
      RegionTreeForest *const forest;
      const TypeTag type_tag;
      Deserializer &derez;
      IndexSpaceOperation *operation;
    };

    /**
     * \class ExpressionTrieNode
     * This is a class for constructing a trie for index space
     * expressions so we can quickly detect commmon subexpression
     * in O(log N)^M time where N is the number of expressions
     * in total and M is the number of expression in the operation
     */
    class ExpressionTrieNode {
    public:
      ExpressionTrieNode(unsigned depth, IndexSpaceExprID expr_id, 
                         IndexSpaceExpression *op = NULL);
      ExpressionTrieNode(const ExpressionTrieNode &rhs);
      ~ExpressionTrieNode(void);
    public:
      ExpressionTrieNode& operator=(const ExpressionTrieNode &rhs);
    public:
      bool find_operation(
          const std::vector<IndexSpaceExpression*> &expressions,
          IndexSpaceExpression *&result, ExpressionTrieNode *&last);
      IndexSpaceExpression* find_or_create_operation( 
          const std::vector<IndexSpaceExpression*> &expressions,
          OperationCreator &creator);
      bool remove_operation(const std::vector<IndexSpaceExpression*> &exprs);
    public:
      const unsigned depth;
      const IndexSpaceExprID expr;
    protected:
      IndexSpaceExpression *local_operation;
      std::map<IndexSpaceExprID,IndexSpaceExpression*> operations;
      std::map<IndexSpaceExprID,ExpressionTrieNode*> nodes;
    protected:
      mutable LocalLock trie_lock;
    };

    /**
     * \class IndexTreeNode
     * The abstract base class for nodes in the index space trees.
     */
    class IndexTreeNode : public DistributedCollectable {
    public:
      struct SendNodeRecord {
      public:
        SendNodeRecord(IndexTreeNode *n, bool valid = false,
            bool add = false, bool pack = false, bool has_ref = false)
          : node(n), still_valid(valid), add_root_reference(add),
            pack_space(pack), has_reference(has_ref) { }
      public:
        IndexTreeNode *node;
        bool still_valid;
        bool add_root_reference;
        bool pack_space;
        bool has_reference;
      };
    public:
      IndexTreeNode(RegionTreeForest *ctx, unsigned depth,
                    LegionColor color, DistributedID did,
                    AddressSpaceID owner, RtEvent init_event); 
      virtual ~IndexTreeNode(void);
    public:
      virtual void notify_active(ReferenceMutator *mutator) { }
      virtual void notify_inactive(ReferenceMutator *mutator) { }
      virtual void notify_valid(ReferenceMutator *mutator) = 0;
      virtual void notify_invalid(ReferenceMutator *mutator) = 0;
    public:
      virtual IndexTreeNode* get_parent(void) const = 0;
      virtual void get_colors(std::vector<LegionColor> &colors) = 0;
      virtual bool send_node(AddressSpaceID target, RtEvent done,
                             RtEvent &send_precondition,
                             std::vector<SendNodeRecord> &nodes_to_send,
                             const bool above = false) = 0;
      virtual void pack_node(Serializer &rez, AddressSpaceID target,
                             const SendNodeRecord &record) = 0;
    public:
      virtual bool is_index_space_node(void) const = 0;
#ifdef DEBUG_LEGION
      virtual IndexSpaceNode* as_index_space_node(void) = 0;
      virtual IndexPartNode* as_index_part_node(void) = 0;
#else
      inline IndexSpaceNode* as_index_space_node(void);
      inline IndexPartNode* as_index_part_node(void);
#endif
      virtual AddressSpaceID get_owner_space(void) const = 0;
    public:
      void attach_semantic_information(SemanticTag tag, AddressSpaceID source,
           const void *buffer, size_t size, bool is_mutable, bool local_only);
      bool retrieve_semantic_information(SemanticTag tag,
                                         const void *&result, size_t &size,
                                         bool can_fail, bool wait_until);
      virtual void send_semantic_request(AddressSpaceID target, 
        SemanticTag tag, bool can_fail, bool wait_until, RtUserEvent ready) = 0;
      virtual void send_semantic_info(AddressSpaceID target, SemanticTag tag,
       const void *buffer, size_t size, bool is_mutable, RtUserEvent ready) = 0;
    public:
      void update_creation_set(const ShardMapping &mapping);
    public:
      RegionTreeForest *const context;
      const unsigned depth;
      const LegionColor color;
    public:
      RtEvent initialized;
      NodeSet child_creation;
    protected:
      mutable LocalLock node_lock;
    protected:
      std::map<IndexTreeNode*,bool> dominators;
    protected:
      LegionMap<SemanticTag,SemanticInfo>::aligned semantic_info;
    protected:
      std::map<std::pair<LegionColor,LegionColor>,RtEvent> pending_tests;
    protected:
      // Map tracking send events for creating this tree node on remote nodes
      std::map<AddressSpaceID,RtEvent> send_effects;
    };

    /**
     * \class IndexSpaceNode
     * A class for representing a generic index space node.
     */
    class IndexSpaceNode : 
      public IndexTreeNode, public IndexSpaceExpression {
    public:
      struct DynamicIndependenceArgs : 
        public LgTaskArgs<DynamicIndependenceArgs> {
      public:
        static const LgTaskID TASK_ID = LG_PART_INDEPENDENCE_TASK_ID;
      public:
        DynamicIndependenceArgs(IndexSpaceNode *par, 
                                IndexPartNode *l, IndexPartNode *r)
          : LgTaskArgs<DynamicIndependenceArgs>(implicit_provenance),
            parent(par), left(l), right(r) { }
      public:
        IndexSpaceNode *const parent;
        IndexPartNode *const left, *const right;
      };
      struct SemanticRequestArgs : public LgTaskArgs<SemanticRequestArgs> {
      public:
        static const LgTaskID TASK_ID = 
          LG_INDEX_SPACE_SEMANTIC_INFO_REQ_TASK_ID;
      public:
        SemanticRequestArgs(IndexSpaceNode *proxy, 
                            SemanticTag t, AddressSpaceID src)
          : LgTaskArgs<SemanticRequestArgs>(implicit_provenance),
            proxy_this(proxy), tag(t), source(src) { }
      public:
        IndexSpaceNode *const proxy_this;
        const SemanticTag tag;
        const AddressSpaceID source;
      };
      struct DeferChildArgs : public LgTaskArgs<DeferChildArgs> {
      public:
        static const LgTaskID TASK_ID = LG_INDEX_SPACE_DEFER_CHILD_TASK_ID;
      public:
        DeferChildArgs(IndexSpaceNode *proxy, LegionColor child, 
                       std::atomic<IndexPartitionID> *tar,
                       RtUserEvent trig, AddressSpaceID src)
          : LgTaskArgs<DeferChildArgs>(implicit_provenance),
            proxy_this(proxy), child_color(child), target(tar), 
            to_trigger(trig), source(src) { }
      public:
        IndexSpaceNode *const proxy_this;
        const LegionColor child_color;
        std::atomic<IndexPartitionID> *const target;
        const RtUserEvent to_trigger;
        const AddressSpaceID source;
      };
      class IndexSpaceSetFunctor {
      public:
        IndexSpaceSetFunctor(Runtime *rt, AddressSpaceID src, 
                             Serializer &r, ShardMapping *m)
          : runtime(rt), source(src), rez(r), mapping(m) { }
      public:
        void apply(AddressSpaceID target);
      public:
        Runtime *const runtime;
        const AddressSpaceID source;
        Serializer &rez;
        ShardMapping *const mapping;
      };
      class InactiveFunctor {
      public:
        InactiveFunctor(IndexSpaceNode *n, ReferenceMutator *m,
                        std::map<AddressSpaceID,RtEvent> &effects)
          : node(n), mutator(m), send_effects(effects) { }
      public:
        void apply(AddressSpaceID target);
      public:
        IndexSpaceNode *const node;
        ReferenceMutator *const mutator;
        std::map<AddressSpaceID,RtEvent> &send_effects;
      };
      class InvalidateRootFunctor {
      public:
        InvalidateRootFunctor(AddressSpaceID src, IndexSpaceNode *n, 
                              ReferenceMutator &m, Runtime *rt,
                              const std::map<AddressSpaceID,RtEvent> &e)
          : source(src), node(n), runtime(rt), mutator(m), effects(e) { }
      public:
        void apply(AddressSpaceID target);
      public:
        const AddressSpaceID source;
        IndexSpaceNode *const node;
        Runtime *const runtime;
        ReferenceMutator &mutator;
        const std::map<AddressSpaceID,RtEvent> &effects;
      };
    public:
      IndexSpaceNode(RegionTreeForest *ctx, IndexSpace handle,
                     IndexPartNode *parent, LegionColor color,
                     DistributedID did, ApEvent index_space_ready,
                     IndexSpaceExprID expr_id, RtEvent initialized,
                     unsigned depth);
      IndexSpaceNode(const IndexSpaceNode &rhs);
      virtual ~IndexSpaceNode(void);
    public:
      IndexSpaceNode& operator=(const IndexSpaceNode &rhs);
    public:
<<<<<<< HEAD
      inline bool is_set(void) const { return index_space_set; }
    public:
=======
      virtual void notify_active(ReferenceMutator *mutator);
>>>>>>> 80772783
      virtual void notify_valid(ReferenceMutator *mutator);
      virtual void notify_invalid(ReferenceMutator *mutator);
      virtual void notify_inactive(ReferenceMutator *mutator);
    public:
      virtual bool is_index_space_node(void) const;
#ifdef DEBUG_LEGION
      virtual IndexSpaceNode* as_index_space_node(void);
      virtual IndexPartNode* as_index_part_node(void);
#endif
      virtual AddressSpaceID get_owner_space(void) const;
      static AddressSpaceID get_owner_space(IndexSpace handle, Runtime *rt);
    public:
      virtual IndexTreeNode* get_parent(void) const;
      virtual void get_colors(std::vector<LegionColor> &colors);
    public:
      virtual void send_semantic_request(AddressSpaceID target, 
           SemanticTag tag, bool can_fail, bool wait_until, RtUserEvent ready);
      virtual void send_semantic_info(AddressSpaceID target, SemanticTag tag,
          const void *buffer, size_t size, bool is_mutable, RtUserEvent ready);
      void process_semantic_request(SemanticTag tag, AddressSpaceID source,
                            bool can_fail, bool wait_until, RtUserEvent ready);
      static void handle_semantic_request(RegionTreeForest *forest,
                                 Deserializer &derez, AddressSpaceID source);
      static void handle_semantic_info(RegionTreeForest *forest,
                                 Deserializer &derez, AddressSpaceID source);
    public:
      bool has_color(const LegionColor color);
      LegionColor generate_color(LegionColor suggestion = INVALID_COLOR);
      void release_color(LegionColor color);
      IndexPartNode* get_child(const LegionColor c, 
                               RtEvent *defer = NULL, bool can_fail = false);
      void add_child(IndexPartNode *child);
      void remove_child(const LegionColor c);
      size_t get_num_children(void) const;
    public:
      bool are_disjoint(LegionColor c1, LegionColor c2); 
      void record_disjointness(bool disjoint, 
                               LegionColor c1, LegionColor c2);
      void record_remote_child(IndexPartition pid, LegionColor part_color);
    public:
      static void handle_disjointness_test(IndexSpaceNode *parent,
                                           IndexPartNode *left,
                                           IndexPartNode *right); 
    public:
      virtual bool send_node(AddressSpaceID target, RtEvent done,
                             RtEvent &send_precondition,
                             std::vector<SendNodeRecord> &nodes_to_send,
                             const bool above = false);
      virtual void pack_node(Serializer &rez, AddressSpaceID target,
                             const SendNodeRecord &record);
      void invalidate_tree(void);
      void invalidate_root(AddressSpaceID source,
                           std::set<RtEvent> &applied);
      static void handle_node_creation(RegionTreeForest *context,
                                       Deserializer &derez, 
                                       AddressSpaceID source);
    public:
      static void handle_node_request(RegionTreeForest *context,
                                      Deserializer &derez,
                                      AddressSpaceID source);
      static void handle_node_return(RegionTreeForest *context,
                                     Deserializer &derez,
                                     AddressSpaceID source);
      static void handle_node_child_request(RegionTreeForest *context,
                            Deserializer &derez, AddressSpaceID source);
      static void defer_node_child_request(const void *args);
      static void handle_node_child_response(RegionTreeForest *forest,
                                             Deserializer &derez);
      static void handle_colors_request(RegionTreeForest *context,
                            Deserializer &derez, AddressSpaceID source);
      static void handle_colors_response(Deserializer &derez);
      static void handle_index_space_set(RegionTreeForest *forest,
                           Deserializer &derez, AddressSpaceID source);
      static void handle_generate_color_request(RegionTreeForest *forest,
                           Deserializer &derez, AddressSpaceID source);
      static void handle_generate_color_response(Deserializer &derez);
      static void handle_release_color(RegionTreeForest *forest, 
                                       Deserializer &derez);
    public:
      // From IndexSpaceExpression
      virtual ApEvent get_expr_index_space(void *result, TypeTag tag,
                                           bool need_tight_result) = 0;
      virtual Domain get_domain(ApEvent &ready, bool need_tight) = 0;
      virtual bool set_domain(const Domain &domain, AddressSpaceID space,
                              ShardMapping *shard_mapping = NULL) = 0;
      virtual bool set_output_union(const std::map<DomainPoint,size_t> &sizes,
                AddressSpaceID space, ShardMapping *shard_mapping = NULL) = 0;
      virtual void tighten_index_space(void) = 0;
      virtual bool check_empty(void) = 0;
      virtual void pack_expression(Serializer &rez, AddressSpaceID target);
      virtual void pack_expression_value(Serializer &rez,AddressSpaceID target);
<<<<<<< HEAD
      virtual bool try_add_canonical_reference(void);
      virtual bool remove_canonical_reference(void);
      virtual void add_expression_reference(unsigned cnt = 1,
                                            bool expr_tree = false); 
      virtual bool remove_expression_reference(unsigned cntx = 1,
                                               bool expr_tree = false);
      virtual bool remove_operation(RegionTreeForest *forest);
      virtual IndexSpaceNode* create_node(IndexSpace handle, DistributedID did,
          RtEvent initialized, std::set<RtEvent> *applied,
          const bool notify_remote = true, IndexSpaceExprID expr_id = 0) = 0;
      virtual void create_sharded_alias(IndexSpace alias,DistributedID did) = 0;
=======
    public:
#ifdef DEBUG_LEGION
      virtual bool is_valid(void) const { return check_valid(); }
#endif
      virtual DistributedID get_distributed_id(void) const { return did; }
      virtual bool try_add_canonical_reference(DistributedID source);
      virtual bool remove_canonical_reference(DistributedID source);
      virtual bool try_add_live_reference(ReferenceSource source);
      virtual bool remove_live_reference(ReferenceSource source);
      virtual void add_base_expression_reference(ReferenceSource source,
          ReferenceMutator *mutator = NULL, unsigned count = 1);
      virtual void add_nested_expression_reference(DistributedID source,
          std::set<RtEvent> &applied_events, unsigned count = 1);
      virtual void add_nested_expression_reference(DistributedID source,
          ReferenceMutator *mutator = NULL, unsigned count = 1);
      virtual bool remove_base_expression_reference(ReferenceSource source,
                                                    unsigned count = 1);
      virtual bool remove_nested_expression_reference(DistributedID source,
                                                      unsigned count = 1);
      virtual void add_tree_expression_reference(DistributedID source,
                                                 unsigned count = 1);
      virtual bool remove_tree_expression_reference(DistributedID source,
                                                    unsigned count = 1);
    public:
      virtual IndexSpaceNode* create_node(IndexSpace handle,
                    DistributedID did, RtEvent initialized,
                    std::set<RtEvent> *applied) = 0; 
>>>>>>> 80772783
      virtual PieceIteratorImpl* create_piece_iterator(const void *piece_list,
                    size_t piece_list_size, IndexSpaceNode *privilege_node) = 0;
      virtual bool is_below_in_tree(IndexPartNode *p, LegionColor &child) const;
    public:
      virtual ApEvent compute_pending_space(Operation *op,
            const std::vector<IndexSpace> &handles, bool is_union) = 0;
      virtual ApEvent compute_pending_space(Operation *op,
                              IndexPartition handle, bool is_union) = 0;
      virtual ApEvent compute_pending_difference(Operation *op, 
          IndexSpace initial, const std::vector<IndexSpace> &handles) = 0;
      virtual void get_index_space_domain(void *realm_is, TypeTag type_tag) = 0;
      virtual size_t get_volume(void) = 0;
      virtual size_t get_num_dims(void) const = 0;
      virtual bool contains_point(const void *realm_point,TypeTag type_tag) = 0;
      virtual bool contains_point(const DomainPoint &point) = 0;
    public:
      virtual LegionColor get_max_linearized_color(void) = 0;
      virtual LegionColor linearize_color(const DomainPoint &point) = 0;
      virtual LegionColor linearize_color(const void *realm_color,
                                          TypeTag type_tag) = 0;
      virtual void delinearize_color(LegionColor color, 
                                     void *realm_color, TypeTag type_tag) = 0;
      virtual bool contains_color(LegionColor color, 
                                  bool report_error = false) = 0;
      virtual void instantiate_colors(std::vector<LegionColor> &colors) = 0;
      virtual Domain get_color_space_domain(void) = 0;
      virtual DomainPoint get_domain_point_color(void) const = 0;
      virtual DomainPoint delinearize_color_to_point(LegionColor c) = 0;
      // Caller takes ownership for the iterator
      virtual ColorSpaceIterator* create_color_space_iterator(void) = 0;
      virtual size_t compute_color_offset(LegionColor color) = 0;
    public:
      bool intersects_with(IndexSpaceNode *rhs,bool compute = true);
      bool intersects_with(IndexPartNode *rhs, bool compute = true);
      bool dominates(IndexSpaceNode *rhs);
      bool dominates(IndexPartNode *rhs);
    public:
      virtual void pack_index_space(Serializer &rez, 
                                    bool include_size) const = 0;
      virtual bool unpack_index_space(Deserializer &derez,
                                      AddressSpaceID source) = 0;
    public:
      virtual ApEvent create_equal_children(Operation *op,
                                            IndexPartNode *partition, 
                                            size_t granularity) = 0;
      virtual ApEvent create_equal_children(Operation *op,
                                            IndexPartNode *partition, 
                                            size_t granularity,
                                            ShardID shard,
                                            size_t total_shards) = 0;
      virtual ApEvent create_by_union(Operation *op,
                                      IndexPartNode *partition,
                                      IndexPartNode *left,
                                      IndexPartNode *right) = 0;
      virtual ApEvent create_by_union(Operation *op,
                                      IndexPartNode *partition,
                                      IndexPartNode *left,
                                      IndexPartNode *right,
                                      ShardID shard,
                                      size_t total_shards) = 0;
      virtual ApEvent create_by_intersection(Operation *op,
                                             IndexPartNode *partition,
                                             IndexPartNode *left,
                                             IndexPartNode *right) = 0;
      virtual ApEvent create_by_intersection(Operation *op,
                                             IndexPartNode *partition,
                                             IndexPartNode *left,
                                             IndexPartNode *right,
                                             ShardID shard,
                                             size_t total_shards) = 0;
      virtual ApEvent create_by_intersection(Operation *op,
                                             IndexPartNode *partition,
                                             // Left is implicit "this"
                                             IndexPartNode *right,
                                             const bool dominates = false) = 0;
      virtual ApEvent create_by_intersection(Operation *op,
                                             IndexPartNode *partition,
                                             // Left is implicit "this"
                                             IndexPartNode *right,
                                             ShardID shard,
                                             size_t total_shards,
                                             const bool dominates = false) = 0;
      virtual ApEvent create_by_difference(Operation *op,
                                           IndexPartNode *partition,
                                           IndexPartNode *left,
                                           IndexPartNode *right) = 0;
      virtual ApEvent create_by_difference(Operation *op,
                                           IndexPartNode *partition,
                                           IndexPartNode *left,
                                           IndexPartNode *right,
                                           ShardID shard,
                                           size_t total_shards) = 0;
      // Called on color space and not parent
      virtual ApEvent create_by_restriction(IndexPartNode *partition,
                                            const void *transform,
                                            const void *extent,
                                            int partition_dim,
                                            ShardID shard,
                                            size_t total_shards) = 0;
      virtual ApEvent create_by_domain(Operation *op,
                                       IndexPartNode *partition,
                                       FutureMapImpl *future_map,
                                       bool perform_intersections,
                                       ShardID shard,
                                       size_t total_shards) = 0;
      virtual ApEvent create_by_weights(Operation *op,
                                        IndexPartNode *partition,
                                        FutureMapImpl *future_map,
                                        size_t granularity,
                                        ShardID shard,
                                        size_t total_shards) = 0;
      virtual ApEvent create_by_field(Operation *op,
                                      IndexPartNode *partition,
                const std::vector<FieldDataDescriptor> &instances,
                                      ApEvent instances_ready) = 0;
      virtual ApEvent create_by_image(Operation *op,
                                      IndexPartNode *partition,
                                      IndexPartNode *projection,
                const std::vector<FieldDataDescriptor> &instances,
                                      ApEvent instances_ready,
                                      ShardID shard,
                                      size_t total_shards) = 0;
      virtual ApEvent create_by_image_range(Operation *op,
                                      IndexPartNode *partition,
                                      IndexPartNode *projection,
                const std::vector<FieldDataDescriptor> &instances,
                                      ApEvent instances_ready,
                                      ShardID shard,
                                      size_t total_shards) = 0;
      virtual ApEvent create_by_preimage(Operation *op,
                                      IndexPartNode *partition,
                                      IndexPartNode *projection,
                const std::vector<FieldDataDescriptor> &instances,
                                      ApEvent instances_ready) = 0;
      virtual ApEvent create_by_preimage_range(Operation *op,
                                      IndexPartNode *partition,
                                      IndexPartNode *projection,
                const std::vector<FieldDataDescriptor> &instances,
                                      ApEvent instances_ready) = 0;
      virtual ApEvent create_association(Operation *op,
                                      IndexSpaceNode *range,
                const std::vector<FieldDataDescriptor> &instances,
                                      ApEvent instances_ready) = 0;
      virtual bool check_field_size(size_t field_size, bool range) = 0;
    public:
      virtual PhysicalInstance create_file_instance(const char *file_name,
				   const std::vector<Realm::FieldID> &field_ids,
                                   const std::vector<size_t> &field_sizes,
                                   legion_file_mode_t file_mode,
                                   ApEvent &ready_event) = 0;
      virtual PhysicalInstance create_hdf5_instance(const char *file_name,
                                   const std::vector<Realm::FieldID> &field_ids,
                                   const std::vector<size_t> &field_sizes,
                                   const std::vector<const char*> &field_files,
                                   const OrderingConstraint &dimension_order,
                                   bool read_only, ApEvent &ready_event) = 0;
      virtual PhysicalInstance create_external_instance(Memory memory,
                             uintptr_t base, Realm::InstanceLayoutGeneric *ilg,
                             ApEvent &ready_event) = 0;
    public:
      virtual void get_launch_space_domain(Domain &launch_domain) = 0;
      virtual void validate_slicing(const std::vector<IndexSpace> &slice_spaces,
                                    MultiTask *task, MapperManager *mapper) = 0;
      virtual void log_launch_space(UniqueID op_id) = 0;
      virtual IndexSpace create_shard_space(ShardingFunction *func, 
                                            ShardID shard,
                                            IndexSpace shard_space) = 0;
      virtual void destroy_shard_domain(const Domain &domain) = 0;
    public:
      const IndexSpace handle;
      IndexPartNode *const parent;
      const ApEvent index_space_ready;
    protected:
      // Must hold the node lock when accessing these data structures
      std::map<LegionColor,IndexPartNode*> color_map;
      std::map<LegionColor,IndexPartition> remote_colors;
      std::set<RegionNode*> logical_nodes;
      std::set<std::pair<LegionColor,LegionColor> > disjoint_subsets;
      std::set<std::pair<LegionColor,LegionColor> > aliased_subsets;
    protected:
      unsigned                  send_references; 
      // On the owner node track when the index space is set
      RtUserEvent               realm_index_space_set;
      // Keep track of whether we've tightened these bounds
      RtUserEvent               tight_index_space_set;
      bool                      index_space_set;
      bool                      tight_index_space;
      // Keep track of whether we're still valid on the owner
      bool                      tree_valid;
#ifdef DEBUG_LEGION
      // Keep track of whether we are active, should only happen once
      bool                      tree_active;
#endif
      // Keep track of whether we've had our application 
      // reference removed if this is a root node 
      bool                      root_valid;
    };

    /**
     * \class IndexSpaceNodeT
     * A templated class for handling any templated realm calls
     * associated with realm index spaces
     */
    template<int DIM, typename T>
    class IndexSpaceNodeT : public IndexSpaceNode,
                            public LegionHeapify<IndexSpaceNodeT<DIM,T> > {
    public:
      IndexSpaceNodeT(RegionTreeForest *ctx, IndexSpace handle,
                      IndexPartNode *parent, LegionColor color, 
                      const void *bounds, bool is_domain,
                      DistributedID did, ApEvent ready_event,
                      IndexSpaceExprID expr_id, RtEvent init,
                      unsigned depth);
      IndexSpaceNodeT(const IndexSpaceNodeT &rhs);
      virtual ~IndexSpaceNodeT(void);
    public:
      IndexSpaceNodeT& operator=(const IndexSpaceNodeT &rhs);
    public:
      ApEvent get_realm_index_space(Realm::IndexSpace<DIM,T> &result,
				    bool need_tight_result);
      bool set_realm_index_space(AddressSpaceID source,
                                 const Realm::IndexSpace<DIM,T> &value,
                                 ShardMapping *shard_mapping = NULL,
                                 RtEvent ready_event = RtEvent::NO_RT_EVENT);
    public:
      // From IndexSpaceExpression
      virtual ApEvent get_expr_index_space(void *result, TypeTag tag,
                                           bool need_tight_result);
      virtual Domain get_domain(ApEvent &ready, bool need_tight);
      virtual bool set_domain(const Domain &domain, AddressSpaceID space,
                              ShardMapping *shard_mapping = NULL);
      virtual bool set_output_union(const std::map<DomainPoint,size_t> &sizes,
                    AddressSpaceID space, ShardMapping *shard_mapping = NULL);
      virtual void tighten_index_space(void);
      virtual bool check_empty(void);
      virtual IndexSpaceNode* create_node(IndexSpace handle, DistributedID did,
          RtEvent initialized, std::set<RtEvent> *applied,
          const bool notify_remote = true, IndexSpaceExprID expr_id = 0);
      virtual void create_sharded_alias(IndexSpace alias, DistributedID did);
      virtual PieceIteratorImpl* create_piece_iterator(const void *piece_list,
                      size_t piece_list_size, IndexSpaceNode *privilege_node);
    public:
      void log_index_space_points(const Realm::IndexSpace<DIM,T> &space) const;
      void log_profiler_index_space_points(
                            const Realm::IndexSpace<DIM,T> &tight_space) const;
    public:
      virtual ApEvent compute_pending_space(Operation *op,
            const std::vector<IndexSpace> &handles, bool is_union);
      virtual ApEvent compute_pending_space(Operation *op,
                             IndexPartition handle, bool is_union);
      virtual ApEvent compute_pending_difference(Operation *op,
          IndexSpace initial, const std::vector<IndexSpace> &handles);
      virtual void get_index_space_domain(void *realm_is, TypeTag type_tag);
      virtual size_t get_volume(void);
      virtual size_t get_num_dims(void) const;
      virtual bool contains_point(const void *realm_point, TypeTag type_tag);
      virtual bool contains_point(const DomainPoint &point);
    public:
      virtual LegionColor get_max_linearized_color(void);
      virtual LegionColor linearize_color(const DomainPoint &point);
      virtual LegionColor linearize_color(const void *realm_color,
                                          TypeTag type_tag);
      LegionColor linearize_color(Point<DIM,T> color); 
      virtual void delinearize_color(LegionColor color, 
                                     void *realm_color, TypeTag type_tag);
      virtual bool contains_color(LegionColor color,
                                  bool report_error = false);
      virtual void instantiate_colors(std::vector<LegionColor> &colors);
      virtual Domain get_color_space_domain(void);
      virtual DomainPoint get_domain_point_color(void) const;
      virtual DomainPoint delinearize_color_to_point(LegionColor c);
      // Caller takes ownership for the iterator
      virtual ColorSpaceIterator* create_color_space_iterator(void);
      virtual size_t compute_color_offset(LegionColor color);
    public:
      virtual void pack_index_space(Serializer &rez, bool include_size) const;
      virtual bool unpack_index_space(Deserializer &derez,
                                      AddressSpaceID source);
    public:
      virtual ApEvent create_equal_children(Operation *op,
                                            IndexPartNode *partition, 
                                            size_t granularity);
      virtual ApEvent create_equal_children(Operation *op,
                                            IndexPartNode *partition, 
                                            size_t granularity,
                                            ShardID shard,
                                            size_t total_shards);
      virtual ApEvent create_by_union(Operation *op,
                                      IndexPartNode *partition,
                                      IndexPartNode *left,
                                      IndexPartNode *right);
      virtual ApEvent create_by_union(Operation *op,
                                      IndexPartNode *partition,
                                      IndexPartNode *left,
                                      IndexPartNode *right,
                                      ShardID shard, 
                                      size_t total_shards);
      virtual ApEvent create_by_intersection(Operation *op,
                                             IndexPartNode *partition,
                                             IndexPartNode *left,
                                             IndexPartNode *right);
      virtual ApEvent create_by_intersection(Operation *op,
                                             IndexPartNode *partition,
                                             IndexPartNode *left,
                                             IndexPartNode *right,
                                             ShardID shard,
                                             size_t total_shards);
      virtual ApEvent create_by_intersection(Operation *op,
                                             IndexPartNode *partition,
                                             // Left is implicit "this"
                                             IndexPartNode *right,
                                             const bool dominates = false);
      virtual ApEvent create_by_intersection(Operation *op,
                                             IndexPartNode *partition,
                                             // Left is implicit "this"
                                             IndexPartNode *right,
                                             ShardID shard,
                                             size_t total_shards,
                                             const bool dominates = false);
      virtual ApEvent create_by_difference(Operation *op,
                                           IndexPartNode *partition,
                                           IndexPartNode *left,
                                           IndexPartNode *right);
      virtual ApEvent create_by_difference(Operation *op,
                                           IndexPartNode *partition,
                                           IndexPartNode *left,
                                           IndexPartNode *right,
                                           ShardID shard,
                                           size_t total_shards);
      // Called on color space and not parent
      virtual ApEvent create_by_restriction(IndexPartNode *partition,
                                            const void *transform,
                                            const void *extent,
                                            int partition_dim,
                                            ShardID shard,
                                            size_t total_shards);
      template<int N>
      ApEvent create_by_restriction_helper(IndexPartNode *partition,
                                   const Realm::Matrix<N,DIM,T> &transform,
                                   const Realm::Rect<N,T> &extent,
                                   ShardID shard, size_t total_shards);
      virtual ApEvent create_by_domain(Operation *op,
                                       IndexPartNode *partition,
                                       FutureMapImpl *future_map,
                                       bool perform_intersections,
                                       ShardID shard, size_t total_shards);
      template<int COLOR_DIM, typename COLOR_T>
      ApEvent create_by_domain_helper(Operation *op,
                                      IndexPartNode *partition,
                                      FutureMapImpl *future_map,
                                      bool perform_intersections,
                                      ShardID shard, size_t total_shards);
      virtual ApEvent create_by_weights(Operation *op,
                                        IndexPartNode *partition,
                                        FutureMapImpl *future_map,
                                        size_t granularity,
                                        ShardID shard, size_t total_shards);
      template<int COLOR_DIM, typename COLOR_T>
      ApEvent create_by_weight_helper(Operation *op,
                                      IndexPartNode *partition,
                                      FutureMapImpl *future_map,
                                      size_t granularity,
                                      ShardID shard, size_t total_shards);
      virtual ApEvent create_by_field(Operation *op,
                                      IndexPartNode *partition,
                const std::vector<FieldDataDescriptor> &instances,
                                      ApEvent instances_ready);
      template<int COLOR_DIM, typename COLOR_T>
      ApEvent create_by_field_helper(Operation *op,
                                     IndexPartNode *partition,
                const std::vector<FieldDataDescriptor> &instances,
                                     ApEvent instances_ready);
      virtual ApEvent create_by_image(Operation *op,
                                      IndexPartNode *partition,
                                      IndexPartNode *projection,
                const std::vector<FieldDataDescriptor> &instances,
                                      ApEvent instances_ready,
                                      ShardID shard,
                                      size_t total_shards);
      template<int DIM2, typename T2>
      ApEvent create_by_image_helper(Operation *op,
                                      IndexPartNode *partition,
                                      IndexPartNode *projection,
                const std::vector<FieldDataDescriptor> &instances,
                                      ApEvent instances_ready,
                                      ShardID shard,
                                      size_t total_shards);
      virtual ApEvent create_by_image_range(Operation *op,
                                      IndexPartNode *partition,
                                      IndexPartNode *projection,
                const std::vector<FieldDataDescriptor> &instances,
                                      ApEvent instances_ready,
                                      ShardID shard,
                                      size_t total_shards);
      template<int DIM2, typename T2>
      ApEvent create_by_image_range_helper(Operation *op,
                                      IndexPartNode *partition,
                                      IndexPartNode *projection,
                const std::vector<FieldDataDescriptor> &instances,
                                      ApEvent instances_ready,
                                      ShardID shard,
                                      size_t total_shards);
      virtual ApEvent create_by_preimage(Operation *op,
                                      IndexPartNode *partition,
                                      IndexPartNode *projection,
                const std::vector<FieldDataDescriptor> &instances,
                                      ApEvent instances_ready);
      template<int DIM2, typename T2>
      ApEvent create_by_preimage_helper(Operation *op,
                                      IndexPartNode *partition,
                                      IndexPartNode *projection,
                const std::vector<FieldDataDescriptor> &instances,
                                      ApEvent instances_ready);
      virtual ApEvent create_by_preimage_range(Operation *op,
                                      IndexPartNode *partition,
                                      IndexPartNode *projection,
                const std::vector<FieldDataDescriptor> &instances,
                                      ApEvent instances_ready);
      template<int DIM2, typename T2>
      ApEvent create_by_preimage_range_helper(Operation *op,
                                      IndexPartNode *partition,
                                      IndexPartNode *projection,
                const std::vector<FieldDataDescriptor> &instances,
                                      ApEvent instances_ready);
      virtual ApEvent create_association(Operation *op,
                                      IndexSpaceNode *range,
                const std::vector<FieldDataDescriptor> &instances,
                                      ApEvent instances_ready);
      template<int DIM2, typename T2>
      ApEvent create_association_helper(Operation *op,
                                      IndexSpaceNode *range,
                const std::vector<FieldDataDescriptor> &instances,
                                      ApEvent instances_ready);
      virtual bool check_field_size(size_t field_size, bool range);
    public:
      virtual PhysicalInstance create_file_instance(const char *file_name,
                                   const std::vector<Realm::FieldID> &field_ids,
                                   const std::vector<size_t> &field_sizes,
                                   legion_file_mode_t file_mode, 
                                   ApEvent &ready_event);
      virtual PhysicalInstance create_hdf5_instance(const char *file_name,
                                   const std::vector<Realm::FieldID> &field_ids,
                                   const std::vector<size_t> &field_sizes,
                                   const std::vector<const char*> &field_files,
                                   const OrderingConstraint &dimension_order,
                                   bool read_only, ApEvent &ready_event);
      virtual PhysicalInstance create_external_instance(Memory memory,
                             uintptr_t base, Realm::InstanceLayoutGeneric *ilg,
                             ApEvent &ready_event);
    public:
      virtual ApEvent issue_fill(const PhysicalTraceInfo &trace_info,
                           const std::vector<CopySrcDstField> &dst_fields,
                           const void *fill_value, size_t fill_size,
#ifdef LEGION_SPY
                           UniqueID fill_uid,
                           FieldSpace handle,
                           RegionTreeID tree_id,
#endif
                           ApEvent precondition, PredEvent pred_guard);
      virtual ApEvent issue_copy(const PhysicalTraceInfo &trace_info,
                           const std::vector<CopySrcDstField> &dst_fields,
                           const std::vector<CopySrcDstField> &src_fields,
#ifdef LEGION_SPY
                           RegionTreeID src_tree_id,
                           RegionTreeID dst_tree_id,
#endif
                           ApEvent precondition, PredEvent pred_guard,
                           ReductionOpID redop, bool reduction_fold);
      virtual void construct_indirections(
                           const std::vector<unsigned> &field_indexes,
                           const FieldID indirect_field,
                           const TypeTag indirect_type, const bool is_range,
                           const PhysicalInstance indirect_instance,
                           const LegionVector<
                                  IndirectRecord>::aligned &records,
                           std::vector<CopyIndirection*> &indirections,
                           std::vector<unsigned> &indirect_indexes,
#ifdef LEGION_SPY
                           unsigned unique_indirections_identifier,
                           const ApEvent indirect_inst_event,
#endif
                           const bool possible_out_of_range,
                           const bool possible_aliasing);
      virtual void unpack_indirections(Deserializer &derez,
                           std::vector<CopyIndirection*> &indirections);
      virtual ApEvent issue_indirect(const PhysicalTraceInfo &trace_info,
                           const std::vector<CopySrcDstField> &dst_fields,
                           const std::vector<CopySrcDstField> &src_fields,
                           const std::vector<CopyIndirection*> &indirects,
#ifdef LEGION_SPY
                           unsigned unique_indirections_identifier,
#endif
                           ApEvent precondition, PredEvent pred_guard,
                           ApEvent tracing_precondition);
#ifdef LEGION_GPU_REDUCTIONS
      virtual ApEvent gpu_reduction(const PhysicalTraceInfo &trace_info,
                           const std::vector<CopySrcDstField> &dst_fields,
                           const std::vector<CopySrcDstField> &src_fields,
                           Processor gpu, TaskID gpu_task_id,
                           PhysicalManager *dst, PhysicalManager *src,
                           ApEvent precondition, PredEvent pred_guard, 
                           ReductionOpID redop, bool reduction_fold);
#endif
      virtual Realm::InstanceLayoutGeneric* create_layout(
                           const LayoutConstraintSet &constraints,
                           const std::vector<FieldID> &field_ids,
                           const std::vector<size_t> &field_sizes,
                           bool compact,LayoutConstraintKind *unsat_kind = NULL,
                           unsigned *unsat_index = NULL,void **piece_list =NULL, 
                           size_t *piece_list_size = NULL);
      virtual IndexSpaceExpression* create_layout_expression(
                           const void *piece_list, size_t piece_list_size);
      virtual bool meets_layout_expression(IndexSpaceExpression *expr,
         bool tight_bounds, const void *piece_list, size_t piece_list_size);
    public:
      virtual IndexSpaceExpression* find_congruent_expression(
                  std::set<IndexSpaceExpression*> &expressions);
    public:
      virtual void get_launch_space_domain(Domain &launch_domain);
      virtual void validate_slicing(const std::vector<IndexSpace> &slice_spaces,
                                    MultiTask *task, MapperManager *mapper);
      virtual void log_launch_space(UniqueID op_id);
      virtual IndexSpace create_shard_space(ShardingFunction *func, 
                                            ShardID shard, 
                                            IndexSpace shard_space);
      virtual void destroy_shard_domain(const Domain &domain);
    public:
      bool contains_point(const Realm::Point<DIM,T> &point);
    protected:
      void compute_linearization_metadata(void);
    protected:
      Realm::IndexSpace<DIM,T> realm_index_space;
    protected: // linearization meta-data, computed on demand
      Realm::Point<DIM,long long> strides;
      Realm::Point<DIM,long long> offset;
      bool linearization_ready;
    public:
      struct CreateByDomainHelper {
      public:
        CreateByDomainHelper(IndexSpaceNodeT<DIM,T> *n,
                             IndexPartNode *p, Operation *o,
                             FutureMapImpl *fm, bool inter,
                             ShardID s, size_t total)
          : node(n), partition(p), op(o), future_map(fm), 
            shard(s), total_shards(total), intersect(inter) { }
      public:
        template<typename COLOR_DIM, typename COLOR_T>
        static inline void demux(CreateByDomainHelper *creator)
        {
          creator->result = creator->node->template 
            create_by_domain_helper<COLOR_DIM::N,COLOR_T>(creator->op,
                creator->partition, creator->future_map, creator->intersect,
                creator->shard, creator->total_shards);
        }
      public:
        IndexSpaceNodeT<DIM,T> *const node;
        IndexPartNode *const partition;
        Operation *const op;
        FutureMapImpl *const future_map;
        const ShardID shard;
        const size_t total_shards;
        const bool intersect;
        ApEvent result;
      };
      struct CreateByWeightHelper {
      public:
        CreateByWeightHelper(IndexSpaceNodeT<DIM,T> *n,
                             IndexPartNode *p, Operation *o,
                             FutureMapImpl *fm, size_t g,
                             ShardID s, size_t total)
          : node(n), partition(p), op(o), future_map(fm), 
            granularity(g), shard(s), total_shards(total) { }
      public:
        template<typename COLOR_DIM, typename COLOR_T>
        static inline void demux(CreateByWeightHelper *creator)
        {
          creator->result = creator->node->template 
            create_by_weight_helper<COLOR_DIM::N,COLOR_T>(creator->op,
                creator->partition, creator->future_map, creator->granularity,
                creator->shard, creator->total_shards);
        }
      public:
        IndexSpaceNodeT<DIM,T> *const node;
        IndexPartNode *const partition;
        Operation *const op;
        FutureMapImpl *const future_map;
        const size_t granularity;
        const ShardID shard;
        const size_t total_shards;
        ApEvent result;
      };
      struct CreateByFieldHelper {
      public:
        CreateByFieldHelper(IndexSpaceNodeT<DIM,T> *n,
                            Operation *o, IndexPartNode *p,
                            const std::vector<FieldDataDescriptor> &i,
                            ApEvent r)
          : node(n), op(o), partition(p), instances(i), ready(r) { }
      public:
        template<typename COLOR_DIM, typename COLOR_T>
        static inline void demux(CreateByFieldHelper *creator)
        {
          creator->result = 
           creator->node->template create_by_field_helper<COLOR_DIM::N,COLOR_T>(
                         creator->op, creator->partition, creator->instances,
                         creator->ready);
        }
      public:
        IndexSpaceNodeT<DIM,T> *node;
        Operation *op;
        IndexPartNode *partition;
        const std::vector<FieldDataDescriptor> &instances;
        ApEvent ready, result;
      };
      struct CreateByImageHelper {
      public:
        CreateByImageHelper(IndexSpaceNodeT<DIM,T> *n,
                            Operation *o, IndexPartNode *p, IndexPartNode *j,
                            const std::vector<FieldDataDescriptor> &i,
                            ApEvent r, ShardID s, size_t t)
          : node(n), op(o), partition(p), projection(j), 
            instances(i), ready(r), shard(s), total_shards(t) { }
      public:
        template<typename DIM2, typename T2>
        static inline void demux(CreateByImageHelper *creator)
        {
          creator->result = 
           creator->node->template create_by_image_helper<DIM2::N,T2>(
               creator->op, creator->partition, creator->projection,
               creator->instances, creator->ready, creator->shard,
               creator->total_shards);
        }
      public:
        IndexSpaceNodeT<DIM,T> *node;
        Operation *op;
        IndexPartNode *partition;
        IndexPartNode *projection;
        const std::vector<FieldDataDescriptor> &instances;
        ApEvent ready, result;
        ShardID shard;
        size_t total_shards;
      };
      struct CreateByImageRangeHelper {
      public:
        CreateByImageRangeHelper(IndexSpaceNodeT<DIM,T> *n,
                            Operation *o, IndexPartNode *p, IndexPartNode *j,
                            const std::vector<FieldDataDescriptor> &i,
                            ApEvent r, ShardID s, size_t t)
          : node(n), op(o), partition(p), projection(j), 
            instances(i), ready(r), shard(s), total_shards(t) { }
      public:
        template<typename DIM2, typename T2>
        static inline void demux(CreateByImageRangeHelper *creator)
        {
          creator->result = creator->node->template 
            create_by_image_range_helper<DIM2::N,T2>(
               creator->op, creator->partition, creator->projection,
               creator->instances, creator->ready, creator->shard,
               creator->total_shards);
        }
      public:
        IndexSpaceNodeT<DIM,T> *node;
        Operation *op;
        IndexPartNode *partition;
        IndexPartNode *projection;
        const std::vector<FieldDataDescriptor> &instances;
        ApEvent ready, result;
        ShardID shard;
        size_t total_shards;
      };
      struct CreateByPreimageHelper {
      public:
        CreateByPreimageHelper(IndexSpaceNodeT<DIM,T> *n,
                            Operation *o, IndexPartNode *p, IndexPartNode *j,
                            const std::vector<FieldDataDescriptor> &i,
                            ApEvent r)
          : node(n), op(o), partition(p), projection(j), 
            instances(i), ready(r) { }
      public:
        template<typename DIM2, typename T2>
        static inline void demux(CreateByPreimageHelper *creator)
        {
          creator->result = 
           creator->node->template create_by_preimage_helper<DIM2::N,T2>(
               creator->op, creator->partition, creator->projection,
               creator->instances, creator->ready);
        }
      public:
        IndexSpaceNodeT<DIM,T> *node;
        Operation *op;
        IndexPartNode *partition;
        IndexPartNode *projection;
        const std::vector<FieldDataDescriptor> &instances;
        ApEvent ready, result;
      };
      struct CreateByPreimageRangeHelper {
      public:
        CreateByPreimageRangeHelper(IndexSpaceNodeT<DIM,T> *n,
                            Operation *o, IndexPartNode *p, IndexPartNode *j,
                            const std::vector<FieldDataDescriptor> &i,
                            ApEvent r)
          : node(n), op(o), partition(p), projection(j), 
            instances(i), ready(r) { }
      public:
        template<typename DIM2, typename T2>
        static inline void demux(CreateByPreimageRangeHelper *creator)
        {
          creator->result = creator->node->template 
            create_by_preimage_range_helper<DIM2::N,T2>(
               creator->op, creator->partition, creator->projection,
               creator->instances, creator->ready);
        }
      public:
        IndexSpaceNodeT<DIM,T> *node;
        Operation *op;
        IndexPartNode *partition;
        IndexPartNode *projection;
        const std::vector<FieldDataDescriptor> &instances;
        ApEvent ready, result;
      };
      struct CreateAssociationHelper {
      public:
        CreateAssociationHelper(IndexSpaceNodeT<DIM,T> *n,
                            Operation *o, IndexSpaceNode *g,
                            const std::vector<FieldDataDescriptor> &i,
                            ApEvent r)
          : node(n), op(o), range(g), instances(i), ready(r) { }
      public:
        template<typename DIM2, typename T2>
        static inline void demux(CreateAssociationHelper *creator)
        {
          creator->result = creator->node->template 
            create_association_helper<DIM2::N,T2>(
               creator->op, creator->range, creator->instances, creator->ready);
        }
      public:
        IndexSpaceNodeT<DIM,T> *node;
        Operation *op;
        IndexSpaceNode *range;
        const std::vector<FieldDataDescriptor> &instances;
        ApEvent ready, result;
      };
    };

    /**
     * \class ColorSpaceIterator
     * A helper class for iterating over sparse color spaces
     * It can be used for non-sparse spaces as well, but we
     * usually have more efficient ways of iterating over those
     */
    class ColorSpaceIterator {
    public:
      virtual ~ColorSpaceIterator(void) { }
    public:
      virtual bool is_valid(void) const = 0;
      virtual LegionColor yield_color(void) = 0;
    };

    template<int DIM, typename T>
    class ColorSpaceIteratorT : public ColorSpaceIterator, 
                                public PointInDomainIterator<DIM,T> {
    public:
      ColorSpaceIteratorT(const DomainT<DIM,T> &d,
                          IndexSpaceNodeT<DIM,T> *color_space);
      virtual ~ColorSpaceIteratorT(void) { }
    public:
      virtual bool is_valid(void) const;
      virtual LegionColor yield_color(void);
    public:
      IndexSpaceNodeT<DIM,T> *const color_space;
    };

    /**
     * \class IndexSpaceCreator
     * A small helper class for creating templated index spaces
     */
    class IndexSpaceCreator {
    public:
      IndexSpaceCreator(RegionTreeForest *f, IndexSpace s, const void *b,
                        bool is_dom, IndexPartNode *p, LegionColor c, 
                        DistributedID d, ApEvent r, IndexSpaceExprID e,
                        RtEvent init, unsigned dp)
        : forest(f), space(s), bounds(b), is_domain(is_dom), parent(p), 
          color(c), did(d), ready(r), expr_id(e), initialized(init), depth(dp),
          result(NULL) { }
    public:
      template<typename N, typename T>
      static inline void demux(IndexSpaceCreator *creator)
      {
        creator->result = new IndexSpaceNodeT<N::N,T>(creator->forest,
            creator->space, creator->parent, creator->color, creator->bounds,
            creator->is_domain, creator->did, creator->ready, 
            creator->expr_id, creator->initialized, creator->depth);
      }
    public:
      RegionTreeForest *const forest;
      const IndexSpace space; 
      const void *const bounds;
      const bool is_domain;
      IndexPartNode *const parent;
      const LegionColor color;
      const DistributedID did;
      const ApEvent ready;
      const IndexSpaceExprID expr_id;
      const RtEvent initialized;
      const unsigned depth;
      IndexSpaceNode *result;
    };

    /**
     * \class PartitionTracker
     * This is a small helper class that is used for figuring out
     * when to remove references to LogicalPartition objects. We
     * want to remove the references as soon as either the index
     * partition is destroyed or the logical region is destroyed.
     * We use this class to detect which one occurs first.
     */
    class PartitionTracker : public Collectable {
    public:
      PartitionTracker(PartitionNode *part);
      PartitionTracker(const PartitionTracker &rhs);
      ~PartitionTracker(void) { }
    public:
      PartitionTracker& operator=(const PartitionTracker &rhs);
    public:
      bool can_prune(void);
      bool remove_partition_reference(ReferenceMutator *mutator);
    private:
      PartitionNode *const partition;
    };

    /**
     * \class IndexPartNode
     * A node for representing a generic index partition.
     */
    class IndexPartNode : public IndexTreeNode {
    public:
      struct DisjointnessArgs : public LgTaskArgs<DisjointnessArgs> {
      public:
        static const LgTaskID TASK_ID = LG_DISJOINTNESS_TASK_ID;
      public:
        DisjointnessArgs(IndexPartition p, ValueBroadcast<bool> *c, bool own)
          : LgTaskArgs<DisjointnessArgs>(implicit_provenance),
            pid(p), disjointness_collective(c), owner(own) { }
      public:
        const IndexPartition pid;
        ValueBroadcast<bool> *const disjointness_collective;
        const bool owner;
      };
    public:
      struct DynamicIndependenceArgs : 
        public LgTaskArgs<DynamicIndependenceArgs> {
      public:
        static const LgTaskID TASK_ID = LG_SPACE_INDEPENDENCE_TASK_ID;
      public:
        DynamicIndependenceArgs(IndexPartNode *par, 
                                IndexSpaceNode *l, IndexSpaceNode *r)
          : LgTaskArgs<DynamicIndependenceArgs>(implicit_provenance),
            parent(par), left(l), right(r) { }
      public:
        IndexPartNode *const parent;
        IndexSpaceNode *const left, *const right;
      };
      struct SemanticRequestArgs : public LgTaskArgs<SemanticRequestArgs> {
      public:
        static const LgTaskID TASK_ID = LG_INDEX_PART_SEMANTIC_INFO_REQ_TASK_ID;
      public:
        SemanticRequestArgs(IndexPartNode *proxy, 
                            SemanticTag t, AddressSpaceID src)
          : LgTaskArgs<SemanticRequestArgs>(implicit_provenance),
            proxy_this(proxy), tag(t), source(src) { }
      public:
        IndexPartNode *const proxy_this;
        const SemanticTag tag;
        const AddressSpaceID source;
      };
      struct DeferChildArgs : public LgTaskArgs<DeferChildArgs> {
      public:
        static const LgTaskID TASK_ID = LG_INDEX_PART_DEFER_CHILD_TASK_ID;
      public:
        DeferChildArgs(IndexPartNode *proxy, LegionColor child,
            std::atomic<IndexSpaceID> *tar, RtUserEvent trig, AddressSpaceID src)
          : LgTaskArgs<DeferChildArgs>(implicit_provenance),
            proxy_this(proxy), child_color(child), target(tar),
            to_trigger(trig), source(src) { }
      public:
        IndexPartNode *const proxy_this;
        const LegionColor child_color;
        std::atomic<IndexSpaceID> *const target;
        const RtUserEvent to_trigger;
        const AddressSpaceID source;
      };
      class RemoteDisjointnessFunctor {
      public:
        RemoteDisjointnessFunctor(Serializer &r, Runtime *rt, ShardMapping *m);
      public:
        void apply(AddressSpaceID target);
      public:
        Serializer &rez;
        Runtime *const runtime;
        std::set<AddressSpaceID> skip_shard_spaces;
      };
      class InvalidFunctor {
      public:
        InvalidFunctor(IndexPartNode *n, ReferenceMutator *m,
                       std::map<AddressSpaceID,RtEvent> &effects)
          : node(n), mutator(m), send_effects(effects) { }
      public:
        void apply(AddressSpaceID target);
      public:
        IndexPartNode *const node;
        ReferenceMutator *const mutator;
        std::map<AddressSpaceID,RtEvent> &send_effects;
      }; 
    protected:
      class InterferenceEntry {
      public:
        InterferenceEntry(void)
          : expr_id(0), older(NULL), newer(NULL) { }
      public:
        std::vector<LegionColor> colors;
        IndexSpaceExprID expr_id;
        InterferenceEntry *older;
        InterferenceEntry *newer;
      };
      class RemoteKDTracker {
      public:
        RemoteKDTracker(std::set<LegionColor> &colors, Runtime *runtime);
      public:
        void find_remote_interfering(const std::set<AddressSpaceID> &targets,
                          IndexPartition handle, IndexSpaceExpression *expr);
        void process_remote_interfering_response(Deserializer &derez);
      protected:
        mutable LocalLock tracker_lock;
        std::set<LegionColor> &colors;
        Runtime *const runtime;
        RtUserEvent done_event;
        unsigned remaining;
      };
    public:
      IndexPartNode(RegionTreeForest *ctx, IndexPartition p,
                    IndexSpaceNode *par, IndexSpaceNode *color_space,
                    LegionColor c, bool disjoint, int complete,
                    DistributedID did, ApEvent partition_ready, 
                    ApBarrier partial_pending, RtEvent initialized,
                    ShardMapping *mapping);
      IndexPartNode(RegionTreeForest *ctx, IndexPartition p,
                    IndexSpaceNode *par, IndexSpaceNode *color_space,
                    LegionColor c, RtEvent disjointness_ready,
                    int complete, DistributedID did,
                    ApEvent partition_ready, ApBarrier partial_pending,
                    RtEvent initialized, ShardMapping *mapping);
      IndexPartNode(const IndexPartNode &rhs);
      virtual ~IndexPartNode(void);
    public:
      IndexPartNode& operator=(const IndexPartNode &rhs);
    public:
      virtual void notify_valid(ReferenceMutator *mutator);
      virtual void notify_invalid(ReferenceMutator *mutator);
      virtual void notify_inactive(ReferenceMutator *mutator);
    public:
      virtual bool is_index_space_node(void) const;
#ifdef DEBUG_LEGION
      virtual IndexSpaceNode* as_index_space_node(void);
      virtual IndexPartNode* as_index_part_node(void);
#endif
      virtual AddressSpaceID get_owner_space(void) const;
      static AddressSpaceID get_owner_space(IndexPartition handle, Runtime *rt);
    public:
      virtual IndexTreeNode* get_parent(void) const;
      virtual void get_colors(std::vector<LegionColor> &colors);
    public:
      virtual void send_semantic_request(AddressSpaceID target, 
           SemanticTag tag, bool can_fail, bool wait_until, RtUserEvent ready);
      virtual void send_semantic_info(AddressSpaceID target, SemanticTag tag,
          const void *buffer, size_t size, bool is_mutable, RtUserEvent ready);
      void process_semantic_request(SemanticTag tag, AddressSpaceID source,
                            bool can_fail, bool wait_until, RtUserEvent ready);
      static void handle_semantic_request(RegionTreeForest *forest,
                                   Deserializer &derez, AddressSpaceID source);
      static void handle_semantic_info(RegionTreeForest *forest,
                                   Deserializer &derez, AddressSpaceID source);
    public:
      bool has_color(const LegionColor c);
      IndexSpaceNode* get_child(const LegionColor c, RtEvent *defer = NULL);
      bool add_child(IndexSpaceNode *child);
      void add_tracker(PartitionTracker *tracker); 
      size_t get_num_children(void) const;
      void compute_disjointness(ValueBroadcast<bool> *collective, bool owner);
      void get_subspace_preconditions(std::set<ApEvent> &preconditions);
    public:
      bool is_disjoint(bool from_app = false);
      bool are_disjoint(LegionColor c1, LegionColor c2,
                        bool force_compute = false);
      void record_disjointness(bool disjoint,
                               LegionColor c1, LegionColor c2);
      bool is_complete(bool from_app = false, bool false_if_not_ready = false);
      IndexSpaceExpression* get_union_expression(bool check_complete=true);
      IndexSpaceExpression* compute_union_expression(void);
      void record_remote_disjoint_ready(RtUserEvent ready);
      void record_remote_disjoint_result(const bool disjoint_result);
    public:
      ApEvent create_equal_children(Operation *op, size_t granularity,
                                    ShardID shard, size_t total_shards);
      ApEvent create_by_weights(Operation *op, const FutureMap &weights,
                  size_t granularity, ShardID shard, size_t total_shards);
      ApEvent create_by_union(Operation *Op,
                              IndexPartNode *left, IndexPartNode *right,
                              ShardID shard, size_t total_shards);
      ApEvent create_by_intersection(Operation *op,
                              IndexPartNode *left, IndexPartNode *right,
                              ShardID shard, size_t total_shards);
      ApEvent create_by_intersection(Operation *op, IndexPartNode *original,
                                     const bool dominates,
                                     ShardID shard, size_t total_shards);
      ApEvent create_by_difference(Operation *op,
                              IndexPartNode *left, IndexPartNode *right,
                              ShardID shard, size_t total_shards);
      ApEvent create_by_restriction(const void *transform, const void *extent,
                                    ShardID shard, size_t total_shards);
      ApEvent create_by_domain(FutureMapImpl *future_map);
    public:
      bool compute_complete(void);
      bool intersects_with(IndexSpaceNode *other, bool compute = true);
      bool intersects_with(IndexPartNode *other, bool compute = true); 
      bool dominates(IndexSpaceNode *other);
      bool dominates(IndexPartNode *other);
      void find_interfering_children(IndexSpaceExpression *expr,
                                     std::vector<LegionColor> &colors);
      virtual bool find_interfering_children_kd(IndexSpaceExpression *expr,
                 std::vector<LegionColor> &colors, bool local_only = false) = 0;
    public:
      static void handle_disjointness_computation(const void *args, 
                                                  RegionTreeForest *forest);
      static void handle_disjointness_test(IndexPartNode *parent,
                                           IndexSpaceNode *left,
                                           IndexSpaceNode *right);
    public:
      virtual bool send_node(AddressSpaceID target, RtEvent done,
                             RtEvent &send_precondition,
                             std::vector<SendNodeRecord> &nodes_to_send,
                             const bool above = false);
      virtual void pack_node(Serializer &rez, AddressSpaceID target,
                             const SendNodeRecord &record);
      static void handle_node_creation(RegionTreeForest *context,
                                       Deserializer &derez, 
                                       AddressSpaceID source);
    public:
      static void handle_node_request(RegionTreeForest *context,
                                      Deserializer &derez,
                                      AddressSpaceID source);
      static void handle_node_return(RegionTreeForest *context,
                                     Deserializer &derez,
                                     AddressSpaceID source);
      static void handle_node_child_request(
          RegionTreeForest *forest, Deserializer &derez, AddressSpaceID source);
      static void defer_node_child_request(const void *args);
      static void handle_node_child_response(RegionTreeForest *forest,
                                             Deserializer &derez);
      static void handle_node_disjoint_update(RegionTreeForest *forest,
                                              Deserializer &derez);
      static void handle_notification(RegionTreeForest *context, 
                                      Deserializer &derez);
    protected:
      RtEvent request_shard_rects(void);
      virtual void initialize_shard_rects(void) = 0;
      virtual void pack_shard_rects(Serializer &rez, bool clear) = 0;
      virtual void unpack_shard_rects(Deserializer &derez) = 0;
      bool process_shard_rects_response(Deserializer &derez, AddressSpace src);
    public:
      static void handle_shard_rects_request(RegionTreeForest *forest,
                                             Deserializer &derez);
      static void handle_shard_rects_response(RegionTreeForest *forest,
                                  Deserializer &derez, AddressSpaceID source);
      static void handle_remote_interference_request(RegionTreeForest *forest,
                                  Deserializer &derez, AddressSpaceID source);
      static void handle_remote_interference_response(Deserializer &derez);
    public:
      const IndexPartition handle;
      IndexSpaceNode *const parent;
      IndexSpaceNode *const color_space;
      const LegionColor total_children;
      const LegionColor max_linearized_color;
      const ApEvent partition_ready;
      const ApBarrier partial_pending;
      ShardMapping *const shard_mapping;
    protected:
      // Must hold the node lock when accessing these data structures
      // the remaining data structures
      std::map<LegionColor,IndexSpaceNode*> color_map;
      std::map<LegionColor,RtUserEvent> pending_child_map;
      std::set<std::pair<LegionColor,LegionColor> > disjoint_subspaces;
      std::set<std::pair<LegionColor,LegionColor> > aliased_subspaces;
      std::list<PartitionTracker*> partition_trackers;
    protected:
      // Support for remote disjoint events being stored
      RtUserEvent remote_disjoint_ready;
    protected:
      RtEvent disjoint_ready;
      bool disjoint;
    protected:
      bool has_complete, complete;
      bool tree_valid;
      unsigned send_count;
      RtUserEvent send_done;
      std::atomic<IndexSpaceExpression*> union_expr;
    protected:
      // Members for the interference cache
      static const size_t MAX_INTERFERENCE_CACHE_SIZE = 64;
      std::map<IndexSpaceExprID,InterferenceEntry> interference_cache;
      InterferenceEntry *first_entry;
    protected:
      // Help for building distributed kd-trees with shard mappings
      RtUserEvent shard_rects_ready;
      CollectiveMapping *shard_collective_map;
      unsigned remaining_rect_notifications;
    }; 

    /**
     * \struct KDLine
     * A small helper struct for tracking splitting planes for 
     * KD-tree construction
     */
    struct KDLine {
    public:
      KDLine(void)
        : value(0), index(0), start(false) { }
      KDLine(coord_t val, unsigned idx, bool st)
        : value(val), index(idx), start(st) { }
    public:
      inline bool operator<(const KDLine &rhs) const
      {
        if (value < rhs.value)
          return true;
        if (value > rhs.value)
          return false;
        if (index < rhs.index)
          return true;
        if (index > rhs.index)
          return false;
        return start < rhs.start;
      }
      inline bool operator==(const KDLine &rhs) const
      {
        if (value != rhs.value)
          return false;
        if (index != rhs.index)
          return false;
        if (start != rhs.start)
          return false;
        return true;
      }
    public:
      coord_t value;
      unsigned index;
      bool start;
    };

    /**
     * \class KDNode
     * A KDNode is used for performing fast interference tests for
     * expressions against rectangles from child subregions in a partition.
     */
    template<int DIM, typename T, typename RT>
    class KDNode {
    public:
      KDNode(const Rect<DIM,T> &bounds,
             std::vector<std::pair<Rect<DIM,T>,RT> > &subrects,
             const int consecutive_bad = 0);
      KDNode(const KDNode &rhs);
      ~KDNode(void);
    public:
      KDNode& operator=(const KDNode &rhs);
    public:
      void find_interfering(const Rect<DIM,T> &test, std::set<RT> &interfering);
    public:
      const Rect<DIM,T> bounds;
    protected:
      KDNode<DIM,T,RT> *left;
      KDNode<DIM,T,RT> *right;
      std::vector<std::pair<Rect<DIM,T>,RT> > rects;
    };

    /**
     * \class IndexPartNodeT
     * A template class for handling any templated realm calls
     * associated with realm index spaces
     */
    template<int DIM, typename T>
    class IndexPartNodeT : public IndexPartNode,
                           public LegionHeapify<IndexPartNodeT<DIM,T> > {
    public:
      IndexPartNodeT(RegionTreeForest *ctx, IndexPartition p,
                     IndexSpaceNode *par, IndexSpaceNode *color_space,
                     LegionColor c, bool disjoint, int complete,
                     DistributedID did, ApEvent partition_ready, 
                     ApBarrier pending, RtEvent initialized,
                     ShardMapping *shard_mapping);
      IndexPartNodeT(RegionTreeForest *ctx, IndexPartition p,
                     IndexSpaceNode *par, IndexSpaceNode *color_space,
                     LegionColor c, RtEvent disjointness_ready,
                     int complete, DistributedID did,
                     ApEvent partition_ready, ApBarrier pending,
                     RtEvent initialized, ShardMapping *shard_mapping);
      IndexPartNodeT(const IndexPartNodeT &rhs);
      virtual ~IndexPartNodeT(void);
    public:
      IndexPartNodeT& operator=(const IndexPartNodeT &rhs);
    public:
      virtual bool find_interfering_children_kd(IndexSpaceExpression *expr,
                 std::vector<LegionColor> &colors, bool local_only = false);
    protected:
      virtual void initialize_shard_rects(void);
      virtual void pack_shard_rects(Serializer &rez, bool clear);
      virtual void unpack_shard_rects(Deserializer &derez);
    protected:
      KDNode<DIM,T,LegionColor> *kd_root;
      KDNode<DIM,T,AddressSpaceID> *kd_remote;
      RtUserEvent kd_remote_ready;
    protected:
      std::vector<std::pair<Rect<DIM,T>,LegionColor> > *dense_shard_rects;
      std::vector<std::pair<Rect<DIM,T>,AddressSpaceID> > *sparse_shard_rects;
    };

    /**
     * \class IndexPartCreator
     * A msall helper class for creating templated index partitions
     */
    class IndexPartCreator {
    public:
      IndexPartCreator(RegionTreeForest *f, IndexPartition p,
                       IndexSpaceNode *par, IndexSpaceNode *cs,
                       LegionColor c, bool d, int k, DistributedID id,
                       ApEvent r, ApBarrier pend, RtEvent initialized, 
                       ShardMapping *m)
        : forest(f), partition(p), parent(par), color_space(cs),
          color(c), disjoint(d), complete(k), did(id), ready(r), 
          pending(pend), init(initialized), mapping(m) { }
      IndexPartCreator(RegionTreeForest *f, IndexPartition p,
                       IndexSpaceNode *par, IndexSpaceNode *cs,
                       LegionColor c, RtEvent d, int k, DistributedID id,
                       ApEvent r, ApBarrier pend, RtEvent initialized,
                       ShardMapping *m)
        : forest(f), partition(p), parent(par), color_space(cs),
          color(c), disjoint(false), complete(k), disjoint_ready(d),
          did(id), ready(r), pending(pend), init(initialized), mapping(m) { }
    public:
      template<typename N, typename T>
      static inline void demux(IndexPartCreator *creator)
      {
        if (creator->disjoint_ready.exists()) 
          creator->result = new IndexPartNodeT<N::N,T>(creator->forest,
              creator->partition, creator->parent, creator->color_space,
              creator->color, creator->disjoint_ready, creator->complete, 
              creator->did, creator->ready, creator->pending, creator->init,
              creator->mapping);
        else
          creator->result = new IndexPartNodeT<N::N,T>(creator->forest,
              creator->partition, creator->parent, creator->color_space,
              creator->color, creator->disjoint, creator->complete,
              creator->did, creator->ready, creator->pending, creator->init,
              creator->mapping);
      }
    public:
      RegionTreeForest *const forest;
      const IndexPartition partition;
      IndexSpaceNode *const parent;
      IndexSpaceNode *const color_space;
      const LegionColor color;
      const bool disjoint;
      const int complete;
      const RtEvent disjoint_ready;
      const DistributedID did;
      const ApEvent ready;
      const ApBarrier pending;
      const RtEvent init;
      ShardMapping *const mapping;
      IndexPartNode *result;
    };

    /**
     * \class FieldSpaceNode
     * Represent a generic field space that can be
     * pointed at by nodes in the region trees.
     */
    class FieldSpaceNode : 
      public LegionHeapify<FieldSpaceNode>, public DistributedCollectable {
    public:
      enum FieldAllocationState {
        FIELD_ALLOC_INVALID, // field_infos is invalid
        FIELD_ALLOC_READ_ONLY, // field_infos is valid and read-only
        FIELD_ALLOC_PENDING, // about to have allocation privileges (owner-only)
        FIELD_ALLOC_EXCLUSIVE, // field_infos is valid and can allocate
        FIELD_ALLOC_COLLECTIVE,// same as above but exactly one total CR context
      };
    public:
      struct FieldInfo {
      public:
        FieldInfo(void) : field_size(0), idx(0), serdez_id(0),
                          collective(false), local(false) { }
        FieldInfo(size_t size, unsigned id, CustomSerdezID sid, 
                  bool loc = false, bool collect = false)
          : field_size(size), idx(id), serdez_id(sid), 
            collective(collect), local(loc) { }
        FieldInfo(ApEvent ready, unsigned id, CustomSerdezID sid,
                  bool loc = false, bool collect = false)
          : field_size(0), size_ready(ready), idx(id), serdez_id(sid), 
            collective(collect), local(loc) { }
      public:
        size_t field_size;
        ApEvent size_ready;
        unsigned idx;
        CustomSerdezID serdez_id;
        bool collective;
        bool local;
      };
      struct FindTargetsFunctor {
      public:
        FindTargetsFunctor(std::deque<AddressSpaceID> &t)
          : targets(t) { }
      public:
        void apply(AddressSpaceID target);
      private:
        std::deque<AddressSpaceID> &targets;
      };
      struct SemanticRequestArgs : public LgTaskArgs<SemanticRequestArgs> {
      public:
        static const LgTaskID TASK_ID = 
          LG_FIELD_SPACE_SEMANTIC_INFO_REQ_TASK_ID;
      public:
        SemanticRequestArgs(FieldSpaceNode *proxy, 
                            SemanticTag t, AddressSpaceID src)
          : LgTaskArgs<SemanticRequestArgs>(implicit_provenance),
            proxy_this(proxy), tag(t), source(src) { }
      public:
        FieldSpaceNode *const proxy_this;
        const SemanticTag tag;
        const AddressSpaceID source;
      };
      struct SemanticFieldRequestArgs : 
        public LgTaskArgs<SemanticFieldRequestArgs> {
      public:
        static const LgTaskID TASK_ID = 
          LG_FIELD_SEMANTIC_INFO_REQ_TASK_ID;
      public:
        SemanticFieldRequestArgs(FieldSpaceNode *proxy, FieldID f,
                                 SemanticTag t, AddressSpaceID src)
          : LgTaskArgs<SemanticFieldRequestArgs>(implicit_provenance),
            proxy_this(proxy), fid(f), tag(t), source(src) { }
      public:
        FieldSpaceNode *const proxy_this;
        const FieldID fid;
        const SemanticTag tag;
        const AddressSpaceID source;
      };
      struct DeferRequestFieldInfoArgs : 
        public LgTaskArgs<DeferRequestFieldInfoArgs> {
      public:
        static const LgTaskID TASK_ID = LG_DEFER_FIELD_INFOS_TASK_ID;
      public:
        DeferRequestFieldInfoArgs(const FieldSpaceNode *n, 
            std::map<FieldID,FieldInfo> *c, AddressSpaceID src, RtUserEvent t)
          : LgTaskArgs<DeferRequestFieldInfoArgs>(implicit_provenance),
            proxy_this(n), copy(c), source(src), to_trigger(t) { }
      public:
        const FieldSpaceNode *const proxy_this;
        std::map<FieldID,FieldInfo> *const copy;
        const AddressSpaceID source;
        const RtUserEvent to_trigger;
      };
    public:
      FieldSpaceNode(FieldSpace sp, RegionTreeForest *ctx, DistributedID did,
                     RtEvent initialized, ShardMapping *shard_mapping);
      FieldSpaceNode(FieldSpace sp, RegionTreeForest *ctx, DistributedID did,
                     RtEvent initialized, Deserializer &derez);
      FieldSpaceNode(const FieldSpaceNode &rhs);
      virtual ~FieldSpaceNode(void);
    public:
      FieldSpaceNode& operator=(const FieldSpaceNode &rhs);
      AddressSpaceID get_owner_space(void) const; 
      static AddressSpaceID get_owner_space(FieldSpace handle, Runtime *rt);
    public:
      virtual void notify_active(ReferenceMutator *mutator) { }
      virtual void notify_inactive(ReferenceMutator *mutator) { }
      virtual void notify_valid(ReferenceMutator *mutator);
      virtual void notify_invalid(ReferenceMutator *mutator);
    public:
      void attach_semantic_information(SemanticTag tag, AddressSpaceID source,
            const void *buffer, size_t size, bool is_mutable, bool local_only);
      void attach_semantic_information(FieldID fid, SemanticTag tag,
                                       AddressSpaceID source,
                                       const void *buffer, size_t size,
                                       bool is_mutable, bool local_only);
      bool retrieve_semantic_information(SemanticTag tag,
             const void *&result, size_t &size, bool can_fail, bool wait_until);
      bool retrieve_semantic_information(FieldID fid, SemanticTag tag,
             const void *&result, size_t &size, bool can_fail, bool wait_until);
      void send_semantic_info(AddressSpaceID target, SemanticTag tag,
           const void *result, size_t size, bool is_mutable, RtUserEvent ready);
      void send_semantic_field_info(AddressSpaceID target, FieldID fid,
            SemanticTag tag, const void *result, size_t size, bool is_mutable,
            RtUserEvent ready = RtUserEvent::NO_RT_USER_EVENT);
      void process_semantic_request(SemanticTag tag, AddressSpaceID source,
                             bool can_fail, bool wait_until, RtUserEvent ready);
      void process_semantic_field_request(FieldID fid, SemanticTag tag, 
      AddressSpaceID source, bool can_fail, bool wait_until, RtUserEvent ready);
      static void handle_semantic_request(RegionTreeForest *forest,
                                   Deserializer &derez, AddressSpaceID source);
      static void handle_field_semantic_request(RegionTreeForest *forest,
                                   Deserializer &derez, AddressSpaceID source);
      static void handle_semantic_info(RegionTreeForest *forest,
                                   Deserializer &derez, AddressSpaceID source);
      static void handle_field_semantic_info(RegionTreeForest *forest,
                                   Deserializer &derez, AddressSpaceID source);
    public:
      RtEvent create_allocator(AddressSpaceID source,
          RtUserEvent ready = RtUserEvent::NO_RT_USER_EVENT,
          bool sharded_owner_context = false, bool owner_shard = false);
      RtEvent destroy_allocator(AddressSpaceID source,
          bool sharded_owner_context = false, bool owner_shard = false);
    public:
      void initialize_fields(const std::vector<size_t> &sizes,
                             const std::vector<FieldID> &resulting_fields,
                             CustomSerdezID serdez_id, bool collective = false);
      void initialize_fields(ApEvent sizes_ready,
                             const std::vector<FieldID> &resulting_fields,
                             CustomSerdezID serdez_id, bool collective = false);
      RtEvent allocate_field(FieldID fid, size_t size,
                             CustomSerdezID serdez_id,
                             bool sharded_non_owner = false);
      RtEvent allocate_field(FieldID fid, ApEvent size_ready,
                             CustomSerdezID serdez_id,
                             bool sharded_non_owner = false);
      RtEvent allocate_fields(const std::vector<size_t> &sizes,
                              const std::vector<FieldID> &fids,
                              CustomSerdezID serdez_id,
                              bool sharded_non_owner = false);
      RtEvent allocate_fields(ApEvent sizes_ready,
                              const std::vector<FieldID> &fids,
                              CustomSerdezID serdez_id,
                              bool sharded_non_owner = false);
      void update_field_size(FieldID fid, size_t field_size, 
          std::set<RtEvent> &update_events, AddressSpaceID source);
      void free_field(FieldID fid, AddressSpaceID source,
                       std::set<RtEvent> &applied,
                       bool sharded_non_owner = false);
      void free_fields(const std::vector<FieldID> &to_free,
                       AddressSpaceID source, std::set<RtEvent> &applied,
                       bool sharded_non_owner = false);
      void free_field_indexes(const std::vector<FieldID> &to_free,
                              RtEvent freed_event,
                              bool sharded_non_owner = false); 
    public:
      bool allocate_local_fields(const std::vector<FieldID> &fields,
                                 const std::vector<size_t> &sizes,
                                 CustomSerdezID serdez_id,
                                 const std::set<unsigned> &indexes,
                                 std::vector<unsigned> &new_indexes);
      void free_local_fields(const std::vector<FieldID> &to_free,
                             const std::vector<unsigned> &indexes,
                             const bool collective);
      void update_local_fields(const std::vector<FieldID> &fields,
                               const std::vector<size_t> &sizes,
                               const std::vector<CustomSerdezID> &serdez_ids,
                               const std::vector<unsigned> &indexes);
      void remove_local_fields(const std::vector<FieldID> &to_removes);
    public:
      void update_creation_set(const ShardMapping &mapping);
    public:
      bool has_field(FieldID fid);
      size_t get_field_size(FieldID fid);
      void get_all_fields(std::vector<FieldID> &to_set);
      void get_all_regions(std::set<LogicalRegion> &regions);
      void get_field_set(const FieldMask &mask, TaskContext *context,
                         std::set<FieldID> &to_set) const;
      void get_field_set(const FieldMask &mask, TaskContext *context,
                         std::vector<FieldID> &to_set) const;
      void get_field_set(const FieldMask &mask,
          const std::set<FieldID> &basis, std::set<FieldID> &to_set) const;
    public:
      FieldMask get_field_mask(const std::set<FieldID> &fields) const;
      unsigned get_field_index(FieldID fid) const;
      void get_field_indexes(const std::vector<FieldID> &fields,
                             std::vector<unsigned> &indexes) const;
    public:
      void compute_field_layout(const std::vector<FieldID> &create_fields,
                                std::vector<size_t> &field_sizes,
                                std::vector<unsigned> &mask_index_map,
                                std::vector<CustomSerdezID> &serdez,
                                FieldMask &instance_mask);
    public:
      InstanceRef create_external_instance(
            const std::vector<FieldID> &fields, RegionNode *node, AttachOp *op);
      PhysicalManager* create_external_manager(PhysicalInstance inst,
            ApEvent ready_event, size_t instance_footprint, 
            LayoutConstraintSet &constraints, 
            const std::vector<FieldID> &field_set,
            const std::vector<size_t> &field_sizes, const FieldMask &file_mask,
            const std::vector<unsigned> &mask_index_map,
            RegionNode *node, const std::vector<CustomSerdezID> &serdez);
      static void handle_external_create_request(Deserializer &derez,
                                Runtime *runtime, AddressSpaceID source);
      static void handle_external_create_response(Deserializer &derez);
    public:
      LayoutDescription* find_layout_description(const FieldMask &field_mask,
                     unsigned num_dims, const LayoutConstraintSet &constraints);
      LayoutDescription* find_layout_description(const FieldMask &field_mask,
                                                LayoutConstraints *constraints);
      LayoutDescription* create_layout_description(const FieldMask &layout_mask,
                                                   const unsigned total_dims,
                                                 LayoutConstraints *constraints,
                                           const std::vector<unsigned> &indexes,
                                           const std::vector<FieldID> &fids,
                                           const std::vector<size_t> &sizes,
                                     const std::vector<CustomSerdezID> &serdez);
      LayoutDescription* register_layout_description(LayoutDescription *desc);
    public:
      void send_node(AddressSpaceID target);
      static void handle_node_creation(RegionTreeForest *context,
                                       Deserializer &derez, 
                                       AddressSpaceID target);
    public:
      static void handle_node_request(RegionTreeForest *context,
                                      Deserializer &derez,
                                      AddressSpaceID source);
      static void handle_node_return(Deserializer &derez);
      static void handle_allocator_request(RegionTreeForest *forest,
                                           Deserializer &derez,
                                           AddressSpaceID source);
      static void handle_allocator_response(RegionTreeForest *forest,
                                            Deserializer &derez);
      static void handle_allocator_invalidation(RegionTreeForest *forest,
                                                Deserializer &derez);
      static void handle_allocator_flush(RegionTreeForest *forest, 
                                         Deserializer &derez);
      static void handle_allocator_free(RegionTreeForest *forest,
                                        Deserializer &derez,
                                        AddressSpaceID source);
      static void handle_infos_request(RegionTreeForest *forest,
                                       Deserializer &derez);
      static void handle_infos_response(RegionTreeForest *forest,
                                        Deserializer &derez);
    public:
      static void handle_remote_instance_creation(RegionTreeForest *forest,
                                Deserializer &derez, AddressSpaceID source);
      static void handle_remote_reduction_creation(RegionTreeForest *forest,
                                Deserializer &derez, AddressSpaceID source);
    public:
      static void handle_alloc_request(RegionTreeForest *forest,
                                       Deserializer &derez);
      static void handle_field_free(RegionTreeForest *forest,
                                    Deserializer &derez, AddressSpaceID source);
      static void handle_field_free_indexes(RegionTreeForest *forest,
                                            Deserializer &derez);
      static void handle_layout_invalidation(RegionTreeForest *forest,
                                             Deserializer &derez,
                                             AddressSpaceID source);
      static void handle_local_alloc_request(RegionTreeForest *forest,
                                             Deserializer &derez,
                                             AddressSpaceID source);
      static void handle_local_alloc_response(Deserializer &derez);
      static void handle_local_free(RegionTreeForest *forest,
                                    Deserializer &derez);
      static void handle_field_size_update(RegionTreeForest *forest,
                                           Deserializer &derez, 
                                           AddressSpaceID source);
      static void handle_defer_infos_request(const void *args);
    public:
      // Help with debug printing
      char* to_string(const FieldMask &mask, TaskContext *ctx) const;
    protected:
      // Assume we are already holding the node lock
      // when calling these methods
      int allocate_index(RtEvent &ready_event, bool initializing = false);
      void free_index(unsigned index, RtEvent free_event);
      void invalidate_layouts(unsigned index, std::set<RtEvent> &applied,
                              AddressSpaceID source, bool need_lock = true);
    protected:
      RtEvent request_field_infos_copy(std::map<FieldID,FieldInfo> *copy,
          AddressSpaceID source, 
          RtUserEvent to_trigger = RtUserEvent::NO_RT_USER_EVENT) const;
      void record_read_only_infos(const std::map<FieldID,FieldInfo> &infos);
      void process_allocator_response(Deserializer &derez);
      void process_allocator_invalidation(RtUserEvent done, 
                                          bool flush, bool merge);
      bool process_allocator_flush(Deserializer &derez);
      void process_allocator_free(Deserializer &derez, AddressSpaceID source);
    protected:
      bool allocate_local_indexes(CustomSerdezID serdez,
            const std::vector<size_t> &sizes,
            const std::set<unsigned> &current_indexes,
                  std::vector<unsigned> &new_indexes);
    public:
      const FieldSpace handle;
      RegionTreeForest *const context;
      RtEvent initialized;
    private:
      mutable LocalLock node_lock;
      std::map<FieldID,FieldInfo> field_infos; // depends on allocation_state
      // Local field sizes
      std::vector<std::pair<size_t,CustomSerdezID> > local_index_infos;
    private:
      // Keep track of the layouts associated with this field space
      // Index them by their hash of their field mask to help
      // differentiate them.
      std::map<LEGION_FIELD_MASK_FIELD_TYPE,LegionList<LayoutDescription*,
                          LAYOUT_DESCRIPTION_ALLOC>::tracked> layouts;
    private:
      LegionMap<SemanticTag,SemanticInfo>::aligned semantic_info;
      LegionMap<std::pair<FieldID,SemanticTag>,SemanticInfo>::aligned 
                                                    semantic_field_info;
    private:
      // Track which node is the owner for allocation privileges
      FieldAllocationState allocation_state;
      // For all normal (aka non-local) fields we track which indexes in the 
      // field mask have not been allocated. Only valid on the allocation owner
      FieldMask unallocated_indexes;
      // Use a list here so that we cycle through all the indexes
      // that have been freed before we reuse to avoid false aliasing
      // We may pull things out from the middle though
      std::list<std::pair<unsigned,RtEvent> > available_indexes;
      // Keep track of the nodes with remote copies of field_infos
      mutable std::set<AddressSpaceID> remote_field_infos;
      // An event for recording when we are available for allocation
      // on the owner node in the case we had to send invalidations
      RtEvent pending_field_allocation;
      // Total number of outstanding allocators
      unsigned outstanding_allocators;
      // Total number of outstanding invalidations (owner node only)
      unsigned outstanding_invalidations;
    };
 
    /**
     * \class RegionTreeNode
     * A generic region tree node from which all
     * other kinds of region tree nodes inherit.  Notice
     * that all important analyses are defined on 
     * this kind of node making them general across
     * all kinds of node types.
     */
    class RegionTreeNode : public DistributedCollectable {
    public:
      RegionTreeNode(RegionTreeForest *ctx, FieldSpaceNode *column,
                     RtEvent initialized, RtEvent tree_init, 
                     DistributedID did = 0);
      virtual ~RegionTreeNode(void);
    public:
      virtual void notify_active(ReferenceMutator *mutator);
      virtual void notify_inactive(ReferenceMutator *mutator) = 0;
      virtual void notify_valid(ReferenceMutator *mutator) = 0;
      virtual void notify_invalid(ReferenceMutator *mutator) = 0;
    public:
      static AddressSpaceID get_owner_space(RegionTreeID tid, Runtime *rt);
    public:
      inline LogicalState& get_logical_state(ContextID ctx)
      {
        return *(logical_states.lookup_entry(ctx, this, ctx));
      }
      inline LogicalState* get_logical_state_ptr(ContextID ctx)
      {
        return logical_states.lookup_entry(ctx, this, ctx);
      }
      inline VersionManager& get_current_version_manager(ContextID ctx)
      {
        return *(current_versions.lookup_entry(ctx, this, ctx));
      }
      inline VersionManager* get_current_version_manager_ptr(ContextID ctx)
      {
        return current_versions.lookup_entry(ctx, this, ctx);
      }
    public:
      void attach_semantic_information(SemanticTag tag, AddressSpaceID source,
            const void *buffer, size_t size, bool is_mutable, bool local_only);
      bool retrieve_semantic_information(SemanticTag tag,
           const void *&result, size_t &size, bool can_fail, bool wait_until);
      virtual void send_semantic_request(AddressSpaceID target, 
        SemanticTag tag, bool can_fail, bool wait_until, RtUserEvent ready) = 0;
      virtual void send_semantic_info(AddressSpaceID target, SemanticTag tag,
       const void *buffer, size_t size, bool is_mutable, RtUserEvent ready) = 0;
    public:
      // Logical traversal operations
      void register_logical_user(ContextID ctx,
                                 const LogicalUser &user,
                                 const RegionTreePath &path,
                                 const LogicalTraceInfo &trace_info,
                                 const ProjectionInfo &projection_info,
                                 FieldMask &unopened_field_mask,
                                 FieldMask &already_closed_mask,
                                 FieldMask &disjoint_complete_below,
                                 FieldMask &first_touch_refinement,
                                 FieldMaskSet<RefinementOp> &refinements,
                                 RefinementTracker &refinement_tracker,
                                 std::set<RtEvent> &applied_events,
                                 const bool track_disjoint_complete_below,
                                 const bool check_unversioned);
      void register_local_user(LogicalState &state,
                               const LogicalUser &user,
                               const LogicalTraceInfo &trace_info);
      void add_open_field_state(LogicalState &state, bool arrived,
                                const ProjectionInfo &projection_info,
                                const LogicalUser &user,
                                const FieldMask &open_mask,
                                RegionTreeNode *next_child,
                                std::set<RtEvent> &applied_events);
      void close_logical_node(LogicalCloser &closer,
                              const FieldMask &closing_mask,
                              const bool read_only_close);
      void siphon_logical_children(LogicalCloser &closer,
                                   LogicalState &state,
                                   const FieldMask &closing_mask,
                                   const FieldMask *aliased_children,
                                   bool record_close_operations,
                                   RegionTreeNode *next_child,
                                   FieldMask &open_below,
                                   std::set<RtEvent> &applied_events);
      void siphon_logical_projection(LogicalCloser &closer,
                                     LogicalState &state,
                                     const FieldMask &closing_mask,
                                     const ProjectionInfo &proj_info,
                                     bool record_close_operations,
                                     FieldMask &open_below,
                                     std::set<RtEvent> &applied_events);
      void flush_logical_reductions(LogicalCloser &closer,
                                    LogicalState &state,
                                    FieldMask &reduction_flush_fields,
                                    bool record_close_operations,
                                    RegionTreeNode *next_child,
                                    LegionDeque<FieldState>::aligned &states);
      // Note that 'allow_next_child' and 
      // 'record_closed_fields' are mutually exclusive
      void perform_close_operations(LogicalCloser &closer,
                                    const FieldMask &closing_mask,
                                    FieldState &closing_state,
                                    RegionTreeNode *next_child,
                                    bool allow_next_child,
                                    const FieldMask *aliased_children,
                                    bool upgrade_next_child, 
                                    bool read_only_close,
                                    bool overwriting_close,
                                    bool record_close_operations,
                                    bool record_closed_fields,
                                    FieldMask &output_mask); 
      void merge_new_field_state(LogicalState &state, FieldState &new_state);
      void merge_new_field_states(LogicalState &state, 
                                  LegionDeque<FieldState>::aligned &new_states);
      void filter_prev_epoch_users(LogicalState &state, const FieldMask &mask);
      void filter_curr_epoch_users(LogicalState &state, const FieldMask &mask);
      void filter_disjoint_complete_accesses(LogicalState &state,
                                             const FieldMask &mask);
      void report_uninitialized_usage(Operation *op, unsigned index,
                                      const RegionUsage usage,
                                      const FieldMask &uninitialized,
                                      RtUserEvent reported);
      void record_logical_reduction(LogicalState &state, ReductionOpID redop,
                                    const FieldMask &user_mask);
      void clear_logical_reduction_fields(LogicalState &state,
                                          const FieldMask &cleared_mask);
      void sanity_check_logical_state(LogicalState &state);
      void perform_tree_dominance_analysis(ContextID ctx,
                                           const LogicalUser &user,
                                           const FieldMask &field_mask,
                                           Operation *skip_op = NULL,
                                           GenerationID skip_gen = 0);
      void invalidate_disjoint_complete_tree(ContextID ctx, 
                                        const FieldMask &invalidate_mask,
                                        const bool invalidate_self);
      void register_logical_deletion(ContextID ctx,
                                     const LogicalUser &user,
                                     const FieldMask &check_mask,
                                     const RegionTreePath &path,
                                     const LogicalTraceInfo &trace_info,
                                     FieldMask &already_closed_mask,
                                     std::set<RtEvent> &applied_events,
                                     bool invalidate_tree); 
      void siphon_logical_deletion(LogicalCloser &closer,
                                   LogicalState &state,
                                   const FieldMask &current_mask,
                                   RegionTreeNode *next_child,
                                   FieldMask &open_below,
                                   bool force_close_next,
                                   std::set<RtEvent> &applied_events);
      void record_close_no_dependences(ContextID ctx,
                                       const LogicalUser &user);
    public:
      void migrate_logical_state(ContextID src, ContextID dst, bool merge);
      void migrate_version_state(ContextID src, ContextID dst, 
                                 std::set<RtEvent> &applied, bool merge,
                                 InnerContext *source_context);
      void pack_logical_state(ContextID ctx, Serializer &rez, 
                              const bool invalidate, 
                              std::vector<DistributedCollectable*> &to_remove);
      void unpack_logical_state(ContextID ctx, Deserializer &derez,
                                AddressSpaceID source);
      void pack_version_state(ContextID ctx, Serializer &rez, 
                              const bool invalidate,
                              std::set<RtEvent> &applied_events, 
                              InnerContext *source_context,
                              std::vector<DistributedCollectable*> &to_remove);
      void unpack_version_state(ContextID ctx, Deserializer &derez, 
                                AddressSpaceID source);
    public:
      void initialize_current_state(ContextID ctx);
      void invalidate_current_state(ContextID ctx, bool users_only);
      void invalidate_deleted_state(ContextID ctx, 
                                    const FieldMask &deleted_mask);
      void invalidate_logical_states(void);
    public:
      virtual unsigned get_depth(void) const = 0;
      virtual LegionColor get_color(void) const = 0;
      virtual IndexTreeNode *get_row_source(void) const = 0;
      virtual IndexSpaceExpression* get_index_space_expression(void) const = 0;
      virtual RegionTreeID get_tree_id(void) const = 0;
      virtual RegionTreeNode* get_parent(void) const = 0;
      virtual RegionTreeNode* get_tree_child(const LegionColor c) = 0; 
      virtual bool is_region(void) const = 0;
#ifdef DEBUG_LEGION
      virtual RegionNode* as_region_node(void) const = 0;
      virtual PartitionNode* as_partition_node(void) const = 0;
#else
      inline RegionNode* as_region_node(void) const;
      inline PartitionNode* as_partition_node(void) const;
#endif
      virtual bool visit_node(PathTraverser *traverser) = 0;
      virtual bool visit_node(NodeTraverser *traverser) = 0;
      virtual AddressSpaceID get_owner_space(void) const = 0; 
    public:
      virtual bool are_children_disjoint(const LegionColor c1, 
                                         const LegionColor c2) = 0;
      virtual bool are_all_children_disjoint(void) = 0;
      virtual bool is_complete(void) = 0;
      virtual bool intersects_with(RegionTreeNode *other, 
                                   bool compute = true) = 0;
      virtual bool dominates(RegionTreeNode *other) = 0;
    public:
      virtual size_t get_num_children(void) const = 0;
      virtual void send_node(Serializer &rez, AddressSpaceID target) = 0;
      virtual void print_logical_context(ContextID ctx, 
                                         TreeStateLogger *logger,
                                         const FieldMask &mask) = 0;
      virtual void print_physical_context(ContextID ctx, 
                                          TreeStateLogger *logger,
                                          const FieldMask &mask,
                                  std::deque<RegionTreeNode*> &to_traverse) = 0;
      virtual void print_context_header(TreeStateLogger *logger) = 0;
#ifdef DEBUG_LEGION
    public:
      // These methods are only ever called by a debugger
      virtual void dump_logical_context(ContextID ctx, 
                                        TreeStateLogger *logger,
                                        const FieldMask &mask) = 0;
      virtual void dump_physical_context(ContextID ctx, 
                                         TreeStateLogger *logger,
                                         const FieldMask &mask) = 0;
#endif
    public:
      // Logical helper operations
      template<AllocationType ALLOC, bool RECORD, bool HAS_SKIP, bool TRACK_DOM>
      static FieldMask perform_dependence_checks(const LogicalUser &user, 
          typename LegionList<LogicalUser, ALLOC>::track_aligned &users, 
          const FieldMask &check_mask, const FieldMask &open_below,
          bool validates_regions, Operation *to_skip = NULL, 
          GenerationID skip_gen = 0);
      template<AllocationType ALLOC>
      static void perform_closing_checks(LogicalCloser &closer,
          typename LegionList<LogicalUser, ALLOC>::track_aligned &users, 
          const FieldMask &check_mask);
      template<AllocationType ALLOC>
      static void perform_nodep_checks(const LogicalUser &user,
          const typename LegionList<LogicalUser, ALLOC>::track_aligned &users);
    public:
      inline FieldSpaceNode* get_column_source(void) const 
        { return column_source; }
      void update_creation_set(const ShardMapping &mapping);
    public:
      RegionTreeForest *const context;
      FieldSpaceNode *const column_source;
      RtEvent initialized;
      const RtEvent tree_initialized; // top level tree initialization
    public:
      bool registered;
#ifdef DEBUG_LEGION
    protected:
      bool currently_active; // should be monotonic
#endif
    protected:
      DynamicTable<LogicalStateAllocator> logical_states;
      DynamicTable<VersionManagerAllocator> current_versions;
    protected:
      mutable LocalLock node_lock;
    protected:
      LegionMap<SemanticTag,SemanticInfo>::aligned semantic_info;
    };

    /**
     * \class RegionNode
     * Represent a region in a region tree
     */
    class RegionNode : public RegionTreeNode, public LegionHeapify<RegionNode> {
    public:
      struct SemanticRequestArgs : public LgTaskArgs<SemanticRequestArgs> {
      public:
        static const LgTaskID TASK_ID = LG_REGION_SEMANTIC_INFO_REQ_TASK_ID;
      public:
        SemanticRequestArgs(RegionNode *proxy, 
                            SemanticTag t, AddressSpaceID src)
          : LgTaskArgs<SemanticRequestArgs>(implicit_provenance),
            proxy_this(proxy), tag(t), source(src) { }
      public:
        RegionNode *const proxy_this;
        const SemanticTag tag;
        const AddressSpaceID source;
      };
      struct DeferComputeEquivalenceSetArgs : 
        public LgTaskArgs<DeferComputeEquivalenceSetArgs> {
      public:
        static const LgTaskID TASK_ID = LG_DEFER_COMPUTE_EQ_SETS_TASK_ID;
      public:
        DeferComputeEquivalenceSetArgs(RegionNode *proxy, ContextID x,
            InnerContext *c, EqSetTracker *t, const AddressSpaceID ts,
            IndexSpaceExpression *e, const FieldMask &m, 
            const UniqueID id, const AddressSpaceID s, const bool covers);
      public:
        RegionNode *const proxy_this;
        const ContextID ctx;
        InnerContext *const context;
        EqSetTracker *const target;
        const AddressSpaceID target_space;
        IndexSpaceExpression *const expr;
        FieldMask *const mask;
        const UniqueID opid;
        const AddressSpaceID source;
        const RtUserEvent ready;
        const bool expr_covers;
      };
      class InvalidFunctor {
      public:
        InvalidFunctor(RegionNode *n, ReferenceMutator *m)
          : node(n), mutator(m) { }
      public:
        void apply(AddressSpaceID target);
      public:
        RegionNode *const node;
        ReferenceMutator *const mutator;
      };
      class EmptySetTracker : public EqSetTracker {
      public:
        EmptySetTracker(void) : set(NULL) { }
        virtual ~EmptySetTracker(void) { }
      public:
        virtual void add_tracker_reference(unsigned cnt) { assert(false); }
        virtual bool remove_tracker_reference(unsigned cnt)
          { assert(false); return false; }
      public:
        virtual void record_equivalence_set(EquivalenceSet *set, 
                                            const FieldMask &mask);
        virtual void record_pending_equivalence_set(EquivalenceSet *set,
                                                    const FieldMask &mask)
          { record_equivalence_set(set, mask); }
        virtual bool can_filter_context(ContextID filter_id) const
          { assert(false); return false; }
        virtual void remove_equivalence_set(EquivalenceSet *set,
                                            const FieldMask &mask)
          { assert(false); }
      public:
        EquivalenceSet* get_set(void) const;
      private:
        EquivalenceSet *set;
      };
    public:
      RegionNode(LogicalRegion r, PartitionNode *par, IndexSpaceNode *row_src,
             FieldSpaceNode *col_src, RegionTreeForest *ctx, 
             DistributedID did, RtEvent initialized, RtEvent tree_initialized);
      RegionNode(const RegionNode &rhs);
      virtual ~RegionNode(void);
    public:
      RegionNode& operator=(const RegionNode &rhs);
    public:
      virtual void notify_valid(ReferenceMutator *mutator);
      virtual void notify_invalid(ReferenceMutator *mutator);
      virtual void notify_inactive(ReferenceMutator *mutator);
    public:
      void record_registered(void);
    public:
      bool has_color(const LegionColor p);
      PartitionNode* get_child(const LegionColor p);
      void add_child(PartitionNode *child);
      void remove_child(const LegionColor p);
      void add_tracker(PartitionTracker *tracker);
      void initialize_disjoint_complete_tree(ContextID ctx, const FieldMask &m);
      void refine_disjoint_complete_tree(ContextID ctx, PartitionNode *child,
                                         RefinementOp *refinement, 
                                         const FieldMask &refinement_mask,
                                         std::set<RtEvent> &applied_events);
      bool filter_unversioned_fields(ContextID ctx, TaskContext *context,
                                     const FieldMask &filter_mask,
                                     RegionRequirement &req);
    public:
      virtual unsigned get_depth(void) const;
      virtual LegionColor get_color(void) const;
      virtual IndexTreeNode *get_row_source(void) const;
      virtual IndexSpaceExpression* get_index_space_expression(void) const;
      virtual RegionTreeID get_tree_id(void) const;
      virtual RegionTreeNode* get_parent(void) const;
      virtual RegionTreeNode* get_tree_child(const LegionColor c);
    public:
      virtual bool are_children_disjoint(const LegionColor c1, 
                                         const LegionColor c2);
      virtual bool are_all_children_disjoint(void);
      virtual bool is_region(void) const;
#ifdef DEBUG_LEGION
      virtual RegionNode* as_region_node(void) const;
      virtual PartitionNode* as_partition_node(void) const;
#endif
      virtual AddressSpaceID get_owner_space(void) const;
      static AddressSpaceID get_owner_space(LogicalRegion handle, Runtime *rt);
      virtual bool visit_node(PathTraverser *traverser);
      virtual bool visit_node(NodeTraverser *traverser);
      virtual bool is_complete(void);
      virtual bool intersects_with(RegionTreeNode *other, bool compute = true);
      virtual bool dominates(RegionTreeNode *other);
      virtual size_t get_num_children(void) const;
      virtual void send_node(Serializer &rez, AddressSpaceID target);
      static void handle_node_creation(RegionTreeForest *context,
                            Deserializer &derez, AddressSpaceID source);
    public:
      virtual void send_semantic_request(AddressSpaceID target, 
           SemanticTag tag, bool can_fail, bool wait_until, RtUserEvent ready);
      virtual void send_semantic_info(AddressSpaceID target, SemanticTag tag,
          const void *buffer, size_t size, bool is_mutable, RtUserEvent ready);
      void process_semantic_request(SemanticTag tag, AddressSpaceID source,
                            bool can_fail, bool wait_until, RtUserEvent ready);
      static void handle_semantic_request(RegionTreeForest *forest,
                                   Deserializer &derez, AddressSpaceID source);
      static void handle_semantic_info(RegionTreeForest *forest,
                                   Deserializer &derez, AddressSpaceID source);
    public:
      static void handle_top_level_request(RegionTreeForest *forest,
                                   Deserializer &derez, AddressSpaceID source);
      static void handle_top_level_return(RegionTreeForest *forest,
                                   Deserializer &derez, AddressSpaceID source);
    public:
      // Logging calls
      virtual void print_logical_context(ContextID ctx, 
                                         TreeStateLogger *logger,
                                         const FieldMask &mask);
      virtual void print_physical_context(ContextID ctx, 
                                          TreeStateLogger *logger,
                                          const FieldMask &mask,
                                      std::deque<RegionTreeNode*> &to_traverse);
      virtual void print_context_header(TreeStateLogger *logger);
      void print_logical_state(LogicalState &state,
                               const FieldMask &capture_mask,
                               FieldMaskSet<PartitionNode> &to_traverse,
                               TreeStateLogger *logger);
#ifdef DEBUG_LEGION
    public:
      // These methods are only ever called by a debugger
      virtual void dump_logical_context(ContextID ctx, 
                                        TreeStateLogger *logger,
                                        const FieldMask &mask);
      virtual void dump_physical_context(ContextID ctx, 
                                         TreeStateLogger *logger,
                                         const FieldMask &mask);
#endif
    public:
      // Support for refinements and versioning
      void update_disjoint_complete_tree(ContextID ctx, RefinementOp *op,
                                         const FieldMask &refinement_mask,
                                         FieldMask &refined_partition,
                                         std::set<RtEvent> &applied_events);
      void initialize_versioning_analysis(ContextID ctx, EquivalenceSet *set,
                    const FieldMask &mask, std::set<RtEvent> &applied_events);
      void initialize_nonexclusive_virtual_analysis(ContextID ctx,
                                  const FieldMask &mask,
                                  const FieldMaskSet<EquivalenceSet> &eq_sets,
                                  std::set<RtEvent> &applied_events);
      void perform_versioning_analysis(ContextID ctx, 
                                       InnerContext *parent_ctx,
                                       VersionInfo *version_info,
                                       const FieldMask &version_mask,
                                       const UniqueID opid, 
                                       const AddressSpaceID original_source,
                                       std::set<RtEvent> &ready_events);
      void compute_equivalence_sets(ContextID ctx,
                                    InnerContext *parent_ctx,
                                    EqSetTracker *target,
                                    const AddressSpaceID target_space,
                                    IndexSpaceExpression *expr,
                                    const FieldMask &mask,
                                    const UniqueID opid,
                                    const AddressSpaceID original_source,
                                    std::set<RtEvent> &ready_events,
                                    const bool downward_only,
                                    const bool expr_covers);
      static void handle_deferred_compute_equivalence_sets(const void *args);
      void invalidate_refinement(ContextID ctx, const FieldMask &mask,bool self,
                                 std::set<RtEvent> &applied_events, 
                                 std::vector<EquivalenceSet*> &to_release,
                                 InnerContext *source_context,
                                 bool nonexclusive_virtual_root = false);
      void record_refinement(ContextID ctx, EquivalenceSet *set, 
                             const FieldMask &mask,
                             std::set<RtEvent> &applied_eventssymbolic);
      void propagate_refinement(ContextID ctx, PartitionNode *child,
                                const FieldMask &mask,
                                std::set<RtEvent> &applied_events);
    public:
      void find_open_complete_partitions(ContextID ctx,
                                         const FieldMask &mask,
                    std::vector<LogicalPartition> &partitions);
    public:
      const LogicalRegion handle;
      PartitionNode *const parent;
      IndexSpaceNode *const row_source;
    protected:
      std::map<LegionColor,PartitionNode*> color_map;
      std::list<PartitionTracker*> partition_trackers;
#ifdef DEBUG_LEGION
      bool currently_valid;
#endif
    };

    /**
     * \class PartitionNode
     * Represent an instance of a partition in a region tree.
     */
    class PartitionNode : public RegionTreeNode, 
                          public LegionHeapify<PartitionNode> {
    public:
      struct SemanticRequestArgs : public LgTaskArgs<SemanticRequestArgs> {
      public:
        static const LgTaskID TASK_ID = LG_PARTITION_SEMANTIC_INFO_REQ_TASK_ID;
      public:
        SemanticRequestArgs(PartitionNode *proxy,
                            SemanticTag t, AddressSpaceID src)
          : LgTaskArgs<SemanticRequestArgs>(implicit_provenance),
            proxy_this(proxy), tag(t), source(src) { }
      public:
        PartitionNode *const proxy_this;
        const SemanticTag tag;
        const AddressSpaceID source;
      };
    public:
      PartitionNode(LogicalPartition p, RegionNode *par, 
                    IndexPartNode *row_src, FieldSpaceNode *col_src,
                    RegionTreeForest *ctx, RtEvent init, RtEvent tree);
      PartitionNode(const PartitionNode &rhs);
      virtual ~PartitionNode(void);
    public:
      PartitionNode& operator=(const PartitionNode &rhs);
    public:
      virtual void notify_valid(ReferenceMutator *mutator);
      virtual void notify_invalid(ReferenceMutator *mutator);
      virtual void notify_inactive(ReferenceMutator *mutator);
    public:
      void record_registered(void);
    public:
      bool has_color(const LegionColor c);
      RegionNode* get_child(const LegionColor c);
      void add_child(RegionNode *child);
    public:
      virtual unsigned get_depth(void) const;
      virtual LegionColor get_color(void) const;
      virtual IndexTreeNode *get_row_source(void) const;
      virtual IndexSpaceExpression* get_index_space_expression(void) const;
      virtual RegionTreeID get_tree_id(void) const;
      virtual RegionTreeNode* get_parent(void) const;
      virtual RegionTreeNode* get_tree_child(const LegionColor c);
    public:
      virtual bool are_children_disjoint(const LegionColor c1, 
                                         const LegionColor c2);
      virtual bool are_all_children_disjoint(void);
      virtual bool is_region(void) const;
#ifdef DEBUG_LEGION
      virtual RegionNode* as_region_node(void) const;
      virtual PartitionNode* as_partition_node(void) const;
#endif
      virtual AddressSpaceID get_owner_space(void) const;
      static AddressSpaceID get_owner_space(LogicalPartition handle, 
                                            Runtime *runtime);
      virtual bool visit_node(PathTraverser *traverser);
      virtual bool visit_node(NodeTraverser *traverser);
      virtual bool is_complete(void);
      virtual bool intersects_with(RegionTreeNode *other, bool compute = true);
      virtual bool dominates(RegionTreeNode *other);
      virtual size_t get_num_children(void) const;
      virtual void send_node(Serializer &rez, AddressSpaceID target);
    public:
      virtual void send_semantic_request(AddressSpaceID target, 
           SemanticTag tag, bool can_fail, bool wait_until, RtUserEvent ready);
      virtual void send_semantic_info(AddressSpaceID target, SemanticTag tag,
          const void *buffer, size_t size, bool is_mutable, RtUserEvent ready);
      void process_semantic_request(SemanticTag tag, AddressSpaceID source,
                            bool can_fail, bool wait_until, RtUserEvent ready);
      static void handle_semantic_request(RegionTreeForest *forest,
                                   Deserializer &derez, AddressSpaceID source);
      static void handle_semantic_info(RegionTreeForest *forest,
                                   Deserializer &derez, AddressSpaceID source);
    public:
      void update_disjoint_complete_tree(ContextID ctx, RefinementOp *op,
                                         const FieldMask &refinement_mask,
                                         std::set<RtEvent> &applied_events);
      void compute_equivalence_sets(ContextID ctx,
                                    InnerContext *context,
                                    EqSetTracker *target,
                                    const AddressSpaceID target_space,
                                    IndexSpaceExpression *expr,
                                    const FieldMask &mask,
                                    const UniqueID opid,
                                    const AddressSpaceID source,
                                    std::set<RtEvent> &ready_events,
                                    const bool downward_only,
                                    const bool expr_covers);
      void invalidate_refinement(ContextID ctx, const FieldMask &mask,
                                 std::set<RtEvent> &applied_events,
                                 std::vector<EquivalenceSet*> &to_release,
                                 InnerContext *source_context);
      void propagate_refinement(ContextID ctx, RegionNode *child,
                                const FieldMask &mask,
                                std::set<RtEvent> &applied_events);
      void propagate_refinement(ContextID ctx, 
                                const std::vector<RegionNode*> &children,
                                const FieldMask &mask,
                                std::set<RtEvent> &applied_events);
    public:
      // Logging calls
      virtual void print_logical_context(ContextID ctx, 
                                         TreeStateLogger *logger,
                                         const FieldMask &mask);
      virtual void print_physical_context(ContextID ctx, 
                                          TreeStateLogger *logger,
                                          const FieldMask &mask,
                                      std::deque<RegionTreeNode*> &to_traverse);
      virtual void print_context_header(TreeStateLogger *logger);
      void print_logical_state(LogicalState &state,
                               const FieldMask &capture_mask,
                               FieldMaskSet<RegionNode> &to_traverse,
                               TreeStateLogger *logger);
#ifdef DEBUG_LEGION
    public:
      // These methods are only ever called by a debugger
      virtual void dump_logical_context(ContextID ctx, 
                                        TreeStateLogger *logger,
                                        const FieldMask &mask);
      virtual void dump_physical_context(ContextID ctx, 
                                         TreeStateLogger *logger,
                                         const FieldMask &mask);
#endif
    public:
      const LogicalPartition handle;
      RegionNode *const parent;
      IndexPartNode *const row_source;
    protected:
      std::map<LegionColor,RegionNode*> color_map;
    }; 

    // some inline implementations

    //--------------------------------------------------------------------------
    /*static*/ inline bool RegionTreeForest::compare_expressions(
                           IndexSpaceExpression *one, IndexSpaceExpression *two)
    //--------------------------------------------------------------------------
    {
      return (one->expr_id < two->expr_id);
    }
#ifndef DEBUG_LEGION
    //--------------------------------------------------------------------------
    inline IndexSpaceNode* IndexTreeNode::as_index_space_node(void)
    //--------------------------------------------------------------------------
    {
      return static_cast<IndexSpaceNode*>(this);
    }

    //--------------------------------------------------------------------------
    inline IndexPartNode* IndexTreeNode::as_index_part_node(void)
    //--------------------------------------------------------------------------
    {
      return static_cast<IndexPartNode*>(this);
    }

    //--------------------------------------------------------------------------
    inline RegionNode* RegionTreeNode::as_region_node(void) const
    //--------------------------------------------------------------------------
    {
      return static_cast<RegionNode*>(const_cast<RegionTreeNode*>(this));
    }

    //--------------------------------------------------------------------------
    inline PartitionNode* RegionTreeNode::as_partition_node(void) const
    //--------------------------------------------------------------------------
    {
      return static_cast<PartitionNode*>(const_cast<RegionTreeNode*>(this));
    }
#endif

  }; // namespace Internal
}; // namespace Legion

#endif // __LEGION_REGION_TREE_H__

// EOF
<|MERGE_RESOLUTION|>--- conflicted
+++ resolved
@@ -218,7 +218,6 @@
                                         PartitionKind kind,
                                         LegionColor &part_color,
                                         ApEvent domain_ready,
-<<<<<<< HEAD
                                         std::set<RtEvent> &safe_events,
                                         ShardID shard = 0,
                                         size_t total_shards = 1);
@@ -236,15 +235,9 @@
                                              ShardMapping &mapping,
                                              RtEvent creation_ready,
                    ApBarrier partial_pending = ApBarrier::NO_AP_BARRIER);
-      void destroy_index_space(IndexSpace handle, std::set<RtEvent> &applied,
+      void destroy_index_space(IndexSpace handle, AddressSpaceID source,
+                               std::set<RtEvent> &applied_events,
                                const bool total_sharding_collective = false);
-=======
-                                        std::set<RtEvent> &safe_events);
-      void compute_partition_disjointness(IndexPartition handle,
-                                          RtUserEvent ready_event);
-      void destroy_index_space(IndexSpace handle, AddressSpaceID source,
-                               std::set<RtEvent> &preconditions);
->>>>>>> 80772783
       void destroy_index_partition(IndexPartition handle, 
                                std::set<RtEvent> &applied,
                                const bool total_sharding_collective = false);
@@ -1158,13 +1151,8 @@
         TightenIndexSpaceArgs(IndexSpaceExpression *proxy, 
                               DistributedCollectable *dc)
           : LgTaskArgs<TightenIndexSpaceArgs>(implicit_provenance),
-<<<<<<< HEAD
-            proxy_this(proxy) 
-          { proxy->add_expression_reference(); }
-=======
             proxy_this(proxy), proxy_dc(dc)
           { proxy_dc->add_base_resource_ref(META_TASK_REF); }
->>>>>>> 80772783
       public:
         IndexSpaceExpression *const proxy_this;
         DistributedCollectable *const proxy_dc;
@@ -1228,20 +1216,6 @@
       virtual void pack_expression(Serializer &rez, AddressSpaceID target) = 0;
       virtual void pack_expression_value(Serializer &rez,
                                          AddressSpaceID target) = 0;
-<<<<<<< HEAD
-      virtual bool try_add_canonical_reference(void) = 0;
-      virtual bool remove_canonical_reference(void) = 0;
-      virtual void add_expression_reference(unsigned cnt = 1,
-                                            bool expr_tree = false) = 0;
-      virtual bool remove_expression_reference(unsigned cnt = 1,
-                                               bool expr_tree = false) = 0;
-      virtual bool remove_operation(RegionTreeForest *forest) = 0;
-      virtual bool test_intersection_nonblocking(IndexSpaceExpression *expr,
-         RegionTreeForest *context, ApEvent &precondition, bool second = false);
-      virtual IndexSpaceNode* create_node(IndexSpace handle, DistributedID did,
-          RtEvent initialized, std::set<RtEvent> *applied,
-          const bool notify_remote = true, IndexSpaceExprID expr_id = 0) = 0;
-=======
     public:
 #ifdef DEBUG_LEGION
       virtual bool is_valid(void) const = 0;
@@ -1265,11 +1239,12 @@
                                                  unsigned count = 1) = 0;
       virtual bool remove_tree_expression_reference(DistributedID source,
                                                     unsigned count = 1) = 0;
-    public:
-      virtual IndexSpaceNode* create_node(IndexSpace handle,
-                      DistributedID did, RtEvent initialized,
-                      std::set<RtEvent> *applied) = 0;
->>>>>>> 80772783
+      virtual bool test_intersection_nonblocking(IndexSpaceExpression *expr,
+         RegionTreeForest *context, ApEvent &precondition, bool second = false);
+    public:
+      virtual IndexSpaceNode* create_node(IndexSpace handle, DistributedID did,
+          RtEvent initialized, std::set<RtEvent> *applied,
+          const bool notify_remote = true, IndexSpaceExprID expr_id = 0) = 0;
       virtual PieceIteratorImpl* create_piece_iterator(const void *piece_list,
                     size_t piece_list_size, IndexSpaceNode *privilege_node) = 0;
       virtual bool is_below_in_tree(IndexPartNode *p, LegionColor &child) const
@@ -1472,14 +1447,9 @@
     private:
       LocalLock &expr_lock;
     protected:
-<<<<<<< HEAD
-      std::set<IndexSpaceOperation*> parent_operations;
+      std::set<IndexSpaceOperation*> derived_operations;
       std::atomic<IndexSpaceExpression*> canonical;
-=======
-      std::set<IndexSpaceOperation*> derived_operations;
-      IndexSpaceExpression *canonical;
       std::atomic<unsigned> remote_owner_valid_references;
->>>>>>> 80772783
       size_t volume;
       bool has_volume;
       bool empty, has_empty;
@@ -1594,18 +1564,6 @@
       virtual void pack_expression(Serializer &rez, AddressSpaceID target) = 0;
       virtual void pack_expression_value(Serializer &rez,
                                          AddressSpaceID target) = 0;
-<<<<<<< HEAD
-      virtual bool try_add_canonical_reference(void);
-      virtual bool remove_canonical_reference(void);
-      virtual void add_expression_reference(unsigned cnt = 1,
-                                            bool expr_tree = false);
-      virtual bool remove_expression_reference(unsigned cnt = 1,
-                                               bool expr_tree = false);
-      virtual bool remove_operation(RegionTreeForest *forest) = 0;
-      virtual IndexSpaceNode* create_node(IndexSpace handle, DistributedID did,
-          RtEvent initialized, std::set<RtEvent> *applied,
-          const bool notify_remote = true, IndexSpaceExprID expr_id = 0) = 0;
-=======
     public:
 #ifdef DEBUG_LEGION
       virtual bool is_valid(void) const { return check_valid(); }
@@ -1632,10 +1590,9 @@
     public:
       virtual bool invalidate_operation(void) = 0;
       virtual void remove_operation(void) = 0;
-      virtual IndexSpaceNode* create_node(IndexSpace handle,
-                      DistributedID did, RtEvent initialized,
-                      std::set<RtEvent> *applied) = 0;
->>>>>>> 80772783
+      virtual IndexSpaceNode* create_node(IndexSpace handle, DistributedID did,
+          RtEvent initialized, std::set<RtEvent> *applied,
+          const bool notify_remote = true, IndexSpaceExprID expr_id = 0) = 0;
     public:
       RegionTreeForest *const context;
       IndexSpaceOperation *const origin_expr;
@@ -1667,18 +1624,11 @@
       virtual void pack_expression(Serializer &rez, AddressSpaceID target);
       virtual void pack_expression_value(Serializer &rez,
                                          AddressSpaceID target) = 0;
-<<<<<<< HEAD
-      virtual bool remove_operation(RegionTreeForest *forest) = 0;
+      virtual bool invalidate_operation(void) = 0;
+      virtual void remove_operation(void) = 0;
       virtual IndexSpaceNode* create_node(IndexSpace handle, DistributedID did,
           RtEvent initialized, std::set<RtEvent> *applied,
           const bool notify_remote = true, IndexSpaceExprID expr_id = 0);
-=======
-      virtual bool invalidate_operation(void) = 0;
-      virtual void remove_operation(void) = 0;
-      virtual IndexSpaceNode* create_node(IndexSpace handle,
-                          DistributedID did, RtEvent initialized,
-                          std::set<RtEvent> *applied);
->>>>>>> 80772783
       virtual PieceIteratorImpl* create_piece_iterator(const void *piece_list,
                       size_t piece_list_size, IndexSpaceNode *privilege_node);
     public:
@@ -2173,12 +2123,9 @@
     public:
       IndexSpaceNode& operator=(const IndexSpaceNode &rhs);
     public:
-<<<<<<< HEAD
       inline bool is_set(void) const { return index_space_set; }
     public:
-=======
       virtual void notify_active(ReferenceMutator *mutator);
->>>>>>> 80772783
       virtual void notify_valid(ReferenceMutator *mutator);
       virtual void notify_invalid(ReferenceMutator *mutator);
       virtual void notify_inactive(ReferenceMutator *mutator);
@@ -2231,7 +2178,8 @@
                              const SendNodeRecord &record);
       void invalidate_tree(void);
       void invalidate_root(AddressSpaceID source,
-                           std::set<RtEvent> &applied);
+                           std::set<RtEvent> &applied,
+                           bool total_sharding_functor);
       static void handle_node_creation(RegionTreeForest *context,
                                        Deserializer &derez, 
                                        AddressSpaceID source);
@@ -2270,19 +2218,6 @@
       virtual bool check_empty(void) = 0;
       virtual void pack_expression(Serializer &rez, AddressSpaceID target);
       virtual void pack_expression_value(Serializer &rez,AddressSpaceID target);
-<<<<<<< HEAD
-      virtual bool try_add_canonical_reference(void);
-      virtual bool remove_canonical_reference(void);
-      virtual void add_expression_reference(unsigned cnt = 1,
-                                            bool expr_tree = false); 
-      virtual bool remove_expression_reference(unsigned cntx = 1,
-                                               bool expr_tree = false);
-      virtual bool remove_operation(RegionTreeForest *forest);
-      virtual IndexSpaceNode* create_node(IndexSpace handle, DistributedID did,
-          RtEvent initialized, std::set<RtEvent> *applied,
-          const bool notify_remote = true, IndexSpaceExprID expr_id = 0) = 0;
-      virtual void create_sharded_alias(IndexSpace alias,DistributedID did) = 0;
-=======
     public:
 #ifdef DEBUG_LEGION
       virtual bool is_valid(void) const { return check_valid(); }
@@ -2307,10 +2242,10 @@
       virtual bool remove_tree_expression_reference(DistributedID source,
                                                     unsigned count = 1);
     public:
-      virtual IndexSpaceNode* create_node(IndexSpace handle,
-                    DistributedID did, RtEvent initialized,
-                    std::set<RtEvent> *applied) = 0; 
->>>>>>> 80772783
+      virtual IndexSpaceNode* create_node(IndexSpace handle, DistributedID did,
+          RtEvent initialized, std::set<RtEvent> *applied,
+          const bool notify_remote = true, IndexSpaceExprID expr_id = 0) = 0;
+      virtual void create_sharded_alias(IndexSpace alias,DistributedID did) = 0;
       virtual PieceIteratorImpl* create_piece_iterator(const void *piece_list,
                     size_t piece_list_size, IndexSpaceNode *privilege_node) = 0;
       virtual bool is_below_in_tree(IndexPartNode *p, LegionColor &child) const;
