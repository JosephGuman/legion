--- conflicted
+++ resolved
@@ -205,7 +205,6 @@
                                     const size_t op_ctx_index,
                                     const unsigned index,
                                     ApEvent term_event,
-                                    RtEvent collect_event,
                                     PhysicalManager *target,
                                     CollectiveMapping *collective_mapping,
                                     size_t local_collective_arrivals,
@@ -287,20 +286,6 @@
                                     IndexSpaceExpression *expr,
                                     const UniqueID op_id,
                                     const unsigned index) = 0;
-<<<<<<< HEAD
-=======
-      // Always want users to be full index space expressions
-      virtual ApEvent register_user(const RegionUsage &usage,
-                                    const FieldMask &user_mask,
-                                    IndexSpaceNode *expr,
-                                    const UniqueID op_id,
-                                    const unsigned index,
-                                    ApEvent term_event,
-                                    std::set<RtEvent> &applied_events,
-                                    const PhysicalTraceInfo &trace_info,
-                                    const AddressSpaceID source,
-                                    bool symbolic = false) = 0;
->>>>>>> 9cb37237
       virtual ApEvent find_copy_preconditions(bool reading,
                                     ReductionOpID redop,              
                                     const FieldMask &copy_mask,
@@ -353,7 +338,6 @@
                                        const size_t op_ctx_index,
                                        const unsigned index,
                                        ApEvent term_event,
-                                       RtEvent collect_event,
                                        PhysicalManager *target,
                                        CollectiveMapping *analysis_mapping,
                                        size_t local_collective_arrivals,
@@ -437,7 +421,6 @@
         FieldMask *mask;
         IndexSpaceNode *expr;
         UniqueID op_id;
-        RtEvent collect_event;
         bool symbolic;
         bool local_initialized;
       };
@@ -518,7 +501,6 @@
                                     const size_t op_ctx_index,
                                     const unsigned index,
                                     ApEvent term_event,
-                                    RtEvent collect_event,
                                     PhysicalManager *target,
                                     CollectiveMapping *collective_mapping,
                                     size_t local_collective_arrivals,
@@ -664,7 +646,6 @@
                                        const size_t op_ctx_index,
                                        const unsigned index,
                                        ApEvent term_event,
-                                       RtEvent collect_event,
                                        PhysicalManager *target,
                                        size_t local_collective_arrivals,
                                        std::vector<RtEvent> &regsitered_events,
@@ -684,7 +665,6 @@
                                     const UniqueID op_id,
                                     const size_t op_ctx_index,
                                     const unsigned index,
-                                    RtEvent collect_event,
                                     RtUserEvent local_registered,
                                     RtEvent global_registered,
                                     RtUserEvent local_applied,
@@ -764,7 +744,6 @@
         FieldMask *mask;
         IndexSpaceNode *expr;
         UniqueID op_id;
-        RtEvent collect_event;
         bool symbolic;
         bool local_initialized;
       };
@@ -834,11 +813,9 @@
                             FieldMask user_mask,
                             const ApEvent term_event,
                             IndexSpaceExpression *user_expr,
-                            const size_t user_volume,
-                            const bool trace_recording);
+                            const size_t user_volume);
       void add_current_user(PhysicalUser *user, const ApEvent term_event,
-                            const FieldMask &user_mask,
-                            const bool trace_recording);
+                            const FieldMask &user_mask);
       // TODO: Optimize this so that we prune out intermediate nodes in 
       // the tree that are empty and re-balance the tree. The hard part of
       // this is that it will require stopping any precondition searches
@@ -1085,14 +1062,10 @@
                                     const size_t op_ctx_index,
                                     const unsigned index,
                                     ApEvent term_event,
-<<<<<<< HEAD
-                                    RtEvent collect_event,
                                     PhysicalManager *target,
                                     CollectiveMapping *collective_mapping,
                                     size_t local_collective_arrivals,
                                     std::vector<RtEvent> &registered_events,
-=======
->>>>>>> 9cb37237
                                     std::set<RtEvent> &applied_events,
                                     const PhysicalTraceInfo &trace_info,
                                     const AddressSpaceID source,
@@ -1112,11 +1085,7 @@
                                     std::set<RtEvent> &applied_events,
                                     const PhysicalTraceInfo &trace_info);
       virtual void add_copy_user(bool reading, ReductionOpID redop,
-<<<<<<< HEAD
-                                 ApEvent done_event, RtEvent collect_event,
-=======
                                  ApEvent term_event,
->>>>>>> 9cb37237
                                  const FieldMask &copy_mask,
                                  IndexSpaceExpression *copy_expr,
                                  UniqueID op_id, unsigned index,
@@ -1147,15 +1116,13 @@
                                   const FieldMask &user_mask,
                                   ApEvent term_event, 
                                   UniqueID op_id,
-                                  const unsigned index,
-                                  const bool trace_recording);
+                                  const unsigned index);
       void add_internal_copy_user(const RegionUsage &usage,
                                   IndexSpaceExpression *user_expr,
                                   const FieldMask &user_mask,
                                   ApEvent term_event, 
                                   UniqueID op_id,
-                                  const unsigned index,
-                                  const bool trace_recording);
+                                  const unsigned index);
       template<bool NEED_EXPR_LOCK>
       void clean_cache(void);
 #ifdef ENABLE_VIEW_REPLICATION
@@ -1245,11 +1212,7 @@
      * This class represents a single reduction physical instance
      * in a specific memory.
      */
-<<<<<<< HEAD
-    class ReductionView : public IndividualView, public CollectableView,
-=======
-    class ReductionView : public InstanceView,
->>>>>>> 9cb37237
+    class ReductionView : public IndividualView,
                           public LegionHeapify<ReductionView> {
     public:
       static const AllocationType alloc_type = REDUCTION_VIEW_ALLOC;
@@ -1278,10 +1241,6 @@
       virtual ~ReductionView(void);
     public:
       ReductionView& operator=(const ReductionView&rhs) = delete;
-    public: // From CollectableView
-      virtual void add_collectable_reference(void);
-      virtual bool remove_collectable_reference(void);
-      virtual void collect_users(const std::set<ApEvent> &term_events);
     public: // From InstanceView
       virtual void send_view(AddressSpaceID target);
       virtual ReductionOpID get_redop(void) const; 
@@ -1294,14 +1253,10 @@
                                     const size_t op_ctx_index,
                                     const unsigned index,
                                     ApEvent term_event,
-<<<<<<< HEAD
-                                    RtEvent collect_event,
                                     PhysicalManager *target,
                                     CollectiveMapping *collective_mapping,
                                     size_t local_collective_arrivals,
                                     std::vector<RtEvent> &registered_events,
-=======
->>>>>>> 9cb37237
                                     std::set<RtEvent> &applied_events,
                                     const PhysicalTraceInfo &trace_info,
                                     const AddressSpaceID source,
@@ -1321,11 +1276,7 @@
                                     std::set<RtEvent> &applied_events,
                                     const PhysicalTraceInfo &trace_info);
       virtual void add_copy_user(bool reading, ReductionOpID redop,
-<<<<<<< HEAD
-                                 ApEvent done_event, RtEvent collect_event,
-=======
                                  ApEvent term_event,
->>>>>>> 9cb37237
                                  const FieldMask &copy_mask,
                                  IndexSpaceExpression *copy_expr,
                                  UniqueID op_id, unsigned index,
@@ -1343,16 +1294,10 @@
                                        const FieldMask &user_mask,
                                        IndexSpaceExpression *user_expr,
                                        std::set<ApEvent> &wait_on) const;
-<<<<<<< HEAD
       void find_writing_preconditions(const FieldMask &user_mask,
                                       IndexSpaceExpression *user_expr,
-                                      std::set<ApEvent> &preconditions);
-=======
-      void find_initializing_preconditions(const FieldMask &user_mask,
-                                           IndexSpaceExpression *user_expr,
-                                           std::set<ApEvent> &preconditions,
-                                           const bool trace_recording);
->>>>>>> 9cb37237
+                                      std::set<ApEvent> &preconditions,
+                                      const bool trace_recording);
       void find_reading_preconditions(const FieldMask &user_mask,
                                       IndexSpaceExpression *user_expr,
                                       std::set<ApEvent> &preconditions) const;
@@ -1361,16 +1306,11 @@
                                         std::set<ApEvent> &preconditions) const;
       void add_user(const RegionUsage &usage,
                     IndexSpaceExpression *user_expr,
-<<<<<<< HEAD
-                    const FieldMask &user_mask,
-                    ApEvent term_event, RtEvent collect_event,
-                    UniqueID op_id, unsigned index,
-                    bool copy_user, std::set<RtEvent> &applied_events,
-                    const bool trace_recording);
+                    const FieldMask &user_mask, ApEvent term_event,
+                    UniqueID op_id, unsigned index, bool copy_user);
     protected:
       void add_physical_user(PhysicalUser *user, bool reading,
                              ApEvent term_event, const FieldMask &user_mask);
-      void filter_local_users(ApEvent term_event);
       void find_dependences(const EventFieldUsers &users,
                             IndexSpaceExpression *user_expr,
                             const FieldMask &user_mask,
@@ -1378,22 +1318,8 @@
       void find_dependences_and_filter(EventFieldUsers &users,
                             IndexSpaceExpression *user_expr,
                             const FieldMask &user_mask,
-                            std::set<ApEvent> &wait_on);
-=======
-                    const FieldMask &user_mask, ApEvent term_event,
-                    UniqueID op_id, unsigned index, bool copy_user);
-    public:
-      virtual void copy_to(const FieldMask &copy_mask, 
-                   std::vector<CopySrcDstField> &dst_fields,
-                           CopyAcrossHelper *across_helper = NULL);
-      virtual void copy_from(const FieldMask &copy_mask, 
-                   std::vector<CopySrcDstField> &src_fields);
-    public:
-      virtual void send_view(AddressSpaceID target); 
-    protected:
-      void add_physical_user(PhysicalUser *user, bool reading,
-                             ApEvent term_event, const FieldMask &user_mask);
->>>>>>> 9cb37237
+                            std::set<ApEvent> &wait_on,
+                            const bool trace_recording);
     public:
       static void handle_send_reduction_view(Runtime *runtime,
                                              Deserializer &derez);
@@ -1408,10 +1334,6 @@
       EventFieldUsers writing_users;
       EventFieldUsers reduction_users;
       EventFieldUsers reading_users;
-<<<<<<< HEAD
-      std::set<ApEvent> outstanding_gc_events;
-    protected:
-      std::set<ApEvent> initial_user_events;
     };
 
     /**
@@ -1679,8 +1601,6 @@
       std::atomic<bool> multi_instance;
       // Whether we've computed multi instance or not
       std::atomic<bool> evaluated_multi_instance;
-=======
->>>>>>> 9cb37237
     };
 
     /**
