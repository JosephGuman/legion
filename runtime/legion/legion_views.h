/* Copyright 2018 Stanford University, NVIDIA Corporation
 *
 * Licensed under the Apache License, Version 2.0 (the "License");
 * you may not use this file except in compliance with the License.
 * You may obtain a copy of the License at
 *
 *     http://www.apache.org/licenses/LICENSE-2.0
 *
 * Unless required by applicable law or agreed to in writing, software
 * distributed under the License is distributed on an "AS IS" BASIS,
 * WITHOUT WARRANTIES OR CONDITIONS OF ANY KIND, either express or implied.
 * See the License for the specific language governing permissions and
 * limitations under the License.
 */

#ifndef __LEGION_VIEWS_H__
#define __LEGION_VIEWS_H__

#include "legion/legion_types.h"
#include "legion/legion_analysis.h"
#include "legion/legion_utilities.h"
#include "legion/legion_instances.h"
#include "legion/legion_allocation.h"
#include "legion/garbage_collection.h"

namespace Legion {
  namespace Internal {

    // Use this macro to enable migration of instance view data
    // structures across the machine rather than having all analysis
    // proceed for each instance on the owner node
    // #define DISTRIBUTED_INSTANCE_VIEWS

    /**
     * \class LogicalView 
     * This class is the abstract base class for representing
     * the logical view onto one or more physical instances
     * in memory.  Logical views are reference counted
     * and will delete themselves once they no longer have
     * any valid handles.
     */
    class LogicalView : public DistributedCollectable {
    public:
      LogicalView(RegionTreeForest *ctx, DistributedID did,
                  AddressSpaceID owner_proc, bool register_now);
      virtual ~LogicalView(void);
    public:
      inline bool is_instance_view(void) const;
      inline bool is_deferred_view(void) const;
      inline bool is_materialized_view(void) const;
      inline bool is_reduction_view(void) const;
      inline bool is_fill_view(void) const;
      inline bool is_phi_view(void) const;
    public:
      inline InstanceView* as_instance_view(void) const;
      inline DeferredView* as_deferred_view(void) const;
      inline MaterializedView* as_materialized_view(void) const;
      inline ReductionView* as_reduction_view(void) const;
      inline FillView* as_fill_view(void) const;
      inline PhiView *as_phi_view(void) const;
    public:
      virtual bool has_manager(void) const = 0;
      virtual PhysicalManager* get_manager(void) const = 0;
      virtual bool has_space(const FieldMask &space_mask) const = 0;
    public:
      virtual void notify_active(ReferenceMutator *mutator) = 0;
      virtual void notify_inactive(ReferenceMutator *mutator) = 0;
      virtual void notify_valid(ReferenceMutator *mutator) = 0;
      virtual void notify_invalid(ReferenceMutator *mutator) = 0;
    public:
      virtual void send_view(AddressSpaceID target) = 0; 
      static void handle_view_request(Deserializer &derez, Runtime *runtime,
                                      AddressSpaceID source);
    public:
      virtual void update_gc_events(const std::set<ApEvent> &term_events) = 0; 
    public:
      static inline DistributedID encode_materialized_did(DistributedID did);
      static inline DistributedID encode_reduction_did(DistributedID did);
      static inline DistributedID encode_fill_did(DistributedID did);
      static inline DistributedID encode_phi_did(DistributedID did);
      static inline bool is_materialized_did(DistributedID did);
      static inline bool is_reduction_did(DistributedID did);
      static inline bool is_fill_did(DistributedID did);
      static inline bool is_phi_did(DistributedID did);
    public:
      RegionTreeForest *const context;
    protected:
      mutable LocalLock view_lock;
    };

    /**
     * \class InstanceView 
     * The InstanceView class is used for managing the meta-data
     * for one or more physical instances which represent the
     * up-to-date version from a logical region's perspective.
     * The InstaceView class has two sub-classes: materialized
     * views which represent a single physical instance a reduction
     * view which is a specialized instance for storing reductions
     */
    class InstanceView : public LogicalView {
    public:
      typedef LegionMap<ApEvent,
                FieldMaskSet<IndexSpaceExpression> >::aligned EventFieldExprs; 
      typedef LegionMap<ApEvent,FieldMaskSet<PhysicalUser> >::aligned 
                                                              EventFieldUsers;
      typedef FieldMaskSet<PhysicalUser> EventUsers;
    public:
      InstanceView(RegionTreeForest *ctx, DistributedID did,
                   AddressSpaceID owner_proc, AddressSpaceID logical_owner, 
                   UniqueID owner_context, bool register_now); 
      virtual ~InstanceView(void);
    public:
      inline bool is_logical_owner(void) const
        { return (local_space == logical_owner); }
    public:
      virtual bool has_manager(void) const = 0;
      virtual PhysicalManager* get_manager(void) const = 0;
      virtual Memory get_location(void) const = 0;
      virtual bool has_space(const FieldMask &space_mask) const = 0;
    public: 
      // Entry point functions for doing physical dependence analysis
<<<<<<< HEAD
      virtual void find_copy_preconditions(ReductionOpID redop, bool reading,
                                           bool single_copy/*only for writing*/,
                                           bool restrict_out,
                                           const FieldMask &copy_mask,
                                           IndexSpaceExpression *copy_expr,
                                           VersionTracker *version_tracker,
                                           const UniqueID creator_op_id,
                                           const unsigned index,
                                           const AddressSpaceID source,
                     LegionMap<ApEvent,FieldMask>::aligned &preconditions,
                                           std::set<RtEvent> &applied_events,
                                           const PhysicalTraceInfo &trace_info,
                                           bool can_filter = true) = 0;
      virtual void add_copy_user(ReductionOpID redop, ApEvent copy_term,
                                 VersionTracker *version_tracker,
                                 IndexSpaceExpression *copy_expr,
                                 const UniqueID creator_op_id,
                                 const unsigned index, const FieldMask &mask, 
                                 bool reading, bool restrict_out,
                                 const AddressSpaceID source,
                                 std::set<RtEvent> &applied_events,
                                 const PhysicalTraceInfo &trace_info) = 0;
      virtual ApEvent find_user_precondition(const RegionUsage &user,
                                       ApEvent term_event,
                                       const FieldMask &user_mask,
                                       const UniqueID op_id,
                                       const unsigned index,
                                       VersionTracker *version_tracker,
                                       std::set<RtEvent> &applied_events,
                                       const PhysicalTraceInfo &trace_info) = 0;
      virtual void add_user(const RegionUsage &user, ApEvent term_event,
                            const FieldMask &user_mask, 
                            Operation *op, const unsigned index, 
                            VersionTracker *version_tracker,
                            std::set<RtEvent> &applied_events,
                            const PhysicalTraceInfo &trace_info) = 0;
      // This is a fused version of the above two methods
      virtual ApEvent add_user_fused(const RegionUsage &user,
                                   ApEvent term_event,
                                   const FieldMask &user_mask, 
                                   Operation *op, const unsigned index,
                                   VersionTracker *version_tracker,
                                   std::set<RtEvent> &applied_events,
                                   const PhysicalTraceInfo &trace_info,
                                   bool update_versions = true) = 0;
      virtual void add_user_base(const RegionUsage &user, ApEvent term_event,
                                   const FieldMask &user_mask, 
                                   const UniqueID op_id, const unsigned index, 
                                   const AddressSpaceID source,
                                   VersionTracker *version_tracker,
                                   std::set<RtEvent> &applied_events,
                                   const PhysicalTraceInfo &trace_info) = 0;
      virtual ApEvent add_user_fused_base(const RegionUsage &user,
                                   ApEvent term_event,
                                   const FieldMask &user_mask, 
                                   const UniqueID op_id, const unsigned index,
                                   VersionTracker *version_tracker,
                                   const AddressSpaceID source,
                                   std::set<RtEvent> &applied_events,
                                   const PhysicalTraceInfo &trace_info,
                                   bool update_versions = true) = 0;
=======
>>>>>>> bf15c418
      virtual void add_initial_user(ApEvent term_event,
                                    const RegionUsage &usage,
                                    const FieldMask &user_mask,
                                    IndexSpaceExpression *expr,
                                    const UniqueID op_id,
                                    const unsigned index) = 0;
      virtual ApEvent register_user(const RegionUsage &usage,
                                    const FieldMask &user_mask,
                                    IndexSpaceExpression *expr,
                                    const UniqueID op_id,
                                    const unsigned index,
                                    ApEvent term_event,
                                    std::set<RtEvent> &applied_events,
                                    const PhysicalTraceInfo &trace_info) = 0;
      virtual RtEvent find_copy_preconditions(bool reading,
                                    const FieldMask &copy_mask,
                                    IndexSpaceExpression *copy_expr,
                                    UniqueID op_id, unsigned index,
                                    CopyFillAggregator &aggregator,
                                    const PhysicalTraceInfo &trace_info) = 0;
      virtual void find_copy_preconditions_remote(bool reading,
                                    const FieldMask &copy_mask,
                                    IndexSpaceExpression *copy_expr,
                                    UniqueID op_id, unsigned index,
                                    EventFieldExprs &preconditions,
                                    const PhysicalTraceInfo &trace_info) = 0;
      virtual void add_copy_user(bool reading, ApEvent done_event, 
                                 const FieldMask &copy_mask,
                                 IndexSpaceExpression *copy_expr,
                                 UniqueID op_id, unsigned index,
                                 std::set<RtEvent> &applied_events,
                                 const PhysicalTraceInfo &trace_info) = 0;
    public:
      // Reference counting state change functions
      virtual void notify_active(ReferenceMutator *mutator) = 0;
      virtual void notify_inactive(ReferenceMutator *mutator) = 0;
      virtual void notify_valid(ReferenceMutator *mutator) = 0;
      virtual void notify_invalid(ReferenceMutator *mutator) = 0;
    public:
      virtual void send_view(AddressSpaceID target) = 0; 
    public:
      // Instance recycling
      virtual void collect_users(const std::set<ApEvent> &term_events) = 0;
    public:
      // Getting field information for performing copies
      virtual void copy_to(const FieldMask &copy_mask, 
                   std::vector<CopySrcDstField> &dst_fields,
                           CopyAcrossHelper *across_helper = NULL) = 0;
      virtual void copy_from(const FieldMask &copy_mask, 
                   std::vector<CopySrcDstField> &src_fields) = 0;
<<<<<<< HEAD
      virtual bool reduce_to(ReductionOpID redop, 
                             const FieldMask &reduce_mask,
                     std::vector<CopySrcDstField> &src_fields,
                             CopyAcrossHelper *across_helper = NULL) = 0;
      virtual void reduce_from(ReductionOpID redop,
                               const FieldMask &reduce_mask, 
                       std::vector<CopySrcDstField> &src_fields) = 0;
    public:
      inline InstanceView* get_instance_subview(const LegionColor c) 
        { return get_subview(c)->as_instance_view(); }
      
#ifdef DISTRIBUTED_INSTANCE_VIEWS
    public:
      virtual void process_update_request(AddressSpaceID source,
                               RtUserEvent done_event, Deserializer &derez) = 0;
      virtual void process_update_response(Deserializer &derez,
                                           RtUserEvent done_event,
                                           AddressSpaceID source,
                                           RegionTreeForest *forest) = 0;
      virtual void process_remote_update(Deserializer &derez,
                                         AddressSpaceID source,
                                         RegionTreeForest *forest) = 0;
      virtual void process_remote_invalidate(const FieldMask &invalid_mask,
                                             RtUserEvent done_event) = 0;
    public:
      static void handle_view_update_request(Deserializer &derez, 
          Runtime *runtime, AddressSpaceID source); 
      static void handle_view_update_response(Deserializer &derez, 
          Runtime *runtime, AddressSpaceID source);
      static void handle_view_remote_update(Deserializer &derez, Runtime *rt,
                                            AddressSpaceID source);
      static void handle_view_remote_invalidate(Deserializer &derez,  
                                                Runtime *rt);
#else
    public:
      static void handle_view_copy_preconditions(Deserializer &derez,
                            Runtime *runtime, AddressSpaceID source);
      static void handle_view_add_copy(Deserializer &derez,
                            Runtime *runtime, AddressSpaceID source);
      static void handle_view_user_preconditions(Deserializer &derez,
                            Runtime *runtime, AddressSpaceID source);
      static void handle_view_add_user(Deserializer &derez,
                            Runtime *runtime, AddressSpaceID source);
      static void handle_view_add_user_fused(Deserializer &derez,
                            Runtime *runtime, AddressSpaceID source);
#endif
=======
    public:
      void defer_collect_user(ApEvent term_event, ReferenceMutator *mutator);
      static void handle_deferred_collect(InstanceView *view,
                                          const std::set<ApEvent> &term_events);
    public:
      static void handle_view_register_user(Deserializer &derez,
                        Runtime *runtime, AddressSpaceID source);
      static void handle_view_find_copy_pre_request(Deserializer &derez,
                        Runtime *runtime, AddressSpaceID source);
      static void handle_view_find_copy_pre_response(Deserializer &derez,
                        Runtime *runtime, AddressSpaceID source);
      static void handle_view_add_copy_user(Deserializer &derez,
                        Runtime *runtime, AddressSpaceID source);
>>>>>>> bf15c418
    public:
      // The ID of the context that made this view
      // instance made for a virtual mapping
      const UniqueID owner_context;
      // This is the owner space for the purpose of logical analysis
      const AddressSpaceID logical_owner;
    };

    /**
     * \class MaterializedView 
     * The MaterializedView class is used for representing a given
     * logical view onto a single physical instance.
     */
    class MaterializedView : public InstanceView, 
                             public LegionHeapify<MaterializedView> {
    public:
      static const AllocationType alloc_type = MATERIALIZED_VIEW_ALLOC;
    public:
      typedef LegionMap<VersionID,FieldMaskSet<IndexSpaceExpression>,
                      PHYSICAL_VERSION_ALLOC>::track_aligned VersionFieldExprs;  
    public:
      MaterializedView(RegionTreeForest *ctx, DistributedID did,
                       AddressSpaceID owner_proc, 
                       AddressSpaceID logical_owner, InstanceManager *manager,
                       UniqueID owner_context, bool register_now);
      MaterializedView(const MaterializedView &rhs);
      virtual ~MaterializedView(void);
    public:
      MaterializedView& operator=(const MaterializedView &rhs);
    public:
      inline const FieldMask& get_space_mask(void) const 
        { return manager->layout->allocated_fields; }
    public:
      const FieldMask& get_physical_mask(void) const;
    public:
      virtual bool has_space(const FieldMask &space_mask) const;
    public:
      void copy_field(FieldID fid, std::vector<CopySrcDstField> &infos);
    public:
      virtual void copy_to(const FieldMask &copy_mask, 
                   std::vector<CopySrcDstField> &dst_fields,
                           CopyAcrossHelper *across_helper = NULL);
      virtual void copy_from(const FieldMask &copy_mask, 
                   std::vector<CopySrcDstField> &src_fields);
    public:
      void accumulate_events(std::set<ApEvent> &all_events);
    public:
      virtual bool has_manager(void) const { return true; }
      virtual PhysicalManager* get_manager(void) const { return manager; }
      virtual Memory get_location(void) const;
    public:
<<<<<<< HEAD
      virtual void find_copy_preconditions(ReductionOpID redop, bool reading,
                                           bool single_copy/*only for writing*/,
                                           bool restrict_out,
                                           const FieldMask &copy_mask,
                                           IndexSpaceExpression *copy_expr,
                                           VersionTracker *version_tracker,
                                           const UniqueID creator_op_id,
                                           const unsigned index,
                                           const AddressSpaceID source,
                         LegionMap<ApEvent,FieldMask>::aligned &preconditions,
                                           std::set<RtEvent> &applied_events,
                                           const PhysicalTraceInfo &trace_info,
                                           bool can_filter = true);
    protected: 
      template<typename T>
      void find_copy_preconditions_above(ReductionOpID redop, bool reading,
                                         bool single_copy, bool restrict_out,
                                         const FieldMask &copy_mask,
                                         const LegionColor child_color,
                                         IndexSpaceExpression *user_expr,
                                         VersionTracker *version_tracker,
                                         const UniqueID creator_op_id,
                                         const unsigned index,
                                         const AddressSpaceID source,
                         typename LegionMap<ApEvent,T>::aligned &preconditions,
                                         std::set<RtEvent> &applied_events,
                                         const PhysicalTraceInfo &trace_info);
      template<typename T>
      void find_local_copy_preconditions(ReductionOpID redop, bool reading,
                                         bool single_copy, bool restrict_out,
                                         const FieldMask &copy_mask,
                                         const LegionColor child_color,
                                         IndexSpaceExpression *user_expr,
                                         VersionTracker *version_tracker,
                                         const UniqueID creator_op_id,
                                         const unsigned index,
                                         const AddressSpaceID source,
                        typename LegionMap<ApEvent,T>::aligned &preconditions,
                                         std::set<RtEvent> &applied_events,
                                         const PhysicalTraceInfo &trace_info);
      template<typename T>
      void find_local_copy_preconditions_above(ReductionOpID redop,bool reading,
                                         bool single_copy, bool restrict_out,
                                         const FieldMask &copy_mask,
                                         const LegionColor child_color,
                                         IndexSpaceExpression *user_expr,
                                         VersionTracker *version_tracker,
                                         const UniqueID creator_op_id,
                                         const unsigned index,
                                         const AddressSpaceID source,
                          typename LegionMap<ApEvent,T>::aligned &preconditions,
                                         std::set<RtEvent> &applied_events,
                                         const PhysicalTraceInfo &trace_info,
                                         const bool actually_above = true);
      // Give composite views special access here so they can filter
      // back just the users at the particular level
      friend class CompositeView;
      friend struct DeferredCopier;
      friend struct DeferredSingleCopier;
      void find_composite_copy_preconditions(bool restrict_out,
                                   const FieldMask &copy_mask,
                                   IndexSpaceExpression *copy_expr,
                                   VersionTracker *version_tracker,
                                   const UniqueID creator_op_id,
                                   const unsigned index,
                                   const AddressSpaceID source,
                 LegionMap<ApEvent,WriteSet>::aligned &preconditions,
                                   std::set<RtEvent> &applied_events,
                                   const PhysicalTraceInfo &trace_info,
                                   bool can_filter = true);
    public:
      virtual void add_copy_user(ReductionOpID redop, ApEvent copy_term,
                                 VersionTracker *version_tracker,
                                 IndexSpaceExpression *copy_expr,
                                 const UniqueID creator_op_id,
                                 const unsigned index,
                                 const FieldMask &mask, 
                                 bool reading, bool restrict_out,
                                 const AddressSpaceID source,
                                 std::set<RtEvent> &applied_events,
                                 const PhysicalTraceInfo &trace_info);
    protected:
      void add_copy_user_above(const RegionUsage &usage, ApEvent copy_term,
                               const LegionColor child_color,
                               IndexSpaceExpression *user_expr,
                               VersionTracker *version_tracker,
                               const UniqueID creator_op_id,
                               const unsigned index, const bool restrict_out,
                               const FieldMask &copy_mask,
                               const AddressSpaceID source,
                               std::set<RtEvent> &applied_events,
                               const PhysicalTraceInfo &trace_info);
      void add_local_copy_user(const RegionUsage &usage, ApEvent copy_term,
                               bool base_user, bool restrict_out,
                               const LegionColor child_color,
                               IndexSpaceExpression *user_expr,
                               VersionTracker *version_tracker,
                               const UniqueID creator_op_id,
                               const unsigned index,
                               const FieldMask &copy_mask,
                               const AddressSpaceID source,
                               std::set<RtEvent> &applied_events,
                               const PhysicalTraceInfo &trace_info);
    public:
      virtual ApEvent find_user_precondition(const RegionUsage &user,
                                           ApEvent term_event,
                                           const FieldMask &user_mask,
                                           const UniqueID op_id,
                                           const unsigned index,
                                           VersionTracker *version_tracker,
                                           std::set<RtEvent> &applied_events,
                                           const PhysicalTraceInfo &trace_info);
    protected:
      void find_user_preconditions_above(const RegionUsage &usage,
                                         ApEvent term_event,
                                         const LegionColor child_color,
                                         IndexSpaceExpression *user_expr,
                                         VersionTracker *version_tracker,
                                         const UniqueID op_id,
                                         const unsigned index,
                                         const FieldMask &user_mask,
                                         std::set<ApEvent> &preconditions,
                                         std::set<RtEvent> &applied_events,
                                         const PhysicalTraceInfo &trace_info);
      void find_local_user_preconditions(const RegionUsage &usage,
                                         ApEvent term_event,
                                         const LegionColor child_color,
                                         IndexSpaceExpression *user_expr,
                                         VersionTracker *version_tracker,
                                         const UniqueID op_id,
                                         const unsigned index,
                                         const FieldMask &user_mask,
                                         std::set<ApEvent> &preconditions,
                                         std::set<RtEvent> &applied_events,
                                         const PhysicalTraceInfo &trace_info);
      void find_local_user_preconditions_above(const RegionUsage &usage,
                                         ApEvent term_event,
                                         const LegionColor child_color,
                                         IndexSpaceExpression *user_expr,
                                         VersionTracker *version_tracker,
                                         const UniqueID op_id,
                                         const unsigned index,
                                         const FieldMask &user_mask,
                                         std::set<ApEvent> &preconditions,
                                         std::set<RtEvent> &applied_events,
                                         const PhysicalTraceInfo &trace_info,
                                         const bool actually_above = true);
    public:
      virtual void add_user(const RegionUsage &user, ApEvent term_event,
                            const FieldMask &user_mask, 
                            Operation *op, const unsigned index,
                            VersionTracker *version_tracker,
                            std::set<RtEvent> &applied_events,
                            const PhysicalTraceInfo &trace_info);
      virtual void add_user_base(const RegionUsage &user, ApEvent term_event,
                                   const FieldMask &user_mask, 
                                   const UniqueID op_id, const unsigned index, 
                                   const AddressSpaceID source,
                                   VersionTracker *version_tracker,
                                   std::set<RtEvent> &applied_events,
                                   const PhysicalTraceInfo &trace_info);
    protected:
      void add_user_above(const RegionUsage &usage, ApEvent term_event,
                          const LegionColor child_color, 
                          IndexSpaceExpression *user_expr,
                          VersionTracker *version_tracker,
                          const UniqueID op_id, const unsigned index,
                          const FieldMask &user_mask,
                          const bool need_version_update,
                          const AddressSpaceID source,
                          std::set<RtEvent> &applied_events,
                          const PhysicalTraceInfo &trace_info);
      bool add_local_user(const RegionUsage &usage, ApEvent term_event,
                          const LegionColor child_color, 
                          IndexSpaceExpression *user_expr,
                          const bool base_user,
                          VersionTracker *version_tracker,
                          const UniqueID op_id, const unsigned index,
                          const FieldMask &user_mask,
                          const AddressSpaceID source,
                          std::set<RtEvent> &applied_events,
                          const PhysicalTraceInfo &trace_info);
    public:
      // This is a fused version of the above two virtual methods
      virtual ApEvent add_user_fused(const RegionUsage &user, 
                                   ApEvent term_event,
                                   const FieldMask &user_mask, 
                                   Operation *op, const unsigned index,
                                   VersionTracker *version_tracker,
                                   std::set<RtEvent> &applied_events,
                                   const PhysicalTraceInfo &trace_info,
                                   bool update_versions = true);
      virtual ApEvent add_user_fused_base(const RegionUsage &user,
                                   ApEvent term_event,
                                   const FieldMask &user_mask, 
                                   const UniqueID op_id, const unsigned index,
                                   VersionTracker *version_tracker,
                                   const AddressSpaceID source,
                                   std::set<RtEvent> &applied_events,
                                   const PhysicalTraceInfo &trace_info,
                                   bool update_versions = true);
    protected:
      void add_user_above_fused(const RegionUsage &usage, ApEvent term_event,
                                const LegionColor child_color,
                                IndexSpaceExpression *user_expr,
                                VersionTracker *version_tracker,
                                const UniqueID op_id,
                                const unsigned index,
                                const FieldMask &user_mask,
                                const AddressSpaceID source,
                                std::set<ApEvent> &preconditions,
                                std::set<RtEvent> &applied_events,
                                const PhysicalTraceInfo &trace_info,
                                const bool need_version_update);
    public:
=======
>>>>>>> bf15c418
      virtual void add_initial_user(ApEvent term_event,
                                    const RegionUsage &usage,
                                    const FieldMask &user_mask,
                                    IndexSpaceExpression *expr,
                                    const UniqueID op_id,
                                    const unsigned index);
      virtual ApEvent register_user(const RegionUsage &usage,
                                    const FieldMask &user_mask,
                                    IndexSpaceExpression *expr,
                                    const UniqueID op_id,
                                    const unsigned index,
                                    ApEvent term_event,
                                    std::set<RtEvent> &applied_events,
                                    const PhysicalTraceInfo &trace_info);
      virtual RtEvent find_copy_preconditions(bool reading,
                                    const FieldMask &copy_mask,
                                    IndexSpaceExpression *copy_expr,
                                    UniqueID op_id, unsigned index,
                                    CopyFillAggregator &aggregator,
                                    const PhysicalTraceInfo &trace_info);
      virtual void find_copy_preconditions_remote(bool reading,
                                    const FieldMask &copy_mask,
                                    IndexSpaceExpression *copy_expr,
                                    UniqueID op_id, unsigned index,
                                    EventFieldExprs &preconditions,
                                    const PhysicalTraceInfo &trace_info);
      virtual void add_copy_user(bool reading, ApEvent term_event, 
                                 const FieldMask &copy_mask,
                                 IndexSpaceExpression *copy_expr,
                                 UniqueID op_id, unsigned index,
                                 std::set<RtEvent> &applied_events,
                                 const PhysicalTraceInfo &trace_info);
    protected:
      void find_user_preconditions(const RegionUsage &usage,
                                   IndexSpaceExpression *user_expr,
                                   const FieldMask &user_mask,
                                   ApEvent term_event,
                                   UniqueID op_id, unsigned index,
                                   std::set<ApEvent> &preconditions,
                                   const PhysicalTraceInfo &trace_info);
      void find_copy_preconditions(const RegionUsage &usage,
                                   IndexSpaceExpression *user_expr,
                                   const FieldMask &user_mask,
                                   UniqueID op_id, unsigned index,
                                   EventFieldExprs &preconditions,
                                   const PhysicalTraceInfo &trace_info);
      bool add_user(const RegionUsage &usage,
                    IndexSpaceExpression *user_expr,
                    const FieldMask &user_mask,
                    ApEvent term_event, UniqueID op_id, unsigned index,
                    bool copy_user, std::set<RtEvent> &applied_events,
                    const PhysicalTraceInfo &trace_info);
    public:
      virtual void notify_active(ReferenceMutator *mutator);
      virtual void notify_inactive(ReferenceMutator *mutator);
      virtual void notify_valid(ReferenceMutator *mutator);
      virtual void notify_invalid(ReferenceMutator *mutator);
      virtual void collect_users(const std::set<ApEvent> &term_users);
      virtual void update_gc_events(const std::set<ApEvent> &term_events);
    public:
      virtual void send_view(AddressSpaceID target); 
      void update_gc_events(const std::deque<ApEvent> &gc_events);
    protected:
      void add_current_user(PhysicalUser *user, ApEvent term_event,
                            const FieldMask &user_mask);
      void filter_local_users(ApEvent term_event);
      void filter_current_users(const EventFieldUsers &to_filter);
      void filter_previous_users(const EventFieldUsers &to_filter);
    protected:
      void find_current_preconditions(const RegionUsage &usage,
                                      const FieldMask &user_mask,
                                      IndexSpaceExpression *user_expr,
                                      ApEvent term_event,
                                      const UniqueID op_id,
                                      const unsigned index,
                                      std::set<ApEvent> &preconditions,
                                      std::set<ApEvent> &dead_events,
                                      EventFieldUsers &filter_users,
                                      FieldMask &observed, 
                                      FieldMask &non_dominated,
                                      const PhysicalTraceInfo &trace_info);
      void find_previous_preconditions(const RegionUsage &usage,
                                      const FieldMask &user_mask,
                                      IndexSpaceExpression *user_expr,
                                      ApEvent term_event,
                                      const UniqueID op_id,
                                      const unsigned index,
                                      std::set<ApEvent> &preconditions,
                                      std::set<ApEvent> &dead_events,
                                      const PhysicalTraceInfo &trace_info);
      void find_previous_filter_users(const FieldMask &dominated_mask,
                                      IndexSpaceExpression *filter_expr,
                                      EventFieldUsers &filter_users);
      // More overload versions for even more precise information including
      // the index space expressions for individual events and fields
      void find_current_preconditions(const RegionUsage &usage,
                                      const FieldMask &user_mask,
                                      IndexSpaceExpression *user_expr,
                                      const UniqueID op_id,
                                      const unsigned index,
                                      EventFieldExprs &preconditions,
                                      std::set<ApEvent> &dead_events,
                                      EventFieldUsers &filter_events,
                                      FieldMask &observed, 
                                      FieldMask &non_dominated,
                                      const PhysicalTraceInfo &trace_info);
      void find_previous_preconditions(const RegionUsage &usage,
                                      const FieldMask &user_mask,
                                      IndexSpaceExpression *user_expr,
                                      const UniqueID op_id,
                                      const unsigned index,
                                      EventFieldExprs &preconditions,
                                      std::set<ApEvent> &dead_events,
                                      const PhysicalTraceInfo &trace_info); 
      template<bool COPY_USER>
      inline bool has_local_precondition(PhysicalUser *prev_user,
<<<<<<< HEAD
                                     const RegionUsage &next_user,
                                     const LegionColor child_color,
                                     const UniqueID op_id,
                                     const unsigned index,
                                     IndexSpaceExpression *user_expr,
                                     ApEvent &precondition_event);
=======
                                      const RegionUsage &next_user,
                                      const UniqueID op_id,
                                      const unsigned index,
                                      IndexSpaceExpression *user_expr,
                                      IndexSpaceExpression **intersect = NULL);
>>>>>>> bf15c418
    public:
      void find_atomic_reservations(const FieldMask &mask, 
                                    Operation *op, bool exclusive);
    public:
      void find_field_reservations(const std::vector<FieldID> &needed_fields,
                                   std::vector<Reservation> &results);
      static void handle_send_atomic_reservation_request(Runtime *runtime,
                                  Deserializer &derez, AddressSpaceID source);
      void update_field_reservations(
                            const std::vector<FieldID> &fields,
                            const std::vector<Reservation> &reservations);
      static void handle_send_atomic_reservation_response(Runtime *runtime,
                                                          Deserializer &derez);
    public:
      static void handle_send_materialized_view(Runtime *runtime,
                              Deserializer &derez, AddressSpaceID source);
<<<<<<< HEAD
      static void handle_deferred_materialized_view(Runtime *runtime, 
                                                    const void *args);
      static void create_remote_materialized_view(Runtime *runtime,
                                                  DistributedID did,
                                                  AddressSpaceID owner_space,
                                                  AddressSpaceID logical_owner,
                                                  RegionTreeNode *target_node,
                                                  PhysicalManager *manager,
                                                  MaterializedView *parent,
                                                  UniqueID context_uid);
#ifdef DISTRIBUTED_INSTANCE_VIEWS
    public:
      void perform_remote_valid_check(const FieldMask &check_mask,
                                      VersionTracker *version_tracker,
                                      bool reading,
                                      std::set<RtEvent> *wait_on = NULL);
      void perform_read_invalidations(const FieldMask &check_mask,
                                      VersionTracker *version_tracker,
                                      const AddressSpaceID source,
                                      std::set<RtEvent> &applied_events);
      void send_invalidations(const FieldMask &invalidate_mask,
                              const AddressSpaceID can_skip,
                              std::set<RtEvent> &applied_events);
    public:
      virtual void process_update_request(AddressSpaceID source,
                               RtUserEvent done_event, Deserializer &derez);
      virtual void process_update_response(Deserializer &derez,
                                           RtUserEvent done_event,
                                           AddressSpaceID source,
                                           RegionTreeForest *forest);
      virtual void process_remote_update(Deserializer &derez,
                                         AddressSpaceID source,
                                         RegionTreeForest *forest);
      virtual void process_remote_invalidate(const FieldMask &invalid_mask,
                                             RtUserEvent done_event); 
#else
    public:
      static void handle_composite_copy_preconditions_request(
          Deserializer &derez, Runtime *runtime, AddressSpaceID source);
      static void handle_composite_copy_preconditions_response(
          Deserializer &derez, Runtime *runtime, AddressSpaceID source);
      static void handle_filter_invalid_fields_request(Deserializer &derez,
                                  Runtime *runtime, AddressSpaceID source);
      static void handle_filter_invalid_fields_response(Deserializer &derez);
#endif
=======
>>>>>>> bf15c418
    public:
      InstanceManager *const manager;
    protected:
      // Keep track of the locks used for managing atomic coherence
      // on individual fields of this materialized view. Only the
      // top-level view for an instance needs to track this.
      std::map<FieldID,Reservation> atomic_reservations;
      // There are three operations that are done on materialized views
      // 1. iterate over all the users for use analysis
      // 2. garbage collection to remove old users for an event
      // 3. send updates for a certain set of fields
      // The first and last both iterate over the current and previous
      // user sets, while the second one needs to find specific events.
      // Therefore we store the current and previous sets as maps to
      // users indexed by events. Iterating over the maps are no worse
      // that iterating over lists (for arbitrary insertion and deletion)
      // and will provide fast indexing for removing items. We used to
      // store users in current and previous epochs similar to logical
      // analysis, but have since switched over to storing readers and
      // writers that are not filtered as part of analysis. This let's
      // us perform more analysis in parallel since we'll only need to
      // hold locks in read-only mode prevent user fragmentation. It also
      // deals better with the common case which are higher views in
      // the view tree that less frequently filter their sub-users.
      EventFieldUsers current_epoch_users;
      EventFieldUsers previous_epoch_users;
      // Also keep a set of events for which we have outstanding
      // garbage collection meta-tasks so we don't launch more than one
      // We need this even though we have the data structures above because
      // an event might be filtered out for some fields, so we can't rely
      // on it to detect when we have outstanding gc meta-tasks
      std::set<ApEvent> outstanding_gc_events;
      // Keep track of the current version numbers for each field
      // This will allow us to detect when physical instances are no
      // longer valid from a particular view when doing rollbacks for
      // resilience or mis-speculation.
<<<<<<< HEAD
      LegionMap<VersionID,FieldMask,
                PHYSICAL_VERSION_ALLOC>::track_aligned current_versions;
#ifdef DISTRIBUTED_INSTANCE_VIEWS
    protected:
      // The scheme for tracking whether remote copies of the meta-data
      // are valid is as follows:
      //
      // For readers:
      //  - At the base view: must be at the current version number
      //  - At an above view: must be at the current version number
      //    minus the split mask
      // These two cases allow us to find Read-After-Write (true) dependences
      //
      // For writers:
      //  - They must have a valid lease tracked by 'remote_valid_mask'
      //
      // Mask invalidation is as follows:
      //  - Writes that advance the version number invalidate the lease so
      //    we can get the Write-After-Write (anti) dependences correct
      //  - Any read invalidates the lease so that we can get the
      //    Write-After-Read (anti) dependences correct
      //
      // Note that this scheme still permits as many reads to occur in
      // parallel on different nodes, and writes to disjoint sub-regions
      // to occur in parallel without unnecessary invalidations.

      // The logical owner node maintains a data structure to track which
      // remote copies of this view have valid field data, whenever the
      // set of users gets filtered for a field from current to previous
      // then the logical owner send invalidate messages
      LegionMap<AddressSpaceID,FieldMask>::aligned valid_remote_instances;
      // On remote nodes, this field mask tracks whether we have a
      // valid lease from the logical owner node. On the owner node it
      // tracks a summary of all the fields that have remote leases.
      FieldMask remote_valid_mask;
      // Remote nodes also have a data structure for deduplicating
      // requests to the logical owner for updates to particular fields
      LegionMap<RtEvent,FieldMask>::aligned remote_update_requests;
#endif
=======
      VersionFieldExprs current_versions;
>>>>>>> bf15c418
    protected:
      // Useful for pruning the initial users at cleanup time
      std::set<ApEvent> initial_user_events;
    };

    /**
     * \class ReductionView
     * The ReductionView class is used for providing a view
     * onto reduction physical instances from any logical perspective.
     */
    class ReductionView : public InstanceView,
                          public LegionHeapify<ReductionView> {
    public:
      static const AllocationType alloc_type = REDUCTION_VIEW_ALLOC;
    public:
      ReductionView(RegionTreeForest *ctx, DistributedID did,
                    AddressSpaceID owner_proc,
                    AddressSpaceID logical_owner, ReductionManager *manager,
                    UniqueID owner_context, bool register_now);
      ReductionView(const ReductionView &rhs);
      virtual ~ReductionView(void);
    public:
      ReductionView& operator=(const ReductionView&rhs);
    public:
      virtual bool has_manager(void) const { return true; } 
      virtual PhysicalManager* get_manager(void) const;
      virtual Memory get_location(void) const;
      virtual bool has_space(const FieldMask &space_mask) const
        { return false; }
<<<<<<< HEAD
    public:
      virtual void find_copy_preconditions(ReductionOpID redop, bool reading,
                                           bool single_copy/*only for writing*/,
                                           bool restrict_out,
                                           const FieldMask &copy_mask,
                                           IndexSpaceExpression *copy_expr,
                                           VersionTracker *version_tracker,
                                           const UniqueID creator_op_id,
                                           const unsigned index,
                                           const AddressSpaceID source,
                         LegionMap<ApEvent,FieldMask>::aligned &preconditions,
                                           std::set<RtEvent> &applied_events,
                                           const PhysicalTraceInfo &trace_info,
                                           bool can_filter = true);
      virtual void add_copy_user(ReductionOpID redop, ApEvent copy_term,
                                 VersionTracker *version_tracker,
                                 IndexSpaceExpression *copy_expr,
                                 const UniqueID creator_op_id,
                                 const unsigned index,
                                 const FieldMask &mask, 
                                 bool reading, bool restrict_out,
                                 const AddressSpaceID source,
                                 std::set<RtEvent> &applied_events,
                                 const PhysicalTraceInfo &trace_info);
      virtual ApEvent find_user_precondition(const RegionUsage &user,
                                           ApEvent term_event,
                                           const FieldMask &user_mask,
                                           const UniqueID op_id,
                                           const unsigned index,
                                           VersionTracker *version_tracker,
                                           std::set<RtEvent> &applied_events,
                                           const PhysicalTraceInfo &trace_info);
      virtual void add_user(const RegionUsage &user, ApEvent term_event,
                            const FieldMask &user_mask, 
                            Operation *op, const unsigned index,
                            VersionTracker *version_tracker,
                            std::set<RtEvent> &applied_events,
                            const PhysicalTraceInfo &trace_info);
      // This is a fused version of the above two methods
      virtual ApEvent add_user_fused(const RegionUsage &user,ApEvent term_event,
                                   const FieldMask &user_mask, 
                                   Operation *op, const unsigned index,
                                   VersionTracker *version_tracker,
                                   std::set<RtEvent> &applied_events,
                                   const PhysicalTraceInfo &trace_info,
                                   bool update_versions = true);
      virtual void add_user_base(const RegionUsage &user, ApEvent term_event,
                                   const FieldMask &user_mask, 
                                   const UniqueID op_id, const unsigned index, 
                                   const AddressSpaceID source,
                                   VersionTracker *version_tracker,
                                   std::set<RtEvent> &applied_events,
                                   const PhysicalTraceInfo &trace_info);
      virtual ApEvent add_user_fused_base(const RegionUsage &user,
                                   ApEvent term_event,
                                   const FieldMask &user_mask, 
                                   const UniqueID op_id, const unsigned index,
                                   VersionTracker *version_tracker,
                                   const AddressSpaceID source,
                                   std::set<RtEvent> &applied_events,
                                   const PhysicalTraceInfo &trace_info,
                                   bool update_versions = true);
=======
    public: 
>>>>>>> bf15c418
      virtual void add_initial_user(ApEvent term_event,
                                    const RegionUsage &usage,
                                    const FieldMask &user_mask,
                                    IndexSpaceExpression *expr,
                                    const UniqueID op_id,
                                    const unsigned index);
      virtual ApEvent register_user(const RegionUsage &usage,
                                    const FieldMask &user_mask,
                                    IndexSpaceExpression *user_expr,
                                    const UniqueID op_id,
                                    const unsigned index,
                                    ApEvent term_event,
                                    std::set<RtEvent> &applied_events,
                                    const PhysicalTraceInfo &trace_info);
      virtual RtEvent find_copy_preconditions(bool reading,
                                    const FieldMask &copy_mask,
                                    IndexSpaceExpression *copy_expr,
                                    UniqueID op_id, unsigned index,
                                    CopyFillAggregator &aggregator,
                                    const PhysicalTraceInfo &trace_info);
      virtual void find_copy_preconditions_remote(bool reading,
                                    const FieldMask &copy_mask,
                                    IndexSpaceExpression *copy_expr,
                                    UniqueID op_id, unsigned index,
                                    EventFieldExprs &preconditions,
                                    const PhysicalTraceInfo &trace_info);
      virtual void add_copy_user(bool reading, ApEvent term_event, 
                                 const FieldMask &copy_mask,
                                 IndexSpaceExpression *copy_expr,
                                 UniqueID op_id, unsigned index,
                                 std::set<RtEvent> &applied_events,
                                 const PhysicalTraceInfo &trace_info);
    protected:
      void find_reducing_preconditions(const FieldMask &user_mask,
                                       IndexSpaceExpression *user_expr,
                                       UniqueID op_id,
                                       std::set<ApEvent> &wait_on);
      void find_reading_preconditions(const FieldMask &user_mask,
                                      IndexSpaceExpression *user_expr,
                                      UniqueID op_id,
                                      std::set<ApEvent> &wait_on);
      void find_reducing_preconditions(const FieldMask &user_mask,
                                       IndexSpaceExpression *user_expr,
                                       UniqueID op_id,
                                       EventFieldExprs &preconditions);
      void find_reading_preconditions(const FieldMask &user_mask,
                                      IndexSpaceExpression *user_expr,
                                      UniqueID op_id,
                                      EventFieldExprs &preconditions);
      bool add_user(const RegionUsage &usage,
                    IndexSpaceExpression *user_expr,
                    const FieldMask &user_mask,
                    ApEvent term_event, UniqueID op_id, unsigned index,
                    bool copy_user, std::set<RtEvent> &applied_events,
                    const PhysicalTraceInfo &trace_info);
    public:
      virtual void copy_to(const FieldMask &copy_mask, 
                   std::vector<CopySrcDstField> &dst_fields,
                           CopyAcrossHelper *across_helper = NULL);
      virtual void copy_from(const FieldMask &copy_mask, 
                   std::vector<CopySrcDstField> &src_fields);
    public:
      virtual void notify_active(ReferenceMutator *mutator);
      virtual void notify_inactive(ReferenceMutator *mutator);
      virtual void notify_valid(ReferenceMutator *mutator);
      virtual void notify_invalid(ReferenceMutator *mutator);
      virtual void collect_users(const std::set<ApEvent> &term_events);
      virtual void update_gc_events(const std::set<ApEvent> &term_events);
    public:
      virtual void send_view(AddressSpaceID target); 
    protected:
      void add_physical_user(PhysicalUser *user, bool reading,
                             ApEvent term_event, const FieldMask &user_mask);
      void filter_local_users(ApEvent term_event);
    public:
      static void handle_send_reduction_view(Runtime *runtime,
                              Deserializer &derez, AddressSpaceID source);
#ifdef DISTRIBUTED_INSTANCE_VIEWS
    public:
<<<<<<< HEAD
      void perform_remote_valid_check(void);
      virtual void process_update_request(AddressSpaceID source,
                               RtUserEvent done_event, Deserializer &derez);
      virtual void process_update_response(Deserializer &derez,
                                           RtUserEvent done_event,
                                           AddressSpaceID source,
                                           RegionTreeForest *forest);
      virtual void process_remote_update(Deserializer &derez,
                                         AddressSpaceID source,
                                         RegionTreeForest *forest);
      virtual void process_remote_invalidate(const FieldMask &invalid_mask,
                                             RtUserEvent done_event);
#endif
    public:
=======
>>>>>>> bf15c418
      ReductionOpID get_redop(void) const;
    public:
      ReductionManager *const manager;
    protected:
      EventFieldUsers reduction_users;
      EventFieldUsers reading_users;
      std::set<ApEvent> outstanding_gc_events;
    protected:
      std::set<ApEvent> initial_user_events; 
<<<<<<< HEAD
#ifdef DISTRIBUTED_INSTANCE_VIEWS
    protected:
      // the request event for reducers
      // only needed on remote views
      RtEvent remote_request_event; 
#endif
    };

    /**
     * \class ShardedWriteTracker
     * A sharded write tracker is used for tracking the write
     * sets of composite copy requests from remote shards for a
     * particular field. It actually does this by tracking the 
     * complement of the write set (set of things not written
     * because they were already valid) since the common case will
     * be that we actually do write to instances from remote shards.
     */
    class ShardedWriteTracker : public Collectable {
    public:
      struct ShardedWriteTrackerArgs : 
        public LgTaskArgs<ShardedWriteTrackerArgs> {
      public:
        static const LgTaskID TASK_ID = LG_COMPUTE_SHARDED_WRITE_TASK_ID;
      public:
        ShardedWriteTrackerArgs(ShardedWriteTracker *t)
          : LgTaskArgs<ShardedWriteTrackerArgs>(implicit_provenance),
            tracker(t) { }
      public:
        ShardedWriteTracker *const tracker;
      };
    public:
      ShardedWriteTracker(unsigned field_index, RegionTreeForest *forest,
                          IndexSpaceExpression *upper_bound,
                          ShardedWriteTracker *remote_tracker = NULL,
                          RtUserEvent event = RtUserEvent::NO_RT_USER_EVENT,
                          AddressSpaceID remote_target = 0);
      ShardedWriteTracker(const ShardedWriteTracker &rhs);
      ~ShardedWriteTracker(void);
    public:
      ShardedWriteTracker& operator=(const ShardedWriteTracker &rhs);
    public:
      void pack_for_remote_shard(Serializer &rez);
      void record_valid_expression(IndexSpaceExpression *expr);
      void record_sub_expression(IndexSpaceExpression *expr);
      // Return true if we can delete the object
      bool arm(void);
    public:
      void evaluate(void);
    public:
      static void handle_evaluate(const void *args);
      static void unpack_tracker(Deserializer &derez,
                     ShardedWriteTracker *&tracker, RtUserEvent &event);
      static ShardedWriteTracker* unpack_tracker(unsigned field_index,
          AddressSpaceID source, Runtime *runtime, Deserializer &derez);
      static void send_shard_valid(Runtime *rt, ShardedWriteTracker *tracker,
                          AddressSpaceID target, IndexSpaceExpression *expr,
                          RtUserEvent done_event);
      static void send_shard_sub(Runtime *rt, ShardedWriteTracker *tracker,
                          AddressSpaceID target, IndexSpaceExpression *expr,
                          RtUserEvent done_event);
      static void process_shard_summary(Deserializer &derez, 
          RegionTreeForest *forest, AddressSpaceID source);
    public:
      const unsigned field_index;
      RegionTreeForest *const forest;
      IndexSpaceExpression *const upper_bound;
      PendingIndexSpaceExpression *const pending_expr;
      // In case we're a remote copy of a tracker
      ShardedWriteTracker *const remote_tracker;
      const RtUserEvent remote_event;
      const AddressSpaceID remote_target;
    protected:
      mutable LocalLock expr_lock;
      std::set<RtEvent> remote_events;
      std::set<IndexSpaceExpression*> valid_expressions;
      std::set<IndexSpaceExpression*> sub_expressions;
    };

    /**
     * \struct DeferredCopier 
     * This is a helper class for performing copies from a deferred 
     * instance. It stores all of the arguments that need to be passed 
     * through to all of the methods that are used to issue copies
     * and reductions from a deferred view.
     */
    struct DeferredCopier {
    public:
      struct PendingReduction {
      public:
        PendingReduction(void)
          : version_tracker(NULL), intersect(NULL), mask(NULL) { }
        PendingReduction(const FieldMask &m, VersionTracker *vt,
            PredEvent g, RegionTreeNode *i, IndexSpaceExpression *e)
          : reduction_mask(m), version_tracker(vt), pred_guard(g),
            intersect(i), mask(e) { }
      public:
        FieldMask reduction_mask;
        VersionTracker *version_tracker;
        PredEvent pred_guard;
        RegionTreeNode *intersect;
        IndexSpaceExpression *mask;
      };
      typedef std::map<ReductionView*,
                       LegionList<PendingReduction>::aligned> PendingReductions;
#ifndef DISABLE_CVOPT
      struct ShardInfo {
      public:
        ShardInfo(void) { }
        ShardInfo(ShardID s, ReplicationID r, RtEvent b)
          : shard(s), repl_id(r), shard_invalid_barrier(b) { }
      public:
        inline bool operator==(const ShardInfo &rhs) const
        { if (shard != rhs.shard) return false;
          if (repl_id != rhs.repl_id) return false;
          if (shard_invalid_barrier != rhs.shard_invalid_barrier) return false;
          return true; }
        inline bool operator!=(const ShardInfo &rhs) const
          { return !((*this) == rhs); }
        inline bool operator<(const ShardInfo &rhs) const
        { if (shard < rhs.shard) return true;
          if (shard > rhs.shard) return false;
          if (repl_id < rhs.repl_id) return true;
          if (repl_id > rhs.repl_id) return false;
          return (shard_invalid_barrier < rhs.shard_invalid_barrier); }
      public:
        ShardID shard;
        ReplicationID repl_id;
        RtEvent shard_invalid_barrier;
      };
      struct ReductionShard {
      public:
        ReductionShard(void)
          : mask(NULL) { }
        ReductionShard(const FieldMask &m, PredEvent g, IndexSpaceExpression *e)
          : reduction_mask(m), pred_guard(g), mask(e) { }
      public:
        FieldMask reduction_mask;
        PredEvent pred_guard;
        IndexSpaceExpression *mask;
      };
      typedef std::map<ShardInfo,
                   LegionDeque<ReductionShard>::aligned> PendingReductionShards;
#endif
    public:
      DeferredCopier(const TraversalInfo *info, 
                     InnerContext *context,
                     MaterializedView *dst, 
                     const FieldMask &copy_mask, 
                     const RestrictInfo &restrict_info,
                     bool restrict_out);
      // For handling deferred copies across
      DeferredCopier(const TraversalInfo *info, 
                     InnerContext *context,
                     MaterializedView *dst, 
                     const FieldMask &copy_mask,
                     ApEvent precondition,
                     CopyAcrossHelper *helper = NULL);
      DeferredCopier(const DeferredCopier &rhs);
      virtual ~DeferredCopier(void);
    public:
      DeferredCopier& operator=(const DeferredCopier &rhs);
    public:
      virtual bool is_remote(void) const { return false; }
    public:
      void merge_destination_preconditions(const FieldMask &copy_mask,
                                           IndexSpaceExpression *intersect,
                                           const WriteMasks *masks,
                        LegionMap<ApEvent,FieldMask>::aligned &preconditions);
      void buffer_reductions(VersionTracker *tracker, PredEvent pred_guard, 
                             RegionTreeNode *intersect,
                             const WriteMasks &write_masks,
               LegionMap<ReductionView*,FieldMask>::aligned &source_reductions);
#ifndef DISABLE_CVOPT
      void buffer_reduction_shards(PredEvent pred_guard, 
              ReplicationID repl_id, RtEvent shard_invalid_barrier,
              const LegionMap<ShardID,WriteMasks>::aligned &reduction_shards);
#endif
      void begin_guard_protection(void);
      void end_guard_protection(void);
      void begin_reduction_epoch(void);
      void end_reduction_epoch(void);
      void record_previously_valid(IndexSpaceExpression *expr, 
                                   const FieldMask &mask);
      void finalize(DeferredView *src_view,
                    std::set<ApEvent> *postconditions = NULL);
#ifndef DISABLE_CVOPT
      void pack_copier(Serializer &rez, const FieldMask &copy_mask,
                       AddressSpaceID target);
#endif
      void pack_sharded_write_tracker(unsigned field_index, Serializer &rez);
      inline bool has_reductions(void) const 
        { return !reduction_epochs.empty(); }
    protected:
      void uniquify_copy_postconditions(void);
      void compute_dst_preconditions(const FieldMask &mask);
      void apply_reduction_epochs(WriteSet &reduce_exprs);
      bool issue_reductions(const int epoch, ApEvent reduction_pre, 
              const FieldMask &mask, WriteSet &reduce_exprs,
              LegionMap<ApEvent,FieldMask>::aligned &reduction_postconditions);
      void arm_write_trackers(WriteSet &reduce_exprs, bool add_reference);
      void compute_actual_dst_exprs(IndexSpaceExpression *dst_expr,
                                    WriteSet &reduce_exprs,
              std::vector<IndexSpaceExpression*> &actual_dst_exprs,
              LegionVector<FieldMask>::aligned &previously_valid_masks);
    public: // const fields
      const TraversalInfo *const info;
      InnerContext *const shard_context;
      MaterializedView *const dst;
      IndexSpaceExpression *const dst_expr;
      CopyAcrossHelper *const across_helper;
      const RestrictInfo *const restrict_info;
      const bool restrict_out;
    public: // visible mutable fields
      FieldMask deferred_copy_mask;
      LegionMap<ApEvent,FieldMask>::aligned copy_postconditions;
    protected: // internal members
      LegionMap<ApEvent,WriteSet>::aligned dst_preconditions;
      FieldMask dst_precondition_mask;
    protected: 
      // Reduction data 
      unsigned current_reduction_epoch;
      std::vector<PendingReductions> reduction_epochs;
    protected:
      // Keep track of expressions for data that was already valid
      // in the desintation instance, this will allow us to compute
      // an expression for the actual write set of the copy
      WriteSet dst_previously_valid;
      // For control replication computations of dst_previously_valid
      std::map<unsigned/*field index*/,ShardedWriteTracker*> write_trackers;
#ifndef DISABLE_CVOPT
      std::vector<PendingReductionShards> reduction_shards;
#endif
      LegionVector<FieldMask>::aligned reduction_epoch_masks;
    protected:
      // Handle protection of events for guarded operations
      std::vector<LegionMap<ApEvent,FieldMask>::aligned> protected_copy_posts;
#ifdef DEBUG_LEGION
      bool finalized;
#endif
    };

#ifndef DISABLE_CVOPT
    /**
     * \struct RemoteDeferredCopier
     * This is a version of the above copier that is used for
     * handling sharded copies on remote nodes
     */
    struct RemoteDeferredCopier : public DeferredCopier, 
      public LegionHeapify<RemoteDeferredCopier> {
    public:
      RemoteDeferredCopier(RemoteTraversalInfo *info, 
                           InnerContext *context,
                           MaterializedView *dst, 
                           const FieldMask &copy_mask,
                           CopyAcrossHelper *helper);
      RemoteDeferredCopier(const RemoteDeferredCopier &rhs);
      virtual ~RemoteDeferredCopier(void);
    public:
      RemoteDeferredCopier& operator=(const RemoteDeferredCopier &rhs);
    public:
      virtual bool is_remote(void) const { return true; }
    public:
      void unpack(Deserializer &derez, const FieldMask &copy_mask,
                  AddressSpaceID source);
      void unpack_write_tracker(unsigned field_index, AddressSpaceID source,
                                Runtime *runtime, Deserializer &derez);
      void finalize(std::map<unsigned,ApUserEvent> &done_events);
    public:
      static RemoteDeferredCopier* unpack_copier(Deserializer &derez, 
                          Runtime *runtime, const FieldMask &copy_mask, 
                          InnerContext *ctx, AddressSpaceID source);
    public:
      RemoteTraversalInfo *const remote_info;
    };
#endif

    /**
     * \struct DeferredSingleCopier
     * This is a specialized class for doing deferred copies
     * from a composite view for a single field.
     */
    struct DeferredSingleCopier {
    public:
      struct PendingReduction {
      public:
        PendingReduction(void)
          : version_tracker(NULL), intersect(NULL), mask(NULL) { }
        PendingReduction(VersionTracker *vt, PredEvent g, 
                         RegionTreeNode *i, IndexSpaceExpression *e)
          : version_tracker(vt), pred_guard(g), intersect(i), mask(e) { }
      public:
        VersionTracker *version_tracker;
        PredEvent pred_guard;
        RegionTreeNode *intersect;
        IndexSpaceExpression *mask;
      };
      typedef std::map<ReductionView*,PendingReduction> PendingReductions;
#ifndef DISABLE_CVOPT
      struct ShardInfo {
      public:
        ShardInfo(void) { }
        ShardInfo(ShardID s, ReplicationID r, RtEvent b)
          : shard(s), repl_id(r), shard_invalid_barrier(b) { }
      public:
        inline bool operator==(const ShardInfo &rhs) const
        { if (shard != rhs.shard) return false;
          if (repl_id != rhs.repl_id) return false;
          if (shard_invalid_barrier != rhs.shard_invalid_barrier) return false;
          return true; }
        inline bool operator!=(const ShardInfo &rhs) const
          { return !((*this) == rhs); }
        inline bool operator<(const ShardInfo &rhs) const
        { if (shard < rhs.shard) return true;
          if (shard > rhs.shard) return false;
          if (repl_id < rhs.repl_id) return true;
          if (repl_id > rhs.repl_id) return false;
          return (shard_invalid_barrier < rhs.shard_invalid_barrier); }
      public:
        ShardID shard;
        ReplicationID repl_id;
        RtEvent shard_invalid_barrier;
      };
      struct ReductionShard {
      public:
        ReductionShard(void) { }
        ReductionShard(PredEvent g, IndexSpaceExpression *e)
          : pred_guard(g), mask(e) { }
      public:
        PredEvent pred_guard;
        IndexSpaceExpression *mask;
      };
      typedef std::map<ShardInfo,ReductionShard> PendingReductionShards;
#endif
    public:
      DeferredSingleCopier(const TraversalInfo *info, 
                           InnerContext *context,
                           MaterializedView *dst, 
                           const FieldMask &copy_mask,
                           const RestrictInfo &restrict_info,
                           bool restrict_out);
      // For handling deferred copies across
      DeferredSingleCopier(const TraversalInfo *info, 
                           InnerContext *context,
                           MaterializedView *dst, 
                           const FieldMask &copy_mask,
                           ApEvent precondition,
                           CopyAcrossHelper *helper = NULL);
      DeferredSingleCopier(const DeferredSingleCopier &rhs);
      virtual ~DeferredSingleCopier(void);
    public:
      DeferredSingleCopier& operator=(const DeferredSingleCopier &rhs);
    public:
      virtual bool is_remote(void) const { return false; }
    public:
      void merge_destination_preconditions(IndexSpaceExpression *intersect,
                                           IndexSpaceExpression *mask,
                                           std::set<ApEvent> &preconditions);
      void buffer_reductions(VersionTracker *tracker, PredEvent pred_guard,
                             RegionTreeNode *intersect, IndexSpaceExpression *mask,
                             std::vector<ReductionView*> &source_reductions);
#ifndef DISABLE_CVOPT
      void buffer_reduction_shards(PredEvent pred_guard, 
          ReplicationID repl_id, RtEvent shard_invalid_barrier,
          const std::map<ShardID,IndexSpaceExpression*> &source_reductions);
#endif
      void begin_guard_protection(void);
      void end_guard_protection(void);
      void begin_reduction_epoch(void);
      void end_reduction_epoch(void);
      void record_previously_valid(IndexSpaceExpression *expr);
      void finalize(DeferredView *src_view,
                    std::set<ApEvent> *postconditions = NULL);
      void arm_write_tracker(const std::set<IndexSpaceExpression*> &reduce_exps,
                             bool add_reference);
#ifndef DISABLE_CVOPT
      void pack_copier(Serializer &rez, AddressSpaceID target);
#endif
      void pack_sharded_write_tracker(Serializer &rez);
      inline void record_postcondition(ApEvent post)
        { copy_postconditions.insert(post); }
      inline bool has_reductions(void) const 
        { return !reduction_epochs.empty(); }
    protected:
      void compute_dst_preconditions(void);
      void apply_reduction_epochs(std::set<IndexSpaceExpression*> &red_exprs);
    public: // const fields
      const unsigned field_index;
      const FieldMask copy_mask;
      const TraversalInfo *const info;
      InnerContext *const shard_context;
      MaterializedView *const dst;
      IndexSpaceExpression *const dst_expr;
      CopyAcrossHelper *const across_helper;
      const RestrictInfo *const restrict_info;
      const bool restrict_out;
    public:
      std::set<ApEvent> copy_postconditions;
    protected: // internal members
      // Keep track of expressions for data that was already valid
      // in the desintation instance, this will allow us to compute
      // an expression for the actual write set of the copy
      std::set<IndexSpaceExpression*> dst_previously_valid;
      unsigned current_reduction_epoch;
      std::vector<PendingReductions> reduction_epochs;
      ShardedWriteTracker *write_tracker;
#ifndef DISABLE_CVOPT
      std::vector<PendingReductionShards> reduction_shards;
#endif
    protected:
      std::map<ApEvent,IndexSpaceExpression*> dst_preconditions;
      std::vector<std::set<ApEvent> > protected_copy_posts;
      bool has_dst_preconditions;
#ifdef DEBUG_LEGION
      bool finalized;
#endif
=======
>>>>>>> bf15c418
    };

#ifndef DISABLE_CVOPT
    /**
     * \struct RemoteDeferredSingleCopier
     * This is a version of the above copier that is used for
     * handling sharded copies on remote nodes
     */
    struct RemoteDeferredSingleCopier : public DeferredSingleCopier,
      public LegionHeapify<RemoteDeferredSingleCopier> {
    public:
      RemoteDeferredSingleCopier(RemoteTraversalInfo *info, 
                                 InnerContext *context,
                                 MaterializedView *dst, 
                                 const FieldMask &copy_mask,
                                 CopyAcrossHelper *helper);
      RemoteDeferredSingleCopier(const RemoteDeferredSingleCopier &rhs);
      virtual ~RemoteDeferredSingleCopier(void);
    public:
      RemoteDeferredSingleCopier& operator=(
                                 const RemoteDeferredSingleCopier &rhs);
    public:
      virtual bool is_remote(void) const { return true; }
    public:
      void unpack(Deserializer &derez, AddressSpaceID source);
      void unpack_write_tracker(AddressSpaceID source, Runtime *runtime,
                                Deserializer &derez);
      void finalize(ApUserEvent done_event);
    public:
      static RemoteDeferredSingleCopier* unpack_copier(Deserializer &derez,
                               Runtime *runtime, const FieldMask &copy_mask,
                               InnerContext *ctx, AddressSpaceID source);
    public:
      RemoteTraversalInfo *const remote_info;
    };
#endif

    /**
     * \class DeferredView
     * A DeferredView class is an abstract class the complements
     * the MaterializedView class. While materialized views are 
     * actual views onto a real instance, deferred views are 
     * effectively place holders for non-physical isntances which
     * contain enough information to perform the necessary 
     * operations to bring a materialized view up to date for 
     * specific fields. There are several different flavors of
     * deferred views and this class is the base type.
     */
    class DeferredView : public LogicalView {
    public:
      DeferredView(RegionTreeForest *ctx, DistributedID did,
                   AddressSpaceID owner_space, bool register_now);
      virtual ~DeferredView(void);
    public:
      // Deferred views never have managers
      virtual bool has_manager(void) const { return false; }
      virtual PhysicalManager* get_manager(void) const
        { return NULL; }
      virtual bool has_space(const FieldMask &space_mask) const
        { return false; }
    public:
      virtual void notify_active(ReferenceMutator *mutator);
      virtual void notify_inactive(ReferenceMutator *mutator);
      virtual void notify_owner_inactive(ReferenceMutator *mutator) 
        { assert(false); }
    public:
      virtual void notify_valid(ReferenceMutator *mutator);
      virtual void notify_invalid(ReferenceMutator *mutator);
      virtual void notify_owner_invalid(ReferenceMutator *mutator)
        { assert(false); }
    public:
      virtual void send_view(AddressSpaceID target) = 0; 
      // Should never be called directly
      virtual InnerContext* get_shard_context(void) const = 0;
    public:
      // Should never be called directly
      virtual void collect_users(const std::set<ApEvent> &term_events)
        { assert(false); }
      // Should never be called
      virtual void update_gc_events(const std::set<ApEvent> &term_events)
        { assert(false); }
    public:
<<<<<<< HEAD
      void issue_deferred_copies_across(const TraversalInfo &info,
                                        MaterializedView *dst,
                                  const std::vector<unsigned> &src_indexes,
                                  const std::vector<unsigned> &dst_indexes,
                                        ApEvent precondition, PredEvent guard,
                                        std::set<ApEvent> &postconditions);
    public:
      virtual void issue_deferred_copies(const TraversalInfo &info,
                                         MaterializedView *dst,
                                         FieldMask copy_mask,
                                         const RestrictInfo &restrict_info,
                                         bool restrict_out) = 0;
      virtual void issue_deferred_copies(DeferredCopier &copier,
                                         const FieldMask &local_copy_mask,
                                         const WriteMasks &write_masks,
                                         WriteSet &performed_writes,
                                         PredEvent pred_guard) = 0;
      virtual bool issue_deferred_copies_single(DeferredSingleCopier &copier,
                                         IndexSpaceExpression *write_mask,
                                         IndexSpaceExpression *&write_performed,
                                         PredEvent pred_guard) = 0;
#ifdef DEBUG_LEGION
    protected:
      bool currently_active;
      bool currently_valid;
#endif
    };

    /**
     * \class DeferredVersionInfo
     * This is a wrapper class for keeping track of the version
     * information for all the composite nodes in a composite instance.
     * TODO: do we need synchronization on computing field versions
     * because these objects can be shared between composite views
     */
    class DeferredVersionInfo : public VersionInfo, public Collectable {
    public:
      DeferredVersionInfo(void);
      DeferredVersionInfo(const DeferredVersionInfo &rhs);
      ~DeferredVersionInfo(void);
    public:
      DeferredVersionInfo& operator=(const DeferredVersionInfo &rhs);
    };

    /**
     * \struct CompositeReducer
     * A helper class for issuing reductions from a composite view
     */
    struct CompositeReducer {
    public:
      CompositeReducer(TraversalInfo *info, 
                       InnerContext *context,
                       MaterializedView *dst, 
                       const FieldMask &reduce_mask,
                       CopyAcrossHelper *helper);
      CompositeReducer(const CompositeReducer &rhs);
      ~CompositeReducer(void);
    public:
      CompositeReducer& operator=(const CompositeReducer &rhs);
    public:
      void unpack(Deserializer &derez);
      void unpack_write_tracker(unsigned field_index, Deserializer &derez);
      ApEvent find_precondition(const FieldMask &mask) const;
      void record_postcondition(ApEvent done, const FieldMask &mask);
      void record_expression(IndexSpaceExpression *expr, const FieldMask &mask);
      void finalize(std::map<unsigned,ApUserEvent> &done_events,
                    Runtime *runtime, AddressSpaceID target);
    public:
      TraversalInfo *const info;
      InnerContext *const context;
      MaterializedView *const dst;
      const FieldMask reduction_mask;
      CopyAcrossHelper *const across_helper;
    protected:
      LegionMap<ApEvent,FieldMask>::aligned reduce_preconditions;
      LegionMap<ApEvent,FieldMask>::aligned reduce_postconditions;
    protected:
      // For sending back to our sharded write trackers
      WriteSet reduce_expressions;
      std::map<unsigned/*fidx*/,
               std::pair<ShardedWriteTracker*,RtUserEvent> > remote_trackers;
    };

    /**
     * \struct CompositeSingleReducer
     * A helper class for issuing reductions from a composite view
     * for only a single field
     */
    struct CompositeSingleReducer {
    public:
      CompositeSingleReducer(TraversalInfo *info, 
                             InnerContext *context,
                             MaterializedView *dst, 
                             const FieldMask &reduce_mask,
                             ApEvent reduce_pre,
                             CopyAcrossHelper *helper);
      CompositeSingleReducer(const CompositeSingleReducer &rhs);
      ~CompositeSingleReducer(void);
    public:
      CompositeSingleReducer& operator=(const CompositeSingleReducer &rhs);
    public:
       inline void record_postcondition(ApEvent post)
        { reduce_postconditions.insert(post); }
      void unpack_write_tracker(Deserializer &derez);
      inline void record_expression(IndexSpaceExpression *expr)
        { if (remote_tracker != NULL) reduce_expressions.insert(expr); }
      void finalize(ApUserEvent done_event, Runtime *rt, AddressSpaceID target);
    public:
      TraversalInfo *const info;
      InnerContext *const context;
      MaterializedView *const dst;
      const FieldMask reduction_mask;
      const unsigned field_index;
      const ApEvent reduce_pre;
      CopyAcrossHelper *const across_helper;
    protected:
      std::set<ApEvent> reduce_postconditions;
    protected:
      // For sending back to our sharded write tracker
      std::set<IndexSpaceExpression*> reduce_expressions;
      ShardedWriteTracker *remote_tracker;
      RtUserEvent remote_event;
    };

    /**
     * \class CompositeBase
     * A small helper class that provides some base functionality
     * for both the CompositeView and CompositeNode classes
     */
    class CompositeBase {
    public:
      CompositeBase(LocalLock &base_lock, bool composite_shard);
      virtual ~CompositeBase(void);
    protected:
      void issue_composite_updates(DeferredCopier &copier,
                                   RegionTreeNode *logical_node,
                                   const FieldMask &copy_mask,
                                   VersionTracker *src_version_tracker,
                                   PredEvent pred_guard, 
                                   const WriteMasks &write_masks,
                                   WriteSet &performed_writes/*write-only*/,
                                   bool need_shard_check = true);
      // Single field version of the method above
      bool issue_composite_updates_single(DeferredSingleCopier &copier,
                                   RegionTreeNode *logical_node,
                                   VersionTracker *src_version_tracker,
                                   PredEvent pred_guard,
                                   IndexSpaceExpression *write_mask,
                                   // Only valid if !done
                                   IndexSpaceExpression *&performed,
                                   bool need_shard_check = true);
    protected:
      void issue_composite_reductions(CompositeReducer &reducer,
                                      const FieldMask &local_mask,
                                      const WriteMasks &needed_expressions,
                                      RegionTreeNode *logical_node,
                                      PredEvent pred_guard,
                                      VersionTracker *src_version_tracker);
      // Single field version of the method above
      void issue_composite_reductions_single(CompositeSingleReducer &reducer,
                                             IndexSpaceExpression *needed_expr,
                                             RegionTreeNode *logical_node,
                                             PredEvent pred_guard,
                                             VersionTracker *version_tracker);
    public:
      static void issue_update_copies(DeferredCopier &copier, 
                               RegionTreeNode *logical_node,FieldMask copy_mask,
                               VersionTracker *src_version_tracker,
                               PredEvent predcate_guard,
               const LegionMap<LogicalView*,FieldMask>::aligned &source_views,
                               // previous_writes Should be field unique
                               const WriteMasks &previous_writes,
                                     WriteSet &performed_writes);
      // Write combining unions together all index space expressions for
      // the same field so that we get one index expression for each field
      static void combine_writes(WriteMasks &write_masks,
                                 DeferredCopier &copier,
                                 bool prune_global = true);
    public:
      static IndexSpaceExpression* issue_update_copies_single(
                                    DeferredSingleCopier &copier,
                                    RegionTreeNode *logical_node,
                                    VersionTracker *version_tracker,
                                    PredEvent pred_guard,
                                    std::vector<LogicalView*> &source_views,
                                    IndexSpaceExpression *write_mask);
    public:
      static bool test_done(DeferredSingleCopier &copier,
                            IndexSpaceExpression *write1,
                            IndexSpaceExpression *write2 = NULL);
    public:
      virtual InnerContext* get_owner_context(void) const = 0;
      virtual DistributedID get_owner_did(void) const = 0;
#ifndef DISABLE_CVOPT
      virtual void perform_ready_check(FieldMask mask) = 0;
#else
      virtual void perform_ready_check(FieldMask mask,
                                       RegionTreeNode *target) = 0;
#endif
      virtual void find_valid_views(const FieldMask &update_mask,
                  LegionMap<LogicalView*,FieldMask>::aligned &valid_views, 
                                    bool needs_lock = true) = 0;
      virtual void unpack_composite_view_response(Deserializer &derez,
                                                  Runtime *runtime) = 0;
    public:
      virtual void issue_shard_updates(DeferredCopier &copier,
                                       RegionTreeNode *logical_node,
                                       const FieldMask &local_copy_mask,
                                       PredEvent pred_guard,
                                       const WriteMasks &write_masks,
                                             WriteMasks &performed_writes)
        { assert(false); }
      virtual IndexSpaceExpression *issue_shard_updates_single(
                                              DeferredSingleCopier &copier,
                                              RegionTreeNode *logical_node,
                                              PredEvent pred_guard,
                                              IndexSpaceExpression *write_mask)
        { assert(false); return NULL; }
    public:
      virtual void print_view_state(const FieldMask &capture_mask,
                                    TreeStateLogger* logger,
                                    int current_nesting,
                                    int max_nesting);
    public:
      CompositeNode* find_child_node(RegionTreeNode *child);
    private:
      LocalLock &base_lock;
      const bool composite_shard;
    protected:
      FieldMask dirty_mask, reduction_mask;
      LegionMap<CompositeNode*,FieldMask>::aligned children;
      LegionMap<LogicalView*,FieldMask>::aligned valid_views;
      LegionMap<ReductionView*,FieldMask>::aligned reduction_views; 
    }; 

    /**
     * \class CompositeView
     * The CompositeView class is used for deferring close
     * operations by representing a valid version of a single
     * logical region with a bunch of different instances.
     */
    class CompositeView : public DeferredView, 
                          public VersionTracker, 
                          public CompositeBase, 
                          public LegionHeapify<CompositeView> {
    public:
      static const AllocationType alloc_type = COMPOSITE_VIEW_ALLOC; 
    public:
      struct DeferCompositeViewRefArgs : 
        public LgTaskArgs<DeferCompositeViewRefArgs> {
      public:
        static const LgTaskID TASK_ID = LG_DEFER_COMPOSITE_VIEW_REF_TASK_ID;
      public:
        DeferCompositeViewRefArgs(DistributedCollectable *d, DistributedID id)
          : LgTaskArgs<DeferCompositeViewRefArgs>(implicit_provenance),
            dc(d), did(id) { }
      public:
        DistributedCollectable *const dc;
        const DistributedID did;
      };
      struct DeferCompositeViewRegistrationArgs : 
        public LgTaskArgs<DeferCompositeViewRegistrationArgs> {
      public:
        static const LgTaskID TASK_ID = 
          LG_DEFER_COMPOSITE_VIEW_REGISTRATION_TASK_ID;
      public:
        DeferCompositeViewRegistrationArgs(CompositeView *v)
          : LgTaskArgs<DeferCompositeViewRegistrationArgs>(implicit_provenance),
            view(v) { }
      public:
        CompositeView *const view;
      };
      struct DeferInvalidateArgs :
        public LgTaskArgs<DeferInvalidateArgs> {
      public:
        static const LgTaskID TASK_ID = 
          LG_DEFER_COMPOSITE_VIEW_INVALIDATION_TASK_ID;
      public:
        DeferInvalidateArgs(CompositeView *v)
          : LgTaskArgs<DeferInvalidateArgs>(implicit_provenance), view(v) { }
      public:
        CompositeView *const view;
      };
    public:
      struct NodeVersionInfo {
      public:
        FieldVersions versions;
        FieldMask valid_fields;
      };
    public:
      // A custom comparator for making sure that all our nested
      // composite views are traversed in order for when we are
      // control replicated and we have to guaranteed that things
      // are done in the same order across all shards
      struct NestedComparator {
      public:
        inline bool operator()(CompositeView* left, CompositeView *right) const
        {
          if (left->shard_invalid_barrier < right->shard_invalid_barrier)
            return true;
          else if (left->shard_invalid_barrier != right->shard_invalid_barrier)
            return false;
          else
            return (left < right);
        }
      };
      // Note we use a special comparator here to ensure that we always
      // iterate over nested composite views in the same way across all
      // shards for when we are doing control replication
      typedef LegionMap<CompositeView*,FieldMask,
                        LAST_ALLOC,NestedComparator>::aligned NestedViewMap;
    public:
      CompositeView(RegionTreeForest *ctx, DistributedID did,
                    AddressSpaceID owner_proc, RegionTreeNode *node, 
                    DeferredVersionInfo *info, CompositeViewSummary &summary,
                    InnerContext *context, bool register_now, 
                    ReplicationID repl_id = 0,
                    RtBarrier shard_invalid_barrier = RtBarrier::NO_RT_BARRIER,
                    ShardID origin_shard = 0);
      CompositeView(const CompositeView &rhs);
      virtual ~CompositeView(void);
    public:
      CompositeView& operator=(const CompositeView &rhs);
    public:
      CompositeView* clone(const FieldMask &clone_mask,
          const NestedViewMap &replacements, 
          ReferenceMutator *mutator, InterCloseOp *op) const;
    public:
      virtual bool has_parent(void) const { return false; }
      virtual LogicalView* get_parent(void) const 
        { assert(false); return NULL; }
      virtual LogicalView* get_subview(const LegionColor c);
    public:
      virtual void notify_owner_inactive(ReferenceMutator *mutator);
      virtual void notify_owner_invalid(ReferenceMutator *mutator);
    public:
      virtual void send_view(AddressSpaceID target);
      virtual InnerContext* get_shard_context(void) const
        { return owner_context; }
    public:
      void prune(const WriteMasks &partial_write_masks, FieldMask &valid_mask,
                 NestedViewMap &replacements, unsigned prune_depth, 
                 ReferenceMutator *mutator, InterCloseOp *op);
      virtual void issue_deferred_copies(const TraversalInfo &info,
                                         MaterializedView *dst,
                                         FieldMask copy_mask,
                                         const RestrictInfo &restrict_info,
                                         bool restrict_out);
      virtual void issue_deferred_copies(DeferredCopier &copier,
                                         const FieldMask &local_copy_mask,
                                         const WriteMasks &write_masks,
                                         WriteSet &performed_writes,
                                         PredEvent pred_guard);
      virtual bool issue_deferred_copies_single(DeferredSingleCopier &copier,
                                         IndexSpaceExpression *write_mask,
                                         IndexSpaceExpression *&write_performed,
                                         PredEvent pred_guard);
    public:
      // From VersionTracker
      virtual bool is_upper_bound_node(RegionTreeNode *node) const;
      virtual void get_field_versions(RegionTreeNode *node, bool split_prev,
                                      const FieldMask &needed_fields,
                                      FieldVersions &field_versions);
      virtual void get_advance_versions(RegionTreeNode *node, bool base,
                                        const FieldMask &needed_fields,
                                        FieldVersions &field_versions);
      virtual void get_split_mask(RegionTreeNode *node, 
                                  const FieldMask &needed_fields,
                                  FieldMask &split);
      virtual void pack_writing_version_numbers(Serializer &rez) const;
      virtual void pack_upper_bound_node(Serializer &rez) const;
    protected:
#ifndef DISABLE_CVOPT
      CompositeNode* capture_above(RegionTreeNode *node,
                                   const FieldMask &needed_fields);
#else
      CompositeNode* capture_above(RegionTreeNode *node,
                                   const FieldMask &needed_fields,
                                   RegionTreeNode *target);
#endif
    public:
      // From CompositeBase
      virtual InnerContext* get_owner_context(void) const;
      virtual DistributedID get_owner_did(void) const { return did; }
#ifndef DISABLE_CVOPT
      virtual void perform_ready_check(FieldMask mask);
#else
      virtual void perform_ready_check(FieldMask mask,
                                       RegionTreeNode *target);
#endif
      virtual void find_valid_views(const FieldMask &update_mask,
                  LegionMap<LogicalView*,FieldMask>::aligned &valid_views,
                                    bool need_lock = true);
      virtual void unpack_composite_view_response(Deserializer &derez,
                                                  Runtime *runtime);
    public:
      virtual void issue_shard_updates(DeferredCopier &copier,
                                       RegionTreeNode *logical_node,
                                       const FieldMask &local_copy_mask,
                                       PredEvent pred_guard,
                                       const WriteMasks &write_masks,
                                             WriteMasks &performed_writes);
      virtual IndexSpaceExpression *issue_shard_updates_single(
                                              DeferredSingleCopier &copier,
                                              RegionTreeNode *logical_node,
                                              PredEvent pred_guard,
                                              IndexSpaceExpression *write_mask); 
#ifndef DISABLE_CVOPT
      void find_needed_shards(const FieldMask &mask, ShardID origin_shard,
            IndexSpaceExpression *target, 
            const WriteMasks &write_masks,
            LegionMap<ShardID,WriteMasks>::aligned &needed_shards,
            LegionMap<ShardID,WriteMasks>::aligned &reduction_shards) const;
      void find_needed_shards_single(const unsigned field_index, 
          const ShardID origin_shard, IndexSpaceExpression *target_expr,
          std::map<ShardID,IndexSpaceExpression*> &needed_shards,
          std::map<ShardID,IndexSpaceExpression*> &reduction_shards) const;
    protected:
      void find_interfering_shards(FieldMask mask, 
          const ShardID origin_shard, IndexSpaceExpression *target_expr,
          const WriteMasks &write_masks,
          const FieldMaskSet<ShardingSummary> &projections,
          LegionMap<ShardID,WriteMasks>::aligned &needed_shards) const;
      void find_interfering_shards_single(const unsigned field_index, 
          const ShardID origin_shard, IndexSpaceExpression *target_expr,
          const FieldMaskSet<ShardingSummary> &projections,
          std::map<ShardID,IndexSpaceExpression*> &needed_shards) const;
#else
      void find_needed_shards(FieldMask mask, RegionTreeNode *target,
                              std::set<ShardID> &needed_shards) const;
#endif
    public:
      static void handle_send_composite_view(Runtime *runtime, 
                              Deserializer &derez, AddressSpaceID source);
      static void handle_deferred_view_registration(const void *args);
      static void handle_deferred_view_invalidation(const void *args);
    public:
      void record_dirty_fields(const FieldMask &dirty_mask);
      void record_valid_view(LogicalView *view, FieldMask mask,
                             ReferenceMutator *mutator);
      void record_reduction_fields(const FieldMask &reduction_fields);
      void record_reduction_view(ReductionView *view, const FieldMask &mask,
                                 ReferenceMutator *mutator);
      void record_child_version_state(const LegionColor child_color, 
         VersionState *state, const FieldMask &mask, ReferenceMutator *mutator);
      void finalize_capture(bool need_prune, 
                            ReferenceMutator *mutator, InterCloseOp *op);
    public:
      void pack_composite_view(Serializer &rez) const;
      void unpack_composite_view(Deserializer &derez,
                                 std::set<RtEvent> &preconditions);
      RtEvent defer_add_reference(DistributedCollectable *dc, 
                                  RtEvent precondition) const;
      static void handle_deferred_view_ref(const void *args);
    public:
      virtual void print_view_state(const FieldMask &capture_mask,
                                    TreeStateLogger* logger,
                                    int current_nesting,
                                    int max_nesting);
    public:
      // For control replication
#ifndef DISABLE_CVOPT
      void handle_sharding_copy_request(Deserializer &derez, Runtime *runtime,
                                  InnerContext *ctx, AddressSpaceID source);
      void handle_sharding_reduction_request(Deserializer &derez, 
                      Runtime *rt, InnerContext *ctx, AddressSpaceID source);
#else
      void handle_sharding_update_request(Deserializer &derez,
                                          Runtime *runtime);
      static void handle_composite_view_response(Deserializer &derez,
                                                 Runtime *runtime);
#endif
    public:
      // The path version info for this composite instance
      DeferredVersionInfo *const version_info;
      // A summary of our composite view information
      const CompositeViewSummary summary;
      // The translation context if any
      InnerContext *const owner_context;
      // Things used for control replication of composite views
      const ReplicationID repl_id;
      const RtBarrier shard_invalid_barrier;
      const ShardID origin_shard;
    protected:
      // Note that we never record any version state names here, we just
      // record the views and children we immediately depend on and that
      // is how we break the inifinite meta-data cycle 
      NestedViewMap nested_composite_views;
    protected:
      LegionMap<RegionTreeNode*,NodeVersionInfo>::aligned node_versions;
#ifdef DISABLE_CVOPT
    protected:
      // Keep track of a packed version of tree for this shard 
      // when we are running in a control replication setting
      // so we can share it with other shards when they ask for it
      Serializer *packed_shard;
    protected:
      // For control replication to determine which shard checks
      // we've performed for different sub-nodes
      LegionMap<RegionTreeNode*,FieldMask>::aligned shard_checks; 
      std::map<ShardID,RtEvent> requested_shards;
#endif
    };

    /**
     * \class CompositeNode
     * A composite node is a read-only snapshot of the final state of
     * one or more version state objects. It's used for issuing
     * copy operations from closed region tree.
     */
    class CompositeNode : public CompositeBase,
                          public LegionHeapify<CompositeNode> {
    public:
      static const AllocationType alloc_type = COMPOSITE_NODE_ALLOC;
    public:
      struct DeferCompositeNodeStateArgs : 
        public LgTaskArgs<DeferCompositeNodeStateArgs> {
      public:
        static const LgTaskID TASK_ID = LG_DEFER_COMPOSITE_NODE_STATE_TASK_ID;
      public:
#ifdef DISABLE_CVOPT
        DeferCompositeNodeStateArgs(CompositeNode *proxy, VersionState *s,
                                    DistributedID own, FieldMask *m, bool r)
          : LgTaskArgs<DeferCompositeNodeStateArgs>(implicit_provenance),
            proxy_this(proxy), state(s), owner_did(own), 
            mask(m), root_owner(r) { }
#else
        DeferCompositeNodeStateArgs(CompositeNode *proxy, VersionState *s,
                                    DistributedID own, bool r)
          : LgTaskArgs<DeferCompositeNodeStateArgs>(implicit_provenance),
            proxy_this(proxy), state(s), owner_did(own), root_owner(r) { }
#endif
      public:
        CompositeNode *const proxy_this;
        VersionState *const state;
        const DistributedID owner_did;
#ifdef DISABLE_CVOPT
        FieldMask *const mask;
#endif
        const bool root_owner;
      };
      struct DeferCaptureArgs : public LgTaskArgs<DeferCaptureArgs> {
      public:
        static const LgTaskID TASK_ID = LG_DEFER_COMPOSITE_NODE_CAPTURE_TASK_ID;
      public:
        DeferCaptureArgs(CompositeNode *proxy, VersionState *state,
                         const FieldMask *mask)
          : LgTaskArgs<DeferCaptureArgs>(implicit_provenance),
            proxy_this(proxy), version_state(state), capture_mask(mask) { }
      public:
        CompositeNode *const proxy_this;
        VersionState *const version_state;
        const FieldMask *const capture_mask;
      };
    public:
      CompositeNode(RegionTreeNode *node, CompositeBase *parent,
                    DistributedID owner_did, bool root_owner);
      CompositeNode(const CompositeNode &rhs);
      virtual ~CompositeNode(void);
    public:
      CompositeNode& operator=(const CompositeNode &rhs);
    public:
      // From CompositeBase
      virtual InnerContext* get_owner_context(void) const;
      virtual DistributedID get_owner_did(void) const { return owner_did; }
#ifndef DISABLE_CVOPT
      virtual void perform_ready_check(FieldMask mask);
#else
      virtual void perform_ready_check(FieldMask mask,
                                       RegionTreeNode *target);
#endif
      virtual void find_valid_views(const FieldMask &update_mask,
                  LegionMap<LogicalView*,FieldMask>::aligned &valid_views, 
                                    bool needs_lock = true);
      virtual void unpack_composite_view_response(Deserializer &derez,
                                                  Runtime *runtime);
      void capture(VersionState *state, const FieldMask &capture_mask,
                   ReferenceMutator *mutator);
    public:
      void capture(RtUserEvent capture_event, ReferenceMutator *mutator);
      static void handle_deferred_capture(const void *args);
    public:
      void clone(CompositeView *target, const FieldMask &clone_mask,
                 ReferenceMutator *mutator) const;
      void pack_composite_node(Serializer &rez) const;
      static CompositeNode* unpack_composite_node(Deserializer &derez,
                     CompositeView *parent, Runtime *runtime, 
                     DistributedID owner_did, std::set<RtEvent> &preconditions);
      // For merging composite node children from different shards
      static CompositeNode* unpack_composite_node(Deserializer &derez,
                 CompositeBase *parent, Runtime *runtime,
                 DistributedID owner_did, std::set<RtEvent> &preconditions,
                 const LegionMap<CompositeNode*,FieldMask>::aligned &existing,
                 bool root_owner);
      void unpack_version_states(Deserializer &derez, Runtime *runtime,
                       std::set<RtEvent> &preconditions, bool need_lock);
#ifdef DISABLE_CVOPT
      void add_uncaptured_state(VersionState *state, const FieldMask &mask);
#endif
      static void handle_deferred_node_state(const void *args);
    public:
      void record_dirty_fields(const FieldMask &dirty_mask);
      void record_valid_view(LogicalView *view, const FieldMask &mask);
      void record_reduction_fields(const FieldMask &reduction_fields);
      void record_reduction_view(ReductionView *view, const FieldMask &mask);
      void record_child_version_state(const LegionColor child_color, 
                                VersionState *state, const FieldMask &mask);
      void record_version_state(VersionState *state, const FieldMask &mask, 
                                ReferenceMutator *mutator);
      void release_gc_references(ReferenceMutator *mutator);
      void release_valid_references(ReferenceMutator *mutator);
    public:
      void capture_field_versions(FieldVersions &versions,
                                  const FieldMask &capture_mask) const;
    public:
      RegionTreeNode *const logical_node;
      CompositeBase *const parent;
      const DistributedID owner_did;
      const bool root_owner;
    protected:
      mutable LocalLock node_lock;
      // No need to hold references in general, but we do have to hold
      // them if we are the root child of a composite view subtree
      LegionMap<VersionState*,FieldMask>::aligned version_states;
#ifdef DISABLE_CVOPT
      // Only used on the owner node to track the set of version 
      // states on which we hold valid references
      std::vector<VersionState*> *valid_version_states;
#endif
    protected:
#ifndef DISABLE_CVOPT
      // Keep track of the fields we have captured
      FieldMask captured_fields;
      LegionMap<RtUserEvent,FieldMask>::aligned pending_captures;
#else
      // Keep track of the fields for which we still need captures
      FieldMask uncaptured_fields;
      LegionMap<RtUserEvent,FieldMask>::aligned pending_captures;
      LegionMap<VersionState*,FieldMask>::aligned uncaptured_states;
#endif
    }; 

    /**
=======
      virtual void flatten(CopyFillAggregator &aggregator,
                           InstanceView *dst_view,
                           const FieldMask src_mask,
                           IndexSpaceExpression *expr,
                           CopyAcrossHelper *helper) = 0;
    };

    /**
>>>>>>> bf15c418
     * \class FillView
     * This is a deferred view that is used for filling in 
     * fields with a default value.
     */
    class FillView : public DeferredView,
                     public LegionHeapify<FillView> {
    public:
      static const AllocationType alloc_type = FILL_VIEW_ALLOC;
    public:
      class FillViewValue : public Collectable {
      public:
        FillViewValue(const void *v, size_t size)
          : value(v), value_size(size) { }
        FillViewValue(const FillViewValue &rhs)
          : value(NULL), value_size(0) { assert(false); }
        ~FillViewValue(void)
        { free(const_cast<void*>(value)); }
      public:
        FillViewValue& operator=(const FillViewValue &rhs)
        { assert(false); return *this; }
      public:
        const void *const value;
        const size_t value_size;
      };
    public:
      FillView(RegionTreeForest *ctx, DistributedID did,
               AddressSpaceID owner_proc,
               FillViewValue *value, bool register_now
#ifdef LEGION_SPY
               , UniqueID fill_op_uid
#endif
               );
      FillView(const FillView &rhs);
      virtual ~FillView(void);
    public:
      FillView& operator=(const FillView &rhs);
    public:
      virtual void notify_active(ReferenceMutator *mutator);
      virtual void notify_inactive(ReferenceMutator *mutator);
      virtual void notify_valid(ReferenceMutator *mutator);
      virtual void notify_invalid(ReferenceMutator *mutator);
    public:
      virtual void send_view(AddressSpaceID target); 
      virtual InnerContext* get_shard_context(void) const
        { return NULL; }
    public:
      virtual void flatten(CopyFillAggregator &aggregator,
                           InstanceView *dst_view,
                           const FieldMask src_mask,
                           IndexSpaceExpression *expr,
                           CopyAcrossHelper *helper);
    public:
      static void handle_send_fill_view(Runtime *runtime, Deserializer &derez,
                                        AddressSpaceID source);
    public:
      FillViewValue *const value;
#ifdef LEGION_SPY
      const UniqueID fill_op_uid;
#endif
    };

    /**
     * \class PhiView
     * A phi view is exactly what it sounds like: a view to merge two
     * different views together from different control flow paths.
     * Specifically it is able to merge together different paths for
     * predication so that we can issue copies from both a true and
     * a false version of a predicate. This allows us to map past lazy
     * predicated operations such as fills and virtual mappings and
     * continue to get ahead of actual execution. It's not pretty
     * but it seems to work.
     */
    class PhiView : public DeferredView, 
                    public LegionHeapify<PhiView> {
    public:
      static const AllocationType alloc_type = PHI_VIEW_ALLOC;
    public:
      struct DeferPhiViewRefArgs : 
        public LgTaskArgs<DeferPhiViewRefArgs> {
      public:
        static const LgTaskID TASK_ID =
          LG_DEFER_PHI_VIEW_REF_TASK_ID;
      public:
        DeferPhiViewRefArgs(DistributedCollectable *d, DistributedID id)
          : LgTaskArgs<DeferPhiViewRefArgs>(implicit_provenance),
            dc(d), did(id) { }
      public:
        DistributedCollectable *const dc;
        const DistributedID did; 
      };
      struct DeferPhiViewRegistrationArgs : 
        public LgTaskArgs<DeferPhiViewRegistrationArgs> {
      public:
        static const LgTaskID TASK_ID = 
          LG_DEFER_PHI_VIEW_REGISTRATION_TASK_ID;
      public:
        DeferPhiViewRegistrationArgs(PhiView *v)
          : LgTaskArgs<DeferPhiViewRegistrationArgs>(implicit_provenance),
            view(v) { }
      public:
        PhiView *const view;
      };
    public:
      PhiView(RegionTreeForest *ctx, DistributedID did,
              AddressSpaceID owner_proc, PredEvent true_guard,
              PredEvent false_guard, InnerContext *owner,
              bool register_now);
      PhiView(const PhiView &rhs);
      virtual ~PhiView(void);
    public:
      PhiView& operator=(const PhiView &rhs);
    public:
<<<<<<< HEAD
      virtual bool has_parent(void) const { return false; }
      virtual LogicalView* get_parent(void) const 
        { assert(false); return NULL; }
      virtual LogicalView* get_subview(const LegionColor c);
    public:
      virtual void notify_owner_inactive(ReferenceMutator *mutator);
      virtual void notify_owner_invalid(ReferenceMutator *mutator);
=======
      virtual void notify_active(ReferenceMutator *mutator);
      virtual void notify_inactive(ReferenceMutator *mutator);
      virtual void notify_valid(ReferenceMutator *mutator);
      virtual void notify_invalid(ReferenceMutator *mutator);
>>>>>>> bf15c418
    public:
      virtual void send_view(AddressSpaceID target);
      virtual InnerContext* get_shard_context(void) const
        { return owner_context; }
    public:
<<<<<<< HEAD
      virtual bool is_upper_bound_node(RegionTreeNode *node) const;
      virtual void get_field_versions(RegionTreeNode *node, bool split_prev, 
                                      const FieldMask &needed_fields,
                                      FieldVersions &field_versions);
      virtual void get_advance_versions(RegionTreeNode *node, bool base,
                                        const FieldMask &needed_fields,
                                        FieldVersions &field_versions);
      virtual void get_split_mask(RegionTreeNode *node, 
                                  const FieldMask &needed_fields,
                                  FieldMask &split);
      virtual void pack_writing_version_numbers(Serializer &rez) const;
      virtual void pack_upper_bound_node(Serializer &rez) const;
    public:
      virtual void issue_deferred_copies(const TraversalInfo &info,
                                         MaterializedView *dst,
                                         FieldMask copy_mask,
                                         const RestrictInfo &restrict_info,
                                         bool restrict_out);
      virtual void issue_deferred_copies(DeferredCopier &copier,
                                         const FieldMask &local_copy_mask,
                                         const WriteMasks &write_masks,
                                         WriteSet &performed_writes,
                                         PredEvent pred_guard);
      virtual bool issue_deferred_copies_single(DeferredSingleCopier &copier,
                                         IndexSpaceExpression *write_mask,
                                         IndexSpaceExpression *&write_performed,
                                         PredEvent pred_guard);
    public:
      virtual InnerContext* get_owner_context(void) const
        { assert(false); return NULL; }
      virtual DistributedID get_owner_did(void) const
        { assert(false); return 0; }
#ifndef DISABLE_CVOPT
      virtual void perform_ready_check(FieldMask mask)
#else
      virtual void perform_ready_check(FieldMask mask, RegionTreeNode *target)
#endif
        { assert(false); }
      virtual void find_valid_views(const FieldMask &update_mask,
                  LegionMap<LogicalView*,FieldMask>::aligned &valid_views, 
                                    bool needs_lock = true)
        { assert(false); }
      virtual void unpack_composite_view_response(Deserializer &derez,
                                                  Runtime *runtime)
        { assert(false); }
=======
      virtual void flatten(CopyFillAggregator &aggregator,
                           InstanceView *dst_view,
                           const FieldMask src_mask,
                           IndexSpaceExpression *expr,
                           CopyAcrossHelper *helper);
>>>>>>> bf15c418
    public:
      void record_true_view(LogicalView *view, const FieldMask &view_mask,
                            ReferenceMutator *mutator);
      void record_false_view(LogicalView *view, const FieldMask &view_mask,
                             ReferenceMutator *mutator);
    public:
      void pack_phi_view(Serializer &rez);
      void unpack_phi_view(Deserializer &derez,std::set<RtEvent> &ready_events);
      RtEvent defer_add_reference(DistributedCollectable *dc, 
                                  RtEvent precondition) const;
      static void handle_send_phi_view(Runtime *runtime, Deserializer &derez,
                                       AddressSpaceID source);
      static void handle_deferred_view_ref(const void *args);
      static void handle_deferred_view_registration(const void *args);
    public:
      const PredEvent true_guard;
      const PredEvent false_guard;
      InnerContext *const owner_context;
    protected:
      LegionMap<LogicalView*,FieldMask>::aligned true_views;
      LegionMap<LogicalView*,FieldMask>::aligned false_views;
    };

    //--------------------------------------------------------------------------
    /*static*/ inline DistributedID LogicalView::encode_materialized_did(
                                                              DistributedID did)
    //--------------------------------------------------------------------------
    {
#ifdef DEBUG_LEGION
      assert(DIST_TYPE_LAST_DC < (1U << 7));
#endif
      return LEGION_DISTRIBUTED_HELP_ENCODE(did, MATERIALIZED_VIEW_DC); 
    }

    //--------------------------------------------------------------------------
    /*static*/ inline DistributedID LogicalView::encode_reduction_did(
                                                              DistributedID did)
    //--------------------------------------------------------------------------
    {
#ifdef DEBUG_LEGION
      assert(DIST_TYPE_LAST_DC < (1U << 7));
#endif
      return LEGION_DISTRIBUTED_HELP_ENCODE(did, REDUCTION_VIEW_DC); 
    }

    //--------------------------------------------------------------------------
    /*static*/ inline DistributedID LogicalView::encode_fill_did(
                                                              DistributedID did)
    //--------------------------------------------------------------------------
    {
#ifdef DEBUG_LEGION
      assert(DIST_TYPE_LAST_DC < (1U << 7));
#endif
      return LEGION_DISTRIBUTED_HELP_ENCODE(did, FILL_VIEW_DC);
    }

    //--------------------------------------------------------------------------
    /*static*/ inline DistributedID LogicalView::encode_phi_did(
                                                              DistributedID did)
    //--------------------------------------------------------------------------
    {
#ifdef DEBUG_LEGION
      assert(DIST_TYPE_LAST_DC < (1U << 7));
#endif
      return LEGION_DISTRIBUTED_HELP_ENCODE(did, PHI_VIEW_DC);
    }

    //--------------------------------------------------------------------------
    /*static*/ inline bool LogicalView::is_materialized_did(DistributedID did)
    //--------------------------------------------------------------------------
    {
      return ((LEGION_DISTRIBUTED_HELP_DECODE(did) & 0xFULL) == 
                                          MATERIALIZED_VIEW_DC);
    }

    //--------------------------------------------------------------------------
    /*static*/ inline bool LogicalView::is_reduction_did(DistributedID did)
    //--------------------------------------------------------------------------
    {
      return ((LEGION_DISTRIBUTED_HELP_DECODE(did) & 0xFULL) == 
                                              REDUCTION_VIEW_DC);
    }

    //--------------------------------------------------------------------------
    /*static*/ inline bool LogicalView::is_fill_did(DistributedID did)
    //--------------------------------------------------------------------------
    {
      return ((LEGION_DISTRIBUTED_HELP_DECODE(did) & 0xFULL) == 
                                                    FILL_VIEW_DC);
    }

    //--------------------------------------------------------------------------
    /*static*/ inline bool LogicalView::is_phi_did(DistributedID did)
    //--------------------------------------------------------------------------
    {
      return ((LEGION_DISTRIBUTED_HELP_DECODE(did) & 0xFULL) == PHI_VIEW_DC);
    }

    //--------------------------------------------------------------------------
    inline bool LogicalView::is_instance_view(void) const
    //--------------------------------------------------------------------------
    {
      return (is_materialized_did(did) || is_reduction_did(did));
    }

    //--------------------------------------------------------------------------
    inline bool LogicalView::is_deferred_view(void) const
    //--------------------------------------------------------------------------
    {
      return (is_fill_did(did) || is_phi_did(did));
    }

    //--------------------------------------------------------------------------
    inline bool LogicalView::is_materialized_view(void) const
    //--------------------------------------------------------------------------
    {
      return is_materialized_did(did);
    }

    //--------------------------------------------------------------------------
    inline bool LogicalView::is_reduction_view(void) const
    //--------------------------------------------------------------------------
    {
      return is_reduction_did(did);
    }

    //--------------------------------------------------------------------------
    inline bool LogicalView::is_fill_view(void) const
    //--------------------------------------------------------------------------
    {
      return is_fill_did(did);
    }

    //--------------------------------------------------------------------------
    inline bool LogicalView::is_phi_view(void) const
    //--------------------------------------------------------------------------
    {
      return is_phi_did(did);
    }

    //--------------------------------------------------------------------------
    inline InstanceView* LogicalView::as_instance_view(void) const
    //--------------------------------------------------------------------------
    {
#ifdef DEBUG_LEGION
      assert(is_instance_view());
#endif
      return static_cast<InstanceView*>(const_cast<LogicalView*>(this));
    }

    //--------------------------------------------------------------------------
    inline DeferredView* LogicalView::as_deferred_view(void) const
    //--------------------------------------------------------------------------
    {
#ifdef DEBUG_LEGION
      assert(is_deferred_view());
#endif
      return static_cast<DeferredView*>(const_cast<LogicalView*>(this));
    }

    //--------------------------------------------------------------------------
    inline MaterializedView* LogicalView::as_materialized_view(void) const
    //--------------------------------------------------------------------------
    {
#ifdef DEBUG_LEGION
      assert(is_materialized_view());
#endif
      return static_cast<MaterializedView*>(const_cast<LogicalView*>(this));
    }

    //--------------------------------------------------------------------------
    inline ReductionView* LogicalView::as_reduction_view(void) const
    //--------------------------------------------------------------------------
    {
#ifdef DEBUG_LEGION
      assert(is_reduction_view());
#endif
      return static_cast<ReductionView*>(const_cast<LogicalView*>(this));
    }

    //--------------------------------------------------------------------------
    inline FillView* LogicalView::as_fill_view(void) const
    //--------------------------------------------------------------------------
    {
#ifdef DEBUG_LEGION
      assert(is_fill_view());
#endif
      return static_cast<FillView*>(const_cast<LogicalView*>(this));
    }

    //--------------------------------------------------------------------------
    inline PhiView* LogicalView::as_phi_view(void) const
    //--------------------------------------------------------------------------
    {
#ifdef DEBUG_LEGION
      assert(is_phi_view());
#endif
      return static_cast<PhiView*>(const_cast<LogicalView*>(this));
    }

    //--------------------------------------------------------------------------
    template<bool COPY_USER>
    inline bool MaterializedView::has_local_precondition(PhysicalUser *user,
                                               const RegionUsage &next_user,
                                               const UniqueID op_id,
                                               const unsigned index,
                                               IndexSpaceExpression *user_expr,
<<<<<<< HEAD
                                               ApEvent &precondition)
=======
                                               IndexSpaceExpression **intersect)
>>>>>>> bf15c418
    //--------------------------------------------------------------------------
    {
      // We order these tests in a entirely based on cost

      // Different region requirements of the same operation 
      // Copies from different region requirements though still 
      // need to wait on each other correctly
      if ((op_id == user->op_id) && (index != user->index) && 
          (!COPY_USER || !user->copy_user))
        return false;
      // Now do a dependence test for privilege non-interference
      DependenceType dt = check_dependence_type(user->usage, next_user);
      switch (dt)
      {
        case NO_DEPENDENCE:
        case ATOMIC_DEPENDENCE:
        case SIMULTANEOUS_DEPENDENCE:
          return false;
        case TRUE_DEPENDENCE:
        case ANTI_DEPENDENCE:
          break;
        default:
          assert(false); // should never get here
      }
      // This is the most expensive test so we do it last
<<<<<<< HEAD
      // See if the two user expressions intersect, note that we have to
      // do this with a special intersection test because either of these
      // could be pending index space expression and we don't want to block
      return user_expr->test_intersection_nonblocking(user->expr, 
                                            context, precondition);
=======
      // See if the two user expressions intersect
      IndexSpaceExpression *overlap = 
        context->intersect_index_spaces(user->expr, user_expr);
      // If they don't overlap then there is no dependence
      if (overlap->check_empty())
        return false;
      if (intersect != NULL)
        *intersect = overlap;
      return true;
>>>>>>> bf15c418
    }

  }; // namespace Internal 
}; // namespace Legion 

#endif // __LEGION_VIEWS_H__<|MERGE_RESOLUTION|>--- conflicted
+++ resolved
@@ -26,11 +26,6 @@
 namespace Legion {
   namespace Internal {
 
-    // Use this macro to enable migration of instance view data
-    // structures across the machine rather than having all analysis
-    // proceed for each instance on the owner node
-    // #define DISTRIBUTED_INSTANCE_VIEWS
-
     /**
      * \class LogicalView 
      * This class is the abstract base class for representing
@@ -119,70 +114,6 @@
       virtual bool has_space(const FieldMask &space_mask) const = 0;
     public: 
       // Entry point functions for doing physical dependence analysis
-<<<<<<< HEAD
-      virtual void find_copy_preconditions(ReductionOpID redop, bool reading,
-                                           bool single_copy/*only for writing*/,
-                                           bool restrict_out,
-                                           const FieldMask &copy_mask,
-                                           IndexSpaceExpression *copy_expr,
-                                           VersionTracker *version_tracker,
-                                           const UniqueID creator_op_id,
-                                           const unsigned index,
-                                           const AddressSpaceID source,
-                     LegionMap<ApEvent,FieldMask>::aligned &preconditions,
-                                           std::set<RtEvent> &applied_events,
-                                           const PhysicalTraceInfo &trace_info,
-                                           bool can_filter = true) = 0;
-      virtual void add_copy_user(ReductionOpID redop, ApEvent copy_term,
-                                 VersionTracker *version_tracker,
-                                 IndexSpaceExpression *copy_expr,
-                                 const UniqueID creator_op_id,
-                                 const unsigned index, const FieldMask &mask, 
-                                 bool reading, bool restrict_out,
-                                 const AddressSpaceID source,
-                                 std::set<RtEvent> &applied_events,
-                                 const PhysicalTraceInfo &trace_info) = 0;
-      virtual ApEvent find_user_precondition(const RegionUsage &user,
-                                       ApEvent term_event,
-                                       const FieldMask &user_mask,
-                                       const UniqueID op_id,
-                                       const unsigned index,
-                                       VersionTracker *version_tracker,
-                                       std::set<RtEvent> &applied_events,
-                                       const PhysicalTraceInfo &trace_info) = 0;
-      virtual void add_user(const RegionUsage &user, ApEvent term_event,
-                            const FieldMask &user_mask, 
-                            Operation *op, const unsigned index, 
-                            VersionTracker *version_tracker,
-                            std::set<RtEvent> &applied_events,
-                            const PhysicalTraceInfo &trace_info) = 0;
-      // This is a fused version of the above two methods
-      virtual ApEvent add_user_fused(const RegionUsage &user,
-                                   ApEvent term_event,
-                                   const FieldMask &user_mask, 
-                                   Operation *op, const unsigned index,
-                                   VersionTracker *version_tracker,
-                                   std::set<RtEvent> &applied_events,
-                                   const PhysicalTraceInfo &trace_info,
-                                   bool update_versions = true) = 0;
-      virtual void add_user_base(const RegionUsage &user, ApEvent term_event,
-                                   const FieldMask &user_mask, 
-                                   const UniqueID op_id, const unsigned index, 
-                                   const AddressSpaceID source,
-                                   VersionTracker *version_tracker,
-                                   std::set<RtEvent> &applied_events,
-                                   const PhysicalTraceInfo &trace_info) = 0;
-      virtual ApEvent add_user_fused_base(const RegionUsage &user,
-                                   ApEvent term_event,
-                                   const FieldMask &user_mask, 
-                                   const UniqueID op_id, const unsigned index,
-                                   VersionTracker *version_tracker,
-                                   const AddressSpaceID source,
-                                   std::set<RtEvent> &applied_events,
-                                   const PhysicalTraceInfo &trace_info,
-                                   bool update_versions = true) = 0;
-=======
->>>>>>> bf15c418
       virtual void add_initial_user(ApEvent term_event,
                                     const RegionUsage &usage,
                                     const FieldMask &user_mask,
@@ -233,54 +164,6 @@
                            CopyAcrossHelper *across_helper = NULL) = 0;
       virtual void copy_from(const FieldMask &copy_mask, 
                    std::vector<CopySrcDstField> &src_fields) = 0;
-<<<<<<< HEAD
-      virtual bool reduce_to(ReductionOpID redop, 
-                             const FieldMask &reduce_mask,
-                     std::vector<CopySrcDstField> &src_fields,
-                             CopyAcrossHelper *across_helper = NULL) = 0;
-      virtual void reduce_from(ReductionOpID redop,
-                               const FieldMask &reduce_mask, 
-                       std::vector<CopySrcDstField> &src_fields) = 0;
-    public:
-      inline InstanceView* get_instance_subview(const LegionColor c) 
-        { return get_subview(c)->as_instance_view(); }
-      
-#ifdef DISTRIBUTED_INSTANCE_VIEWS
-    public:
-      virtual void process_update_request(AddressSpaceID source,
-                               RtUserEvent done_event, Deserializer &derez) = 0;
-      virtual void process_update_response(Deserializer &derez,
-                                           RtUserEvent done_event,
-                                           AddressSpaceID source,
-                                           RegionTreeForest *forest) = 0;
-      virtual void process_remote_update(Deserializer &derez,
-                                         AddressSpaceID source,
-                                         RegionTreeForest *forest) = 0;
-      virtual void process_remote_invalidate(const FieldMask &invalid_mask,
-                                             RtUserEvent done_event) = 0;
-    public:
-      static void handle_view_update_request(Deserializer &derez, 
-          Runtime *runtime, AddressSpaceID source); 
-      static void handle_view_update_response(Deserializer &derez, 
-          Runtime *runtime, AddressSpaceID source);
-      static void handle_view_remote_update(Deserializer &derez, Runtime *rt,
-                                            AddressSpaceID source);
-      static void handle_view_remote_invalidate(Deserializer &derez,  
-                                                Runtime *rt);
-#else
-    public:
-      static void handle_view_copy_preconditions(Deserializer &derez,
-                            Runtime *runtime, AddressSpaceID source);
-      static void handle_view_add_copy(Deserializer &derez,
-                            Runtime *runtime, AddressSpaceID source);
-      static void handle_view_user_preconditions(Deserializer &derez,
-                            Runtime *runtime, AddressSpaceID source);
-      static void handle_view_add_user(Deserializer &derez,
-                            Runtime *runtime, AddressSpaceID source);
-      static void handle_view_add_user_fused(Deserializer &derez,
-                            Runtime *runtime, AddressSpaceID source);
-#endif
-=======
     public:
       void defer_collect_user(ApEvent term_event, ReferenceMutator *mutator);
       static void handle_deferred_collect(InstanceView *view,
@@ -294,7 +177,6 @@
                         Runtime *runtime, AddressSpaceID source);
       static void handle_view_add_copy_user(Deserializer &derez,
                         Runtime *runtime, AddressSpaceID source);
->>>>>>> bf15c418
     public:
       // The ID of the context that made this view
       // instance made for a virtual mapping
@@ -346,224 +228,6 @@
       virtual PhysicalManager* get_manager(void) const { return manager; }
       virtual Memory get_location(void) const;
     public:
-<<<<<<< HEAD
-      virtual void find_copy_preconditions(ReductionOpID redop, bool reading,
-                                           bool single_copy/*only for writing*/,
-                                           bool restrict_out,
-                                           const FieldMask &copy_mask,
-                                           IndexSpaceExpression *copy_expr,
-                                           VersionTracker *version_tracker,
-                                           const UniqueID creator_op_id,
-                                           const unsigned index,
-                                           const AddressSpaceID source,
-                         LegionMap<ApEvent,FieldMask>::aligned &preconditions,
-                                           std::set<RtEvent> &applied_events,
-                                           const PhysicalTraceInfo &trace_info,
-                                           bool can_filter = true);
-    protected: 
-      template<typename T>
-      void find_copy_preconditions_above(ReductionOpID redop, bool reading,
-                                         bool single_copy, bool restrict_out,
-                                         const FieldMask &copy_mask,
-                                         const LegionColor child_color,
-                                         IndexSpaceExpression *user_expr,
-                                         VersionTracker *version_tracker,
-                                         const UniqueID creator_op_id,
-                                         const unsigned index,
-                                         const AddressSpaceID source,
-                         typename LegionMap<ApEvent,T>::aligned &preconditions,
-                                         std::set<RtEvent> &applied_events,
-                                         const PhysicalTraceInfo &trace_info);
-      template<typename T>
-      void find_local_copy_preconditions(ReductionOpID redop, bool reading,
-                                         bool single_copy, bool restrict_out,
-                                         const FieldMask &copy_mask,
-                                         const LegionColor child_color,
-                                         IndexSpaceExpression *user_expr,
-                                         VersionTracker *version_tracker,
-                                         const UniqueID creator_op_id,
-                                         const unsigned index,
-                                         const AddressSpaceID source,
-                        typename LegionMap<ApEvent,T>::aligned &preconditions,
-                                         std::set<RtEvent> &applied_events,
-                                         const PhysicalTraceInfo &trace_info);
-      template<typename T>
-      void find_local_copy_preconditions_above(ReductionOpID redop,bool reading,
-                                         bool single_copy, bool restrict_out,
-                                         const FieldMask &copy_mask,
-                                         const LegionColor child_color,
-                                         IndexSpaceExpression *user_expr,
-                                         VersionTracker *version_tracker,
-                                         const UniqueID creator_op_id,
-                                         const unsigned index,
-                                         const AddressSpaceID source,
-                          typename LegionMap<ApEvent,T>::aligned &preconditions,
-                                         std::set<RtEvent> &applied_events,
-                                         const PhysicalTraceInfo &trace_info,
-                                         const bool actually_above = true);
-      // Give composite views special access here so they can filter
-      // back just the users at the particular level
-      friend class CompositeView;
-      friend struct DeferredCopier;
-      friend struct DeferredSingleCopier;
-      void find_composite_copy_preconditions(bool restrict_out,
-                                   const FieldMask &copy_mask,
-                                   IndexSpaceExpression *copy_expr,
-                                   VersionTracker *version_tracker,
-                                   const UniqueID creator_op_id,
-                                   const unsigned index,
-                                   const AddressSpaceID source,
-                 LegionMap<ApEvent,WriteSet>::aligned &preconditions,
-                                   std::set<RtEvent> &applied_events,
-                                   const PhysicalTraceInfo &trace_info,
-                                   bool can_filter = true);
-    public:
-      virtual void add_copy_user(ReductionOpID redop, ApEvent copy_term,
-                                 VersionTracker *version_tracker,
-                                 IndexSpaceExpression *copy_expr,
-                                 const UniqueID creator_op_id,
-                                 const unsigned index,
-                                 const FieldMask &mask, 
-                                 bool reading, bool restrict_out,
-                                 const AddressSpaceID source,
-                                 std::set<RtEvent> &applied_events,
-                                 const PhysicalTraceInfo &trace_info);
-    protected:
-      void add_copy_user_above(const RegionUsage &usage, ApEvent copy_term,
-                               const LegionColor child_color,
-                               IndexSpaceExpression *user_expr,
-                               VersionTracker *version_tracker,
-                               const UniqueID creator_op_id,
-                               const unsigned index, const bool restrict_out,
-                               const FieldMask &copy_mask,
-                               const AddressSpaceID source,
-                               std::set<RtEvent> &applied_events,
-                               const PhysicalTraceInfo &trace_info);
-      void add_local_copy_user(const RegionUsage &usage, ApEvent copy_term,
-                               bool base_user, bool restrict_out,
-                               const LegionColor child_color,
-                               IndexSpaceExpression *user_expr,
-                               VersionTracker *version_tracker,
-                               const UniqueID creator_op_id,
-                               const unsigned index,
-                               const FieldMask &copy_mask,
-                               const AddressSpaceID source,
-                               std::set<RtEvent> &applied_events,
-                               const PhysicalTraceInfo &trace_info);
-    public:
-      virtual ApEvent find_user_precondition(const RegionUsage &user,
-                                           ApEvent term_event,
-                                           const FieldMask &user_mask,
-                                           const UniqueID op_id,
-                                           const unsigned index,
-                                           VersionTracker *version_tracker,
-                                           std::set<RtEvent> &applied_events,
-                                           const PhysicalTraceInfo &trace_info);
-    protected:
-      void find_user_preconditions_above(const RegionUsage &usage,
-                                         ApEvent term_event,
-                                         const LegionColor child_color,
-                                         IndexSpaceExpression *user_expr,
-                                         VersionTracker *version_tracker,
-                                         const UniqueID op_id,
-                                         const unsigned index,
-                                         const FieldMask &user_mask,
-                                         std::set<ApEvent> &preconditions,
-                                         std::set<RtEvent> &applied_events,
-                                         const PhysicalTraceInfo &trace_info);
-      void find_local_user_preconditions(const RegionUsage &usage,
-                                         ApEvent term_event,
-                                         const LegionColor child_color,
-                                         IndexSpaceExpression *user_expr,
-                                         VersionTracker *version_tracker,
-                                         const UniqueID op_id,
-                                         const unsigned index,
-                                         const FieldMask &user_mask,
-                                         std::set<ApEvent> &preconditions,
-                                         std::set<RtEvent> &applied_events,
-                                         const PhysicalTraceInfo &trace_info);
-      void find_local_user_preconditions_above(const RegionUsage &usage,
-                                         ApEvent term_event,
-                                         const LegionColor child_color,
-                                         IndexSpaceExpression *user_expr,
-                                         VersionTracker *version_tracker,
-                                         const UniqueID op_id,
-                                         const unsigned index,
-                                         const FieldMask &user_mask,
-                                         std::set<ApEvent> &preconditions,
-                                         std::set<RtEvent> &applied_events,
-                                         const PhysicalTraceInfo &trace_info,
-                                         const bool actually_above = true);
-    public:
-      virtual void add_user(const RegionUsage &user, ApEvent term_event,
-                            const FieldMask &user_mask, 
-                            Operation *op, const unsigned index,
-                            VersionTracker *version_tracker,
-                            std::set<RtEvent> &applied_events,
-                            const PhysicalTraceInfo &trace_info);
-      virtual void add_user_base(const RegionUsage &user, ApEvent term_event,
-                                   const FieldMask &user_mask, 
-                                   const UniqueID op_id, const unsigned index, 
-                                   const AddressSpaceID source,
-                                   VersionTracker *version_tracker,
-                                   std::set<RtEvent> &applied_events,
-                                   const PhysicalTraceInfo &trace_info);
-    protected:
-      void add_user_above(const RegionUsage &usage, ApEvent term_event,
-                          const LegionColor child_color, 
-                          IndexSpaceExpression *user_expr,
-                          VersionTracker *version_tracker,
-                          const UniqueID op_id, const unsigned index,
-                          const FieldMask &user_mask,
-                          const bool need_version_update,
-                          const AddressSpaceID source,
-                          std::set<RtEvent> &applied_events,
-                          const PhysicalTraceInfo &trace_info);
-      bool add_local_user(const RegionUsage &usage, ApEvent term_event,
-                          const LegionColor child_color, 
-                          IndexSpaceExpression *user_expr,
-                          const bool base_user,
-                          VersionTracker *version_tracker,
-                          const UniqueID op_id, const unsigned index,
-                          const FieldMask &user_mask,
-                          const AddressSpaceID source,
-                          std::set<RtEvent> &applied_events,
-                          const PhysicalTraceInfo &trace_info);
-    public:
-      // This is a fused version of the above two virtual methods
-      virtual ApEvent add_user_fused(const RegionUsage &user, 
-                                   ApEvent term_event,
-                                   const FieldMask &user_mask, 
-                                   Operation *op, const unsigned index,
-                                   VersionTracker *version_tracker,
-                                   std::set<RtEvent> &applied_events,
-                                   const PhysicalTraceInfo &trace_info,
-                                   bool update_versions = true);
-      virtual ApEvent add_user_fused_base(const RegionUsage &user,
-                                   ApEvent term_event,
-                                   const FieldMask &user_mask, 
-                                   const UniqueID op_id, const unsigned index,
-                                   VersionTracker *version_tracker,
-                                   const AddressSpaceID source,
-                                   std::set<RtEvent> &applied_events,
-                                   const PhysicalTraceInfo &trace_info,
-                                   bool update_versions = true);
-    protected:
-      void add_user_above_fused(const RegionUsage &usage, ApEvent term_event,
-                                const LegionColor child_color,
-                                IndexSpaceExpression *user_expr,
-                                VersionTracker *version_tracker,
-                                const UniqueID op_id,
-                                const unsigned index,
-                                const FieldMask &user_mask,
-                                const AddressSpaceID source,
-                                std::set<ApEvent> &preconditions,
-                                std::set<RtEvent> &applied_events,
-                                const PhysicalTraceInfo &trace_info,
-                                const bool need_version_update);
-    public:
-=======
->>>>>>> bf15c418
       virtual void add_initial_user(ApEvent term_event,
                                     const RegionUsage &usage,
                                     const FieldMask &user_mask,
@@ -680,20 +344,11 @@
                                       const PhysicalTraceInfo &trace_info); 
       template<bool COPY_USER>
       inline bool has_local_precondition(PhysicalUser *prev_user,
-<<<<<<< HEAD
-                                     const RegionUsage &next_user,
-                                     const LegionColor child_color,
-                                     const UniqueID op_id,
-                                     const unsigned index,
-                                     IndexSpaceExpression *user_expr,
-                                     ApEvent &precondition_event);
-=======
                                       const RegionUsage &next_user,
                                       const UniqueID op_id,
                                       const unsigned index,
                                       IndexSpaceExpression *user_expr,
                                       IndexSpaceExpression **intersect = NULL);
->>>>>>> bf15c418
     public:
       void find_atomic_reservations(const FieldMask &mask, 
                                     Operation *op, bool exclusive);
@@ -710,54 +365,6 @@
     public:
       static void handle_send_materialized_view(Runtime *runtime,
                               Deserializer &derez, AddressSpaceID source);
-<<<<<<< HEAD
-      static void handle_deferred_materialized_view(Runtime *runtime, 
-                                                    const void *args);
-      static void create_remote_materialized_view(Runtime *runtime,
-                                                  DistributedID did,
-                                                  AddressSpaceID owner_space,
-                                                  AddressSpaceID logical_owner,
-                                                  RegionTreeNode *target_node,
-                                                  PhysicalManager *manager,
-                                                  MaterializedView *parent,
-                                                  UniqueID context_uid);
-#ifdef DISTRIBUTED_INSTANCE_VIEWS
-    public:
-      void perform_remote_valid_check(const FieldMask &check_mask,
-                                      VersionTracker *version_tracker,
-                                      bool reading,
-                                      std::set<RtEvent> *wait_on = NULL);
-      void perform_read_invalidations(const FieldMask &check_mask,
-                                      VersionTracker *version_tracker,
-                                      const AddressSpaceID source,
-                                      std::set<RtEvent> &applied_events);
-      void send_invalidations(const FieldMask &invalidate_mask,
-                              const AddressSpaceID can_skip,
-                              std::set<RtEvent> &applied_events);
-    public:
-      virtual void process_update_request(AddressSpaceID source,
-                               RtUserEvent done_event, Deserializer &derez);
-      virtual void process_update_response(Deserializer &derez,
-                                           RtUserEvent done_event,
-                                           AddressSpaceID source,
-                                           RegionTreeForest *forest);
-      virtual void process_remote_update(Deserializer &derez,
-                                         AddressSpaceID source,
-                                         RegionTreeForest *forest);
-      virtual void process_remote_invalidate(const FieldMask &invalid_mask,
-                                             RtUserEvent done_event); 
-#else
-    public:
-      static void handle_composite_copy_preconditions_request(
-          Deserializer &derez, Runtime *runtime, AddressSpaceID source);
-      static void handle_composite_copy_preconditions_response(
-          Deserializer &derez, Runtime *runtime, AddressSpaceID source);
-      static void handle_filter_invalid_fields_request(Deserializer &derez,
-                                  Runtime *runtime, AddressSpaceID source);
-      static void handle_filter_invalid_fields_response(Deserializer &derez);
-#endif
-=======
->>>>>>> bf15c418
     public:
       InstanceManager *const manager;
     protected:
@@ -794,49 +401,7 @@
       // This will allow us to detect when physical instances are no
       // longer valid from a particular view when doing rollbacks for
       // resilience or mis-speculation.
-<<<<<<< HEAD
-      LegionMap<VersionID,FieldMask,
-                PHYSICAL_VERSION_ALLOC>::track_aligned current_versions;
-#ifdef DISTRIBUTED_INSTANCE_VIEWS
-    protected:
-      // The scheme for tracking whether remote copies of the meta-data
-      // are valid is as follows:
-      //
-      // For readers:
-      //  - At the base view: must be at the current version number
-      //  - At an above view: must be at the current version number
-      //    minus the split mask
-      // These two cases allow us to find Read-After-Write (true) dependences
-      //
-      // For writers:
-      //  - They must have a valid lease tracked by 'remote_valid_mask'
-      //
-      // Mask invalidation is as follows:
-      //  - Writes that advance the version number invalidate the lease so
-      //    we can get the Write-After-Write (anti) dependences correct
-      //  - Any read invalidates the lease so that we can get the
-      //    Write-After-Read (anti) dependences correct
-      //
-      // Note that this scheme still permits as many reads to occur in
-      // parallel on different nodes, and writes to disjoint sub-regions
-      // to occur in parallel without unnecessary invalidations.
-
-      // The logical owner node maintains a data structure to track which
-      // remote copies of this view have valid field data, whenever the
-      // set of users gets filtered for a field from current to previous
-      // then the logical owner send invalidate messages
-      LegionMap<AddressSpaceID,FieldMask>::aligned valid_remote_instances;
-      // On remote nodes, this field mask tracks whether we have a
-      // valid lease from the logical owner node. On the owner node it
-      // tracks a summary of all the fields that have remote leases.
-      FieldMask remote_valid_mask;
-      // Remote nodes also have a data structure for deduplicating
-      // requests to the logical owner for updates to particular fields
-      LegionMap<RtEvent,FieldMask>::aligned remote_update_requests;
-#endif
-=======
       VersionFieldExprs current_versions;
->>>>>>> bf15c418
     protected:
       // Useful for pruning the initial users at cleanup time
       std::set<ApEvent> initial_user_events;
@@ -866,72 +431,7 @@
       virtual Memory get_location(void) const;
       virtual bool has_space(const FieldMask &space_mask) const
         { return false; }
-<<<<<<< HEAD
-    public:
-      virtual void find_copy_preconditions(ReductionOpID redop, bool reading,
-                                           bool single_copy/*only for writing*/,
-                                           bool restrict_out,
-                                           const FieldMask &copy_mask,
-                                           IndexSpaceExpression *copy_expr,
-                                           VersionTracker *version_tracker,
-                                           const UniqueID creator_op_id,
-                                           const unsigned index,
-                                           const AddressSpaceID source,
-                         LegionMap<ApEvent,FieldMask>::aligned &preconditions,
-                                           std::set<RtEvent> &applied_events,
-                                           const PhysicalTraceInfo &trace_info,
-                                           bool can_filter = true);
-      virtual void add_copy_user(ReductionOpID redop, ApEvent copy_term,
-                                 VersionTracker *version_tracker,
-                                 IndexSpaceExpression *copy_expr,
-                                 const UniqueID creator_op_id,
-                                 const unsigned index,
-                                 const FieldMask &mask, 
-                                 bool reading, bool restrict_out,
-                                 const AddressSpaceID source,
-                                 std::set<RtEvent> &applied_events,
-                                 const PhysicalTraceInfo &trace_info);
-      virtual ApEvent find_user_precondition(const RegionUsage &user,
-                                           ApEvent term_event,
-                                           const FieldMask &user_mask,
-                                           const UniqueID op_id,
-                                           const unsigned index,
-                                           VersionTracker *version_tracker,
-                                           std::set<RtEvent> &applied_events,
-                                           const PhysicalTraceInfo &trace_info);
-      virtual void add_user(const RegionUsage &user, ApEvent term_event,
-                            const FieldMask &user_mask, 
-                            Operation *op, const unsigned index,
-                            VersionTracker *version_tracker,
-                            std::set<RtEvent> &applied_events,
-                            const PhysicalTraceInfo &trace_info);
-      // This is a fused version of the above two methods
-      virtual ApEvent add_user_fused(const RegionUsage &user,ApEvent term_event,
-                                   const FieldMask &user_mask, 
-                                   Operation *op, const unsigned index,
-                                   VersionTracker *version_tracker,
-                                   std::set<RtEvent> &applied_events,
-                                   const PhysicalTraceInfo &trace_info,
-                                   bool update_versions = true);
-      virtual void add_user_base(const RegionUsage &user, ApEvent term_event,
-                                   const FieldMask &user_mask, 
-                                   const UniqueID op_id, const unsigned index, 
-                                   const AddressSpaceID source,
-                                   VersionTracker *version_tracker,
-                                   std::set<RtEvent> &applied_events,
-                                   const PhysicalTraceInfo &trace_info);
-      virtual ApEvent add_user_fused_base(const RegionUsage &user,
-                                   ApEvent term_event,
-                                   const FieldMask &user_mask, 
-                                   const UniqueID op_id, const unsigned index,
-                                   VersionTracker *version_tracker,
-                                   const AddressSpaceID source,
-                                   std::set<RtEvent> &applied_events,
-                                   const PhysicalTraceInfo &trace_info,
-                                   bool update_versions = true);
-=======
     public: 
->>>>>>> bf15c418
       virtual void add_initial_user(ApEvent term_event,
                                     const RegionUsage &usage,
                                     const FieldMask &user_mask,
@@ -1009,25 +509,7 @@
     public:
       static void handle_send_reduction_view(Runtime *runtime,
                               Deserializer &derez, AddressSpaceID source);
-#ifdef DISTRIBUTED_INSTANCE_VIEWS
-    public:
-<<<<<<< HEAD
-      void perform_remote_valid_check(void);
-      virtual void process_update_request(AddressSpaceID source,
-                               RtUserEvent done_event, Deserializer &derez);
-      virtual void process_update_response(Deserializer &derez,
-                                           RtUserEvent done_event,
-                                           AddressSpaceID source,
-                                           RegionTreeForest *forest);
-      virtual void process_remote_update(Deserializer &derez,
-                                         AddressSpaceID source,
-                                         RegionTreeForest *forest);
-      virtual void process_remote_invalidate(const FieldMask &invalid_mask,
-                                             RtUserEvent done_event);
-#endif
-    public:
-=======
->>>>>>> bf15c418
+    public:
       ReductionOpID get_redop(void) const;
     public:
       ReductionManager *const manager;
@@ -1037,460 +519,7 @@
       std::set<ApEvent> outstanding_gc_events;
     protected:
       std::set<ApEvent> initial_user_events; 
-<<<<<<< HEAD
-#ifdef DISTRIBUTED_INSTANCE_VIEWS
-    protected:
-      // the request event for reducers
-      // only needed on remote views
-      RtEvent remote_request_event; 
-#endif
     };
-
-    /**
-     * \class ShardedWriteTracker
-     * A sharded write tracker is used for tracking the write
-     * sets of composite copy requests from remote shards for a
-     * particular field. It actually does this by tracking the 
-     * complement of the write set (set of things not written
-     * because they were already valid) since the common case will
-     * be that we actually do write to instances from remote shards.
-     */
-    class ShardedWriteTracker : public Collectable {
-    public:
-      struct ShardedWriteTrackerArgs : 
-        public LgTaskArgs<ShardedWriteTrackerArgs> {
-      public:
-        static const LgTaskID TASK_ID = LG_COMPUTE_SHARDED_WRITE_TASK_ID;
-      public:
-        ShardedWriteTrackerArgs(ShardedWriteTracker *t)
-          : LgTaskArgs<ShardedWriteTrackerArgs>(implicit_provenance),
-            tracker(t) { }
-      public:
-        ShardedWriteTracker *const tracker;
-      };
-    public:
-      ShardedWriteTracker(unsigned field_index, RegionTreeForest *forest,
-                          IndexSpaceExpression *upper_bound,
-                          ShardedWriteTracker *remote_tracker = NULL,
-                          RtUserEvent event = RtUserEvent::NO_RT_USER_EVENT,
-                          AddressSpaceID remote_target = 0);
-      ShardedWriteTracker(const ShardedWriteTracker &rhs);
-      ~ShardedWriteTracker(void);
-    public:
-      ShardedWriteTracker& operator=(const ShardedWriteTracker &rhs);
-    public:
-      void pack_for_remote_shard(Serializer &rez);
-      void record_valid_expression(IndexSpaceExpression *expr);
-      void record_sub_expression(IndexSpaceExpression *expr);
-      // Return true if we can delete the object
-      bool arm(void);
-    public:
-      void evaluate(void);
-    public:
-      static void handle_evaluate(const void *args);
-      static void unpack_tracker(Deserializer &derez,
-                     ShardedWriteTracker *&tracker, RtUserEvent &event);
-      static ShardedWriteTracker* unpack_tracker(unsigned field_index,
-          AddressSpaceID source, Runtime *runtime, Deserializer &derez);
-      static void send_shard_valid(Runtime *rt, ShardedWriteTracker *tracker,
-                          AddressSpaceID target, IndexSpaceExpression *expr,
-                          RtUserEvent done_event);
-      static void send_shard_sub(Runtime *rt, ShardedWriteTracker *tracker,
-                          AddressSpaceID target, IndexSpaceExpression *expr,
-                          RtUserEvent done_event);
-      static void process_shard_summary(Deserializer &derez, 
-          RegionTreeForest *forest, AddressSpaceID source);
-    public:
-      const unsigned field_index;
-      RegionTreeForest *const forest;
-      IndexSpaceExpression *const upper_bound;
-      PendingIndexSpaceExpression *const pending_expr;
-      // In case we're a remote copy of a tracker
-      ShardedWriteTracker *const remote_tracker;
-      const RtUserEvent remote_event;
-      const AddressSpaceID remote_target;
-    protected:
-      mutable LocalLock expr_lock;
-      std::set<RtEvent> remote_events;
-      std::set<IndexSpaceExpression*> valid_expressions;
-      std::set<IndexSpaceExpression*> sub_expressions;
-    };
-
-    /**
-     * \struct DeferredCopier 
-     * This is a helper class for performing copies from a deferred 
-     * instance. It stores all of the arguments that need to be passed 
-     * through to all of the methods that are used to issue copies
-     * and reductions from a deferred view.
-     */
-    struct DeferredCopier {
-    public:
-      struct PendingReduction {
-      public:
-        PendingReduction(void)
-          : version_tracker(NULL), intersect(NULL), mask(NULL) { }
-        PendingReduction(const FieldMask &m, VersionTracker *vt,
-            PredEvent g, RegionTreeNode *i, IndexSpaceExpression *e)
-          : reduction_mask(m), version_tracker(vt), pred_guard(g),
-            intersect(i), mask(e) { }
-      public:
-        FieldMask reduction_mask;
-        VersionTracker *version_tracker;
-        PredEvent pred_guard;
-        RegionTreeNode *intersect;
-        IndexSpaceExpression *mask;
-      };
-      typedef std::map<ReductionView*,
-                       LegionList<PendingReduction>::aligned> PendingReductions;
-#ifndef DISABLE_CVOPT
-      struct ShardInfo {
-      public:
-        ShardInfo(void) { }
-        ShardInfo(ShardID s, ReplicationID r, RtEvent b)
-          : shard(s), repl_id(r), shard_invalid_barrier(b) { }
-      public:
-        inline bool operator==(const ShardInfo &rhs) const
-        { if (shard != rhs.shard) return false;
-          if (repl_id != rhs.repl_id) return false;
-          if (shard_invalid_barrier != rhs.shard_invalid_barrier) return false;
-          return true; }
-        inline bool operator!=(const ShardInfo &rhs) const
-          { return !((*this) == rhs); }
-        inline bool operator<(const ShardInfo &rhs) const
-        { if (shard < rhs.shard) return true;
-          if (shard > rhs.shard) return false;
-          if (repl_id < rhs.repl_id) return true;
-          if (repl_id > rhs.repl_id) return false;
-          return (shard_invalid_barrier < rhs.shard_invalid_barrier); }
-      public:
-        ShardID shard;
-        ReplicationID repl_id;
-        RtEvent shard_invalid_barrier;
-      };
-      struct ReductionShard {
-      public:
-        ReductionShard(void)
-          : mask(NULL) { }
-        ReductionShard(const FieldMask &m, PredEvent g, IndexSpaceExpression *e)
-          : reduction_mask(m), pred_guard(g), mask(e) { }
-      public:
-        FieldMask reduction_mask;
-        PredEvent pred_guard;
-        IndexSpaceExpression *mask;
-      };
-      typedef std::map<ShardInfo,
-                   LegionDeque<ReductionShard>::aligned> PendingReductionShards;
-#endif
-    public:
-      DeferredCopier(const TraversalInfo *info, 
-                     InnerContext *context,
-                     MaterializedView *dst, 
-                     const FieldMask &copy_mask, 
-                     const RestrictInfo &restrict_info,
-                     bool restrict_out);
-      // For handling deferred copies across
-      DeferredCopier(const TraversalInfo *info, 
-                     InnerContext *context,
-                     MaterializedView *dst, 
-                     const FieldMask &copy_mask,
-                     ApEvent precondition,
-                     CopyAcrossHelper *helper = NULL);
-      DeferredCopier(const DeferredCopier &rhs);
-      virtual ~DeferredCopier(void);
-    public:
-      DeferredCopier& operator=(const DeferredCopier &rhs);
-    public:
-      virtual bool is_remote(void) const { return false; }
-    public:
-      void merge_destination_preconditions(const FieldMask &copy_mask,
-                                           IndexSpaceExpression *intersect,
-                                           const WriteMasks *masks,
-                        LegionMap<ApEvent,FieldMask>::aligned &preconditions);
-      void buffer_reductions(VersionTracker *tracker, PredEvent pred_guard, 
-                             RegionTreeNode *intersect,
-                             const WriteMasks &write_masks,
-               LegionMap<ReductionView*,FieldMask>::aligned &source_reductions);
-#ifndef DISABLE_CVOPT
-      void buffer_reduction_shards(PredEvent pred_guard, 
-              ReplicationID repl_id, RtEvent shard_invalid_barrier,
-              const LegionMap<ShardID,WriteMasks>::aligned &reduction_shards);
-#endif
-      void begin_guard_protection(void);
-      void end_guard_protection(void);
-      void begin_reduction_epoch(void);
-      void end_reduction_epoch(void);
-      void record_previously_valid(IndexSpaceExpression *expr, 
-                                   const FieldMask &mask);
-      void finalize(DeferredView *src_view,
-                    std::set<ApEvent> *postconditions = NULL);
-#ifndef DISABLE_CVOPT
-      void pack_copier(Serializer &rez, const FieldMask &copy_mask,
-                       AddressSpaceID target);
-#endif
-      void pack_sharded_write_tracker(unsigned field_index, Serializer &rez);
-      inline bool has_reductions(void) const 
-        { return !reduction_epochs.empty(); }
-    protected:
-      void uniquify_copy_postconditions(void);
-      void compute_dst_preconditions(const FieldMask &mask);
-      void apply_reduction_epochs(WriteSet &reduce_exprs);
-      bool issue_reductions(const int epoch, ApEvent reduction_pre, 
-              const FieldMask &mask, WriteSet &reduce_exprs,
-              LegionMap<ApEvent,FieldMask>::aligned &reduction_postconditions);
-      void arm_write_trackers(WriteSet &reduce_exprs, bool add_reference);
-      void compute_actual_dst_exprs(IndexSpaceExpression *dst_expr,
-                                    WriteSet &reduce_exprs,
-              std::vector<IndexSpaceExpression*> &actual_dst_exprs,
-              LegionVector<FieldMask>::aligned &previously_valid_masks);
-    public: // const fields
-      const TraversalInfo *const info;
-      InnerContext *const shard_context;
-      MaterializedView *const dst;
-      IndexSpaceExpression *const dst_expr;
-      CopyAcrossHelper *const across_helper;
-      const RestrictInfo *const restrict_info;
-      const bool restrict_out;
-    public: // visible mutable fields
-      FieldMask deferred_copy_mask;
-      LegionMap<ApEvent,FieldMask>::aligned copy_postconditions;
-    protected: // internal members
-      LegionMap<ApEvent,WriteSet>::aligned dst_preconditions;
-      FieldMask dst_precondition_mask;
-    protected: 
-      // Reduction data 
-      unsigned current_reduction_epoch;
-      std::vector<PendingReductions> reduction_epochs;
-    protected:
-      // Keep track of expressions for data that was already valid
-      // in the desintation instance, this will allow us to compute
-      // an expression for the actual write set of the copy
-      WriteSet dst_previously_valid;
-      // For control replication computations of dst_previously_valid
-      std::map<unsigned/*field index*/,ShardedWriteTracker*> write_trackers;
-#ifndef DISABLE_CVOPT
-      std::vector<PendingReductionShards> reduction_shards;
-#endif
-      LegionVector<FieldMask>::aligned reduction_epoch_masks;
-    protected:
-      // Handle protection of events for guarded operations
-      std::vector<LegionMap<ApEvent,FieldMask>::aligned> protected_copy_posts;
-#ifdef DEBUG_LEGION
-      bool finalized;
-#endif
-    };
-
-#ifndef DISABLE_CVOPT
-    /**
-     * \struct RemoteDeferredCopier
-     * This is a version of the above copier that is used for
-     * handling sharded copies on remote nodes
-     */
-    struct RemoteDeferredCopier : public DeferredCopier, 
-      public LegionHeapify<RemoteDeferredCopier> {
-    public:
-      RemoteDeferredCopier(RemoteTraversalInfo *info, 
-                           InnerContext *context,
-                           MaterializedView *dst, 
-                           const FieldMask &copy_mask,
-                           CopyAcrossHelper *helper);
-      RemoteDeferredCopier(const RemoteDeferredCopier &rhs);
-      virtual ~RemoteDeferredCopier(void);
-    public:
-      RemoteDeferredCopier& operator=(const RemoteDeferredCopier &rhs);
-    public:
-      virtual bool is_remote(void) const { return true; }
-    public:
-      void unpack(Deserializer &derez, const FieldMask &copy_mask,
-                  AddressSpaceID source);
-      void unpack_write_tracker(unsigned field_index, AddressSpaceID source,
-                                Runtime *runtime, Deserializer &derez);
-      void finalize(std::map<unsigned,ApUserEvent> &done_events);
-    public:
-      static RemoteDeferredCopier* unpack_copier(Deserializer &derez, 
-                          Runtime *runtime, const FieldMask &copy_mask, 
-                          InnerContext *ctx, AddressSpaceID source);
-    public:
-      RemoteTraversalInfo *const remote_info;
-    };
-#endif
-
-    /**
-     * \struct DeferredSingleCopier
-     * This is a specialized class for doing deferred copies
-     * from a composite view for a single field.
-     */
-    struct DeferredSingleCopier {
-    public:
-      struct PendingReduction {
-      public:
-        PendingReduction(void)
-          : version_tracker(NULL), intersect(NULL), mask(NULL) { }
-        PendingReduction(VersionTracker *vt, PredEvent g, 
-                         RegionTreeNode *i, IndexSpaceExpression *e)
-          : version_tracker(vt), pred_guard(g), intersect(i), mask(e) { }
-      public:
-        VersionTracker *version_tracker;
-        PredEvent pred_guard;
-        RegionTreeNode *intersect;
-        IndexSpaceExpression *mask;
-      };
-      typedef std::map<ReductionView*,PendingReduction> PendingReductions;
-#ifndef DISABLE_CVOPT
-      struct ShardInfo {
-      public:
-        ShardInfo(void) { }
-        ShardInfo(ShardID s, ReplicationID r, RtEvent b)
-          : shard(s), repl_id(r), shard_invalid_barrier(b) { }
-      public:
-        inline bool operator==(const ShardInfo &rhs) const
-        { if (shard != rhs.shard) return false;
-          if (repl_id != rhs.repl_id) return false;
-          if (shard_invalid_barrier != rhs.shard_invalid_barrier) return false;
-          return true; }
-        inline bool operator!=(const ShardInfo &rhs) const
-          { return !((*this) == rhs); }
-        inline bool operator<(const ShardInfo &rhs) const
-        { if (shard < rhs.shard) return true;
-          if (shard > rhs.shard) return false;
-          if (repl_id < rhs.repl_id) return true;
-          if (repl_id > rhs.repl_id) return false;
-          return (shard_invalid_barrier < rhs.shard_invalid_barrier); }
-      public:
-        ShardID shard;
-        ReplicationID repl_id;
-        RtEvent shard_invalid_barrier;
-      };
-      struct ReductionShard {
-      public:
-        ReductionShard(void) { }
-        ReductionShard(PredEvent g, IndexSpaceExpression *e)
-          : pred_guard(g), mask(e) { }
-      public:
-        PredEvent pred_guard;
-        IndexSpaceExpression *mask;
-      };
-      typedef std::map<ShardInfo,ReductionShard> PendingReductionShards;
-#endif
-    public:
-      DeferredSingleCopier(const TraversalInfo *info, 
-                           InnerContext *context,
-                           MaterializedView *dst, 
-                           const FieldMask &copy_mask,
-                           const RestrictInfo &restrict_info,
-                           bool restrict_out);
-      // For handling deferred copies across
-      DeferredSingleCopier(const TraversalInfo *info, 
-                           InnerContext *context,
-                           MaterializedView *dst, 
-                           const FieldMask &copy_mask,
-                           ApEvent precondition,
-                           CopyAcrossHelper *helper = NULL);
-      DeferredSingleCopier(const DeferredSingleCopier &rhs);
-      virtual ~DeferredSingleCopier(void);
-    public:
-      DeferredSingleCopier& operator=(const DeferredSingleCopier &rhs);
-    public:
-      virtual bool is_remote(void) const { return false; }
-    public:
-      void merge_destination_preconditions(IndexSpaceExpression *intersect,
-                                           IndexSpaceExpression *mask,
-                                           std::set<ApEvent> &preconditions);
-      void buffer_reductions(VersionTracker *tracker, PredEvent pred_guard,
-                             RegionTreeNode *intersect, IndexSpaceExpression *mask,
-                             std::vector<ReductionView*> &source_reductions);
-#ifndef DISABLE_CVOPT
-      void buffer_reduction_shards(PredEvent pred_guard, 
-          ReplicationID repl_id, RtEvent shard_invalid_barrier,
-          const std::map<ShardID,IndexSpaceExpression*> &source_reductions);
-#endif
-      void begin_guard_protection(void);
-      void end_guard_protection(void);
-      void begin_reduction_epoch(void);
-      void end_reduction_epoch(void);
-      void record_previously_valid(IndexSpaceExpression *expr);
-      void finalize(DeferredView *src_view,
-                    std::set<ApEvent> *postconditions = NULL);
-      void arm_write_tracker(const std::set<IndexSpaceExpression*> &reduce_exps,
-                             bool add_reference);
-#ifndef DISABLE_CVOPT
-      void pack_copier(Serializer &rez, AddressSpaceID target);
-#endif
-      void pack_sharded_write_tracker(Serializer &rez);
-      inline void record_postcondition(ApEvent post)
-        { copy_postconditions.insert(post); }
-      inline bool has_reductions(void) const 
-        { return !reduction_epochs.empty(); }
-    protected:
-      void compute_dst_preconditions(void);
-      void apply_reduction_epochs(std::set<IndexSpaceExpression*> &red_exprs);
-    public: // const fields
-      const unsigned field_index;
-      const FieldMask copy_mask;
-      const TraversalInfo *const info;
-      InnerContext *const shard_context;
-      MaterializedView *const dst;
-      IndexSpaceExpression *const dst_expr;
-      CopyAcrossHelper *const across_helper;
-      const RestrictInfo *const restrict_info;
-      const bool restrict_out;
-    public:
-      std::set<ApEvent> copy_postconditions;
-    protected: // internal members
-      // Keep track of expressions for data that was already valid
-      // in the desintation instance, this will allow us to compute
-      // an expression for the actual write set of the copy
-      std::set<IndexSpaceExpression*> dst_previously_valid;
-      unsigned current_reduction_epoch;
-      std::vector<PendingReductions> reduction_epochs;
-      ShardedWriteTracker *write_tracker;
-#ifndef DISABLE_CVOPT
-      std::vector<PendingReductionShards> reduction_shards;
-#endif
-    protected:
-      std::map<ApEvent,IndexSpaceExpression*> dst_preconditions;
-      std::vector<std::set<ApEvent> > protected_copy_posts;
-      bool has_dst_preconditions;
-#ifdef DEBUG_LEGION
-      bool finalized;
-#endif
-=======
->>>>>>> bf15c418
-    };
-
-#ifndef DISABLE_CVOPT
-    /**
-     * \struct RemoteDeferredSingleCopier
-     * This is a version of the above copier that is used for
-     * handling sharded copies on remote nodes
-     */
-    struct RemoteDeferredSingleCopier : public DeferredSingleCopier,
-      public LegionHeapify<RemoteDeferredSingleCopier> {
-    public:
-      RemoteDeferredSingleCopier(RemoteTraversalInfo *info, 
-                                 InnerContext *context,
-                                 MaterializedView *dst, 
-                                 const FieldMask &copy_mask,
-                                 CopyAcrossHelper *helper);
-      RemoteDeferredSingleCopier(const RemoteDeferredSingleCopier &rhs);
-      virtual ~RemoteDeferredSingleCopier(void);
-    public:
-      RemoteDeferredSingleCopier& operator=(
-                                 const RemoteDeferredSingleCopier &rhs);
-    public:
-      virtual bool is_remote(void) const { return true; }
-    public:
-      void unpack(Deserializer &derez, AddressSpaceID source);
-      void unpack_write_tracker(AddressSpaceID source, Runtime *runtime,
-                                Deserializer &derez);
-      void finalize(ApUserEvent done_event);
-    public:
-      static RemoteDeferredSingleCopier* unpack_copier(Deserializer &derez,
-                               Runtime *runtime, const FieldMask &copy_mask,
-                               InnerContext *ctx, AddressSpaceID source);
-    public:
-      RemoteTraversalInfo *const remote_info;
-    };
-#endif
 
     /**
      * \class DeferredView
@@ -1516,15 +545,11 @@
       virtual bool has_space(const FieldMask &space_mask) const
         { return false; }
     public:
-      virtual void notify_active(ReferenceMutator *mutator);
-      virtual void notify_inactive(ReferenceMutator *mutator);
-      virtual void notify_owner_inactive(ReferenceMutator *mutator) 
-        { assert(false); }
-    public:
-      virtual void notify_valid(ReferenceMutator *mutator);
-      virtual void notify_invalid(ReferenceMutator *mutator);
-      virtual void notify_owner_invalid(ReferenceMutator *mutator)
-        { assert(false); }
+      virtual void notify_active(ReferenceMutator *mutator) = 0;
+      virtual void notify_inactive(ReferenceMutator *mutator) = 0;
+    public:
+      virtual void notify_valid(ReferenceMutator *mutator) = 0;
+      virtual void notify_invalid(ReferenceMutator *mutator) = 0;
     public:
       virtual void send_view(AddressSpaceID target) = 0; 
       // Should never be called directly
@@ -1537,651 +562,6 @@
       virtual void update_gc_events(const std::set<ApEvent> &term_events)
         { assert(false); }
     public:
-<<<<<<< HEAD
-      void issue_deferred_copies_across(const TraversalInfo &info,
-                                        MaterializedView *dst,
-                                  const std::vector<unsigned> &src_indexes,
-                                  const std::vector<unsigned> &dst_indexes,
-                                        ApEvent precondition, PredEvent guard,
-                                        std::set<ApEvent> &postconditions);
-    public:
-      virtual void issue_deferred_copies(const TraversalInfo &info,
-                                         MaterializedView *dst,
-                                         FieldMask copy_mask,
-                                         const RestrictInfo &restrict_info,
-                                         bool restrict_out) = 0;
-      virtual void issue_deferred_copies(DeferredCopier &copier,
-                                         const FieldMask &local_copy_mask,
-                                         const WriteMasks &write_masks,
-                                         WriteSet &performed_writes,
-                                         PredEvent pred_guard) = 0;
-      virtual bool issue_deferred_copies_single(DeferredSingleCopier &copier,
-                                         IndexSpaceExpression *write_mask,
-                                         IndexSpaceExpression *&write_performed,
-                                         PredEvent pred_guard) = 0;
-#ifdef DEBUG_LEGION
-    protected:
-      bool currently_active;
-      bool currently_valid;
-#endif
-    };
-
-    /**
-     * \class DeferredVersionInfo
-     * This is a wrapper class for keeping track of the version
-     * information for all the composite nodes in a composite instance.
-     * TODO: do we need synchronization on computing field versions
-     * because these objects can be shared between composite views
-     */
-    class DeferredVersionInfo : public VersionInfo, public Collectable {
-    public:
-      DeferredVersionInfo(void);
-      DeferredVersionInfo(const DeferredVersionInfo &rhs);
-      ~DeferredVersionInfo(void);
-    public:
-      DeferredVersionInfo& operator=(const DeferredVersionInfo &rhs);
-    };
-
-    /**
-     * \struct CompositeReducer
-     * A helper class for issuing reductions from a composite view
-     */
-    struct CompositeReducer {
-    public:
-      CompositeReducer(TraversalInfo *info, 
-                       InnerContext *context,
-                       MaterializedView *dst, 
-                       const FieldMask &reduce_mask,
-                       CopyAcrossHelper *helper);
-      CompositeReducer(const CompositeReducer &rhs);
-      ~CompositeReducer(void);
-    public:
-      CompositeReducer& operator=(const CompositeReducer &rhs);
-    public:
-      void unpack(Deserializer &derez);
-      void unpack_write_tracker(unsigned field_index, Deserializer &derez);
-      ApEvent find_precondition(const FieldMask &mask) const;
-      void record_postcondition(ApEvent done, const FieldMask &mask);
-      void record_expression(IndexSpaceExpression *expr, const FieldMask &mask);
-      void finalize(std::map<unsigned,ApUserEvent> &done_events,
-                    Runtime *runtime, AddressSpaceID target);
-    public:
-      TraversalInfo *const info;
-      InnerContext *const context;
-      MaterializedView *const dst;
-      const FieldMask reduction_mask;
-      CopyAcrossHelper *const across_helper;
-    protected:
-      LegionMap<ApEvent,FieldMask>::aligned reduce_preconditions;
-      LegionMap<ApEvent,FieldMask>::aligned reduce_postconditions;
-    protected:
-      // For sending back to our sharded write trackers
-      WriteSet reduce_expressions;
-      std::map<unsigned/*fidx*/,
-               std::pair<ShardedWriteTracker*,RtUserEvent> > remote_trackers;
-    };
-
-    /**
-     * \struct CompositeSingleReducer
-     * A helper class for issuing reductions from a composite view
-     * for only a single field
-     */
-    struct CompositeSingleReducer {
-    public:
-      CompositeSingleReducer(TraversalInfo *info, 
-                             InnerContext *context,
-                             MaterializedView *dst, 
-                             const FieldMask &reduce_mask,
-                             ApEvent reduce_pre,
-                             CopyAcrossHelper *helper);
-      CompositeSingleReducer(const CompositeSingleReducer &rhs);
-      ~CompositeSingleReducer(void);
-    public:
-      CompositeSingleReducer& operator=(const CompositeSingleReducer &rhs);
-    public:
-       inline void record_postcondition(ApEvent post)
-        { reduce_postconditions.insert(post); }
-      void unpack_write_tracker(Deserializer &derez);
-      inline void record_expression(IndexSpaceExpression *expr)
-        { if (remote_tracker != NULL) reduce_expressions.insert(expr); }
-      void finalize(ApUserEvent done_event, Runtime *rt, AddressSpaceID target);
-    public:
-      TraversalInfo *const info;
-      InnerContext *const context;
-      MaterializedView *const dst;
-      const FieldMask reduction_mask;
-      const unsigned field_index;
-      const ApEvent reduce_pre;
-      CopyAcrossHelper *const across_helper;
-    protected:
-      std::set<ApEvent> reduce_postconditions;
-    protected:
-      // For sending back to our sharded write tracker
-      std::set<IndexSpaceExpression*> reduce_expressions;
-      ShardedWriteTracker *remote_tracker;
-      RtUserEvent remote_event;
-    };
-
-    /**
-     * \class CompositeBase
-     * A small helper class that provides some base functionality
-     * for both the CompositeView and CompositeNode classes
-     */
-    class CompositeBase {
-    public:
-      CompositeBase(LocalLock &base_lock, bool composite_shard);
-      virtual ~CompositeBase(void);
-    protected:
-      void issue_composite_updates(DeferredCopier &copier,
-                                   RegionTreeNode *logical_node,
-                                   const FieldMask &copy_mask,
-                                   VersionTracker *src_version_tracker,
-                                   PredEvent pred_guard, 
-                                   const WriteMasks &write_masks,
-                                   WriteSet &performed_writes/*write-only*/,
-                                   bool need_shard_check = true);
-      // Single field version of the method above
-      bool issue_composite_updates_single(DeferredSingleCopier &copier,
-                                   RegionTreeNode *logical_node,
-                                   VersionTracker *src_version_tracker,
-                                   PredEvent pred_guard,
-                                   IndexSpaceExpression *write_mask,
-                                   // Only valid if !done
-                                   IndexSpaceExpression *&performed,
-                                   bool need_shard_check = true);
-    protected:
-      void issue_composite_reductions(CompositeReducer &reducer,
-                                      const FieldMask &local_mask,
-                                      const WriteMasks &needed_expressions,
-                                      RegionTreeNode *logical_node,
-                                      PredEvent pred_guard,
-                                      VersionTracker *src_version_tracker);
-      // Single field version of the method above
-      void issue_composite_reductions_single(CompositeSingleReducer &reducer,
-                                             IndexSpaceExpression *needed_expr,
-                                             RegionTreeNode *logical_node,
-                                             PredEvent pred_guard,
-                                             VersionTracker *version_tracker);
-    public:
-      static void issue_update_copies(DeferredCopier &copier, 
-                               RegionTreeNode *logical_node,FieldMask copy_mask,
-                               VersionTracker *src_version_tracker,
-                               PredEvent predcate_guard,
-               const LegionMap<LogicalView*,FieldMask>::aligned &source_views,
-                               // previous_writes Should be field unique
-                               const WriteMasks &previous_writes,
-                                     WriteSet &performed_writes);
-      // Write combining unions together all index space expressions for
-      // the same field so that we get one index expression for each field
-      static void combine_writes(WriteMasks &write_masks,
-                                 DeferredCopier &copier,
-                                 bool prune_global = true);
-    public:
-      static IndexSpaceExpression* issue_update_copies_single(
-                                    DeferredSingleCopier &copier,
-                                    RegionTreeNode *logical_node,
-                                    VersionTracker *version_tracker,
-                                    PredEvent pred_guard,
-                                    std::vector<LogicalView*> &source_views,
-                                    IndexSpaceExpression *write_mask);
-    public:
-      static bool test_done(DeferredSingleCopier &copier,
-                            IndexSpaceExpression *write1,
-                            IndexSpaceExpression *write2 = NULL);
-    public:
-      virtual InnerContext* get_owner_context(void) const = 0;
-      virtual DistributedID get_owner_did(void) const = 0;
-#ifndef DISABLE_CVOPT
-      virtual void perform_ready_check(FieldMask mask) = 0;
-#else
-      virtual void perform_ready_check(FieldMask mask,
-                                       RegionTreeNode *target) = 0;
-#endif
-      virtual void find_valid_views(const FieldMask &update_mask,
-                  LegionMap<LogicalView*,FieldMask>::aligned &valid_views, 
-                                    bool needs_lock = true) = 0;
-      virtual void unpack_composite_view_response(Deserializer &derez,
-                                                  Runtime *runtime) = 0;
-    public:
-      virtual void issue_shard_updates(DeferredCopier &copier,
-                                       RegionTreeNode *logical_node,
-                                       const FieldMask &local_copy_mask,
-                                       PredEvent pred_guard,
-                                       const WriteMasks &write_masks,
-                                             WriteMasks &performed_writes)
-        { assert(false); }
-      virtual IndexSpaceExpression *issue_shard_updates_single(
-                                              DeferredSingleCopier &copier,
-                                              RegionTreeNode *logical_node,
-                                              PredEvent pred_guard,
-                                              IndexSpaceExpression *write_mask)
-        { assert(false); return NULL; }
-    public:
-      virtual void print_view_state(const FieldMask &capture_mask,
-                                    TreeStateLogger* logger,
-                                    int current_nesting,
-                                    int max_nesting);
-    public:
-      CompositeNode* find_child_node(RegionTreeNode *child);
-    private:
-      LocalLock &base_lock;
-      const bool composite_shard;
-    protected:
-      FieldMask dirty_mask, reduction_mask;
-      LegionMap<CompositeNode*,FieldMask>::aligned children;
-      LegionMap<LogicalView*,FieldMask>::aligned valid_views;
-      LegionMap<ReductionView*,FieldMask>::aligned reduction_views; 
-    }; 
-
-    /**
-     * \class CompositeView
-     * The CompositeView class is used for deferring close
-     * operations by representing a valid version of a single
-     * logical region with a bunch of different instances.
-     */
-    class CompositeView : public DeferredView, 
-                          public VersionTracker, 
-                          public CompositeBase, 
-                          public LegionHeapify<CompositeView> {
-    public:
-      static const AllocationType alloc_type = COMPOSITE_VIEW_ALLOC; 
-    public:
-      struct DeferCompositeViewRefArgs : 
-        public LgTaskArgs<DeferCompositeViewRefArgs> {
-      public:
-        static const LgTaskID TASK_ID = LG_DEFER_COMPOSITE_VIEW_REF_TASK_ID;
-      public:
-        DeferCompositeViewRefArgs(DistributedCollectable *d, DistributedID id)
-          : LgTaskArgs<DeferCompositeViewRefArgs>(implicit_provenance),
-            dc(d), did(id) { }
-      public:
-        DistributedCollectable *const dc;
-        const DistributedID did;
-      };
-      struct DeferCompositeViewRegistrationArgs : 
-        public LgTaskArgs<DeferCompositeViewRegistrationArgs> {
-      public:
-        static const LgTaskID TASK_ID = 
-          LG_DEFER_COMPOSITE_VIEW_REGISTRATION_TASK_ID;
-      public:
-        DeferCompositeViewRegistrationArgs(CompositeView *v)
-          : LgTaskArgs<DeferCompositeViewRegistrationArgs>(implicit_provenance),
-            view(v) { }
-      public:
-        CompositeView *const view;
-      };
-      struct DeferInvalidateArgs :
-        public LgTaskArgs<DeferInvalidateArgs> {
-      public:
-        static const LgTaskID TASK_ID = 
-          LG_DEFER_COMPOSITE_VIEW_INVALIDATION_TASK_ID;
-      public:
-        DeferInvalidateArgs(CompositeView *v)
-          : LgTaskArgs<DeferInvalidateArgs>(implicit_provenance), view(v) { }
-      public:
-        CompositeView *const view;
-      };
-    public:
-      struct NodeVersionInfo {
-      public:
-        FieldVersions versions;
-        FieldMask valid_fields;
-      };
-    public:
-      // A custom comparator for making sure that all our nested
-      // composite views are traversed in order for when we are
-      // control replicated and we have to guaranteed that things
-      // are done in the same order across all shards
-      struct NestedComparator {
-      public:
-        inline bool operator()(CompositeView* left, CompositeView *right) const
-        {
-          if (left->shard_invalid_barrier < right->shard_invalid_barrier)
-            return true;
-          else if (left->shard_invalid_barrier != right->shard_invalid_barrier)
-            return false;
-          else
-            return (left < right);
-        }
-      };
-      // Note we use a special comparator here to ensure that we always
-      // iterate over nested composite views in the same way across all
-      // shards for when we are doing control replication
-      typedef LegionMap<CompositeView*,FieldMask,
-                        LAST_ALLOC,NestedComparator>::aligned NestedViewMap;
-    public:
-      CompositeView(RegionTreeForest *ctx, DistributedID did,
-                    AddressSpaceID owner_proc, RegionTreeNode *node, 
-                    DeferredVersionInfo *info, CompositeViewSummary &summary,
-                    InnerContext *context, bool register_now, 
-                    ReplicationID repl_id = 0,
-                    RtBarrier shard_invalid_barrier = RtBarrier::NO_RT_BARRIER,
-                    ShardID origin_shard = 0);
-      CompositeView(const CompositeView &rhs);
-      virtual ~CompositeView(void);
-    public:
-      CompositeView& operator=(const CompositeView &rhs);
-    public:
-      CompositeView* clone(const FieldMask &clone_mask,
-          const NestedViewMap &replacements, 
-          ReferenceMutator *mutator, InterCloseOp *op) const;
-    public:
-      virtual bool has_parent(void) const { return false; }
-      virtual LogicalView* get_parent(void) const 
-        { assert(false); return NULL; }
-      virtual LogicalView* get_subview(const LegionColor c);
-    public:
-      virtual void notify_owner_inactive(ReferenceMutator *mutator);
-      virtual void notify_owner_invalid(ReferenceMutator *mutator);
-    public:
-      virtual void send_view(AddressSpaceID target);
-      virtual InnerContext* get_shard_context(void) const
-        { return owner_context; }
-    public:
-      void prune(const WriteMasks &partial_write_masks, FieldMask &valid_mask,
-                 NestedViewMap &replacements, unsigned prune_depth, 
-                 ReferenceMutator *mutator, InterCloseOp *op);
-      virtual void issue_deferred_copies(const TraversalInfo &info,
-                                         MaterializedView *dst,
-                                         FieldMask copy_mask,
-                                         const RestrictInfo &restrict_info,
-                                         bool restrict_out);
-      virtual void issue_deferred_copies(DeferredCopier &copier,
-                                         const FieldMask &local_copy_mask,
-                                         const WriteMasks &write_masks,
-                                         WriteSet &performed_writes,
-                                         PredEvent pred_guard);
-      virtual bool issue_deferred_copies_single(DeferredSingleCopier &copier,
-                                         IndexSpaceExpression *write_mask,
-                                         IndexSpaceExpression *&write_performed,
-                                         PredEvent pred_guard);
-    public:
-      // From VersionTracker
-      virtual bool is_upper_bound_node(RegionTreeNode *node) const;
-      virtual void get_field_versions(RegionTreeNode *node, bool split_prev,
-                                      const FieldMask &needed_fields,
-                                      FieldVersions &field_versions);
-      virtual void get_advance_versions(RegionTreeNode *node, bool base,
-                                        const FieldMask &needed_fields,
-                                        FieldVersions &field_versions);
-      virtual void get_split_mask(RegionTreeNode *node, 
-                                  const FieldMask &needed_fields,
-                                  FieldMask &split);
-      virtual void pack_writing_version_numbers(Serializer &rez) const;
-      virtual void pack_upper_bound_node(Serializer &rez) const;
-    protected:
-#ifndef DISABLE_CVOPT
-      CompositeNode* capture_above(RegionTreeNode *node,
-                                   const FieldMask &needed_fields);
-#else
-      CompositeNode* capture_above(RegionTreeNode *node,
-                                   const FieldMask &needed_fields,
-                                   RegionTreeNode *target);
-#endif
-    public:
-      // From CompositeBase
-      virtual InnerContext* get_owner_context(void) const;
-      virtual DistributedID get_owner_did(void) const { return did; }
-#ifndef DISABLE_CVOPT
-      virtual void perform_ready_check(FieldMask mask);
-#else
-      virtual void perform_ready_check(FieldMask mask,
-                                       RegionTreeNode *target);
-#endif
-      virtual void find_valid_views(const FieldMask &update_mask,
-                  LegionMap<LogicalView*,FieldMask>::aligned &valid_views,
-                                    bool need_lock = true);
-      virtual void unpack_composite_view_response(Deserializer &derez,
-                                                  Runtime *runtime);
-    public:
-      virtual void issue_shard_updates(DeferredCopier &copier,
-                                       RegionTreeNode *logical_node,
-                                       const FieldMask &local_copy_mask,
-                                       PredEvent pred_guard,
-                                       const WriteMasks &write_masks,
-                                             WriteMasks &performed_writes);
-      virtual IndexSpaceExpression *issue_shard_updates_single(
-                                              DeferredSingleCopier &copier,
-                                              RegionTreeNode *logical_node,
-                                              PredEvent pred_guard,
-                                              IndexSpaceExpression *write_mask); 
-#ifndef DISABLE_CVOPT
-      void find_needed_shards(const FieldMask &mask, ShardID origin_shard,
-            IndexSpaceExpression *target, 
-            const WriteMasks &write_masks,
-            LegionMap<ShardID,WriteMasks>::aligned &needed_shards,
-            LegionMap<ShardID,WriteMasks>::aligned &reduction_shards) const;
-      void find_needed_shards_single(const unsigned field_index, 
-          const ShardID origin_shard, IndexSpaceExpression *target_expr,
-          std::map<ShardID,IndexSpaceExpression*> &needed_shards,
-          std::map<ShardID,IndexSpaceExpression*> &reduction_shards) const;
-    protected:
-      void find_interfering_shards(FieldMask mask, 
-          const ShardID origin_shard, IndexSpaceExpression *target_expr,
-          const WriteMasks &write_masks,
-          const FieldMaskSet<ShardingSummary> &projections,
-          LegionMap<ShardID,WriteMasks>::aligned &needed_shards) const;
-      void find_interfering_shards_single(const unsigned field_index, 
-          const ShardID origin_shard, IndexSpaceExpression *target_expr,
-          const FieldMaskSet<ShardingSummary> &projections,
-          std::map<ShardID,IndexSpaceExpression*> &needed_shards) const;
-#else
-      void find_needed_shards(FieldMask mask, RegionTreeNode *target,
-                              std::set<ShardID> &needed_shards) const;
-#endif
-    public:
-      static void handle_send_composite_view(Runtime *runtime, 
-                              Deserializer &derez, AddressSpaceID source);
-      static void handle_deferred_view_registration(const void *args);
-      static void handle_deferred_view_invalidation(const void *args);
-    public:
-      void record_dirty_fields(const FieldMask &dirty_mask);
-      void record_valid_view(LogicalView *view, FieldMask mask,
-                             ReferenceMutator *mutator);
-      void record_reduction_fields(const FieldMask &reduction_fields);
-      void record_reduction_view(ReductionView *view, const FieldMask &mask,
-                                 ReferenceMutator *mutator);
-      void record_child_version_state(const LegionColor child_color, 
-         VersionState *state, const FieldMask &mask, ReferenceMutator *mutator);
-      void finalize_capture(bool need_prune, 
-                            ReferenceMutator *mutator, InterCloseOp *op);
-    public:
-      void pack_composite_view(Serializer &rez) const;
-      void unpack_composite_view(Deserializer &derez,
-                                 std::set<RtEvent> &preconditions);
-      RtEvent defer_add_reference(DistributedCollectable *dc, 
-                                  RtEvent precondition) const;
-      static void handle_deferred_view_ref(const void *args);
-    public:
-      virtual void print_view_state(const FieldMask &capture_mask,
-                                    TreeStateLogger* logger,
-                                    int current_nesting,
-                                    int max_nesting);
-    public:
-      // For control replication
-#ifndef DISABLE_CVOPT
-      void handle_sharding_copy_request(Deserializer &derez, Runtime *runtime,
-                                  InnerContext *ctx, AddressSpaceID source);
-      void handle_sharding_reduction_request(Deserializer &derez, 
-                      Runtime *rt, InnerContext *ctx, AddressSpaceID source);
-#else
-      void handle_sharding_update_request(Deserializer &derez,
-                                          Runtime *runtime);
-      static void handle_composite_view_response(Deserializer &derez,
-                                                 Runtime *runtime);
-#endif
-    public:
-      // The path version info for this composite instance
-      DeferredVersionInfo *const version_info;
-      // A summary of our composite view information
-      const CompositeViewSummary summary;
-      // The translation context if any
-      InnerContext *const owner_context;
-      // Things used for control replication of composite views
-      const ReplicationID repl_id;
-      const RtBarrier shard_invalid_barrier;
-      const ShardID origin_shard;
-    protected:
-      // Note that we never record any version state names here, we just
-      // record the views and children we immediately depend on and that
-      // is how we break the inifinite meta-data cycle 
-      NestedViewMap nested_composite_views;
-    protected:
-      LegionMap<RegionTreeNode*,NodeVersionInfo>::aligned node_versions;
-#ifdef DISABLE_CVOPT
-    protected:
-      // Keep track of a packed version of tree for this shard 
-      // when we are running in a control replication setting
-      // so we can share it with other shards when they ask for it
-      Serializer *packed_shard;
-    protected:
-      // For control replication to determine which shard checks
-      // we've performed for different sub-nodes
-      LegionMap<RegionTreeNode*,FieldMask>::aligned shard_checks; 
-      std::map<ShardID,RtEvent> requested_shards;
-#endif
-    };
-
-    /**
-     * \class CompositeNode
-     * A composite node is a read-only snapshot of the final state of
-     * one or more version state objects. It's used for issuing
-     * copy operations from closed region tree.
-     */
-    class CompositeNode : public CompositeBase,
-                          public LegionHeapify<CompositeNode> {
-    public:
-      static const AllocationType alloc_type = COMPOSITE_NODE_ALLOC;
-    public:
-      struct DeferCompositeNodeStateArgs : 
-        public LgTaskArgs<DeferCompositeNodeStateArgs> {
-      public:
-        static const LgTaskID TASK_ID = LG_DEFER_COMPOSITE_NODE_STATE_TASK_ID;
-      public:
-#ifdef DISABLE_CVOPT
-        DeferCompositeNodeStateArgs(CompositeNode *proxy, VersionState *s,
-                                    DistributedID own, FieldMask *m, bool r)
-          : LgTaskArgs<DeferCompositeNodeStateArgs>(implicit_provenance),
-            proxy_this(proxy), state(s), owner_did(own), 
-            mask(m), root_owner(r) { }
-#else
-        DeferCompositeNodeStateArgs(CompositeNode *proxy, VersionState *s,
-                                    DistributedID own, bool r)
-          : LgTaskArgs<DeferCompositeNodeStateArgs>(implicit_provenance),
-            proxy_this(proxy), state(s), owner_did(own), root_owner(r) { }
-#endif
-      public:
-        CompositeNode *const proxy_this;
-        VersionState *const state;
-        const DistributedID owner_did;
-#ifdef DISABLE_CVOPT
-        FieldMask *const mask;
-#endif
-        const bool root_owner;
-      };
-      struct DeferCaptureArgs : public LgTaskArgs<DeferCaptureArgs> {
-      public:
-        static const LgTaskID TASK_ID = LG_DEFER_COMPOSITE_NODE_CAPTURE_TASK_ID;
-      public:
-        DeferCaptureArgs(CompositeNode *proxy, VersionState *state,
-                         const FieldMask *mask)
-          : LgTaskArgs<DeferCaptureArgs>(implicit_provenance),
-            proxy_this(proxy), version_state(state), capture_mask(mask) { }
-      public:
-        CompositeNode *const proxy_this;
-        VersionState *const version_state;
-        const FieldMask *const capture_mask;
-      };
-    public:
-      CompositeNode(RegionTreeNode *node, CompositeBase *parent,
-                    DistributedID owner_did, bool root_owner);
-      CompositeNode(const CompositeNode &rhs);
-      virtual ~CompositeNode(void);
-    public:
-      CompositeNode& operator=(const CompositeNode &rhs);
-    public:
-      // From CompositeBase
-      virtual InnerContext* get_owner_context(void) const;
-      virtual DistributedID get_owner_did(void) const { return owner_did; }
-#ifndef DISABLE_CVOPT
-      virtual void perform_ready_check(FieldMask mask);
-#else
-      virtual void perform_ready_check(FieldMask mask,
-                                       RegionTreeNode *target);
-#endif
-      virtual void find_valid_views(const FieldMask &update_mask,
-                  LegionMap<LogicalView*,FieldMask>::aligned &valid_views, 
-                                    bool needs_lock = true);
-      virtual void unpack_composite_view_response(Deserializer &derez,
-                                                  Runtime *runtime);
-      void capture(VersionState *state, const FieldMask &capture_mask,
-                   ReferenceMutator *mutator);
-    public:
-      void capture(RtUserEvent capture_event, ReferenceMutator *mutator);
-      static void handle_deferred_capture(const void *args);
-    public:
-      void clone(CompositeView *target, const FieldMask &clone_mask,
-                 ReferenceMutator *mutator) const;
-      void pack_composite_node(Serializer &rez) const;
-      static CompositeNode* unpack_composite_node(Deserializer &derez,
-                     CompositeView *parent, Runtime *runtime, 
-                     DistributedID owner_did, std::set<RtEvent> &preconditions);
-      // For merging composite node children from different shards
-      static CompositeNode* unpack_composite_node(Deserializer &derez,
-                 CompositeBase *parent, Runtime *runtime,
-                 DistributedID owner_did, std::set<RtEvent> &preconditions,
-                 const LegionMap<CompositeNode*,FieldMask>::aligned &existing,
-                 bool root_owner);
-      void unpack_version_states(Deserializer &derez, Runtime *runtime,
-                       std::set<RtEvent> &preconditions, bool need_lock);
-#ifdef DISABLE_CVOPT
-      void add_uncaptured_state(VersionState *state, const FieldMask &mask);
-#endif
-      static void handle_deferred_node_state(const void *args);
-    public:
-      void record_dirty_fields(const FieldMask &dirty_mask);
-      void record_valid_view(LogicalView *view, const FieldMask &mask);
-      void record_reduction_fields(const FieldMask &reduction_fields);
-      void record_reduction_view(ReductionView *view, const FieldMask &mask);
-      void record_child_version_state(const LegionColor child_color, 
-                                VersionState *state, const FieldMask &mask);
-      void record_version_state(VersionState *state, const FieldMask &mask, 
-                                ReferenceMutator *mutator);
-      void release_gc_references(ReferenceMutator *mutator);
-      void release_valid_references(ReferenceMutator *mutator);
-    public:
-      void capture_field_versions(FieldVersions &versions,
-                                  const FieldMask &capture_mask) const;
-    public:
-      RegionTreeNode *const logical_node;
-      CompositeBase *const parent;
-      const DistributedID owner_did;
-      const bool root_owner;
-    protected:
-      mutable LocalLock node_lock;
-      // No need to hold references in general, but we do have to hold
-      // them if we are the root child of a composite view subtree
-      LegionMap<VersionState*,FieldMask>::aligned version_states;
-#ifdef DISABLE_CVOPT
-      // Only used on the owner node to track the set of version 
-      // states on which we hold valid references
-      std::vector<VersionState*> *valid_version_states;
-#endif
-    protected:
-#ifndef DISABLE_CVOPT
-      // Keep track of the fields we have captured
-      FieldMask captured_fields;
-      LegionMap<RtUserEvent,FieldMask>::aligned pending_captures;
-#else
-      // Keep track of the fields for which we still need captures
-      FieldMask uncaptured_fields;
-      LegionMap<RtUserEvent,FieldMask>::aligned pending_captures;
-      LegionMap<VersionState*,FieldMask>::aligned uncaptured_states;
-#endif
-    }; 
-
-    /**
-=======
       virtual void flatten(CopyFillAggregator &aggregator,
                            InstanceView *dst_view,
                            const FieldMask src_mask,
@@ -2190,7 +570,6 @@
     };
 
     /**
->>>>>>> bf15c418
      * \class FillView
      * This is a deferred view that is used for filling in 
      * fields with a default value.
@@ -2303,78 +682,20 @@
     public:
       PhiView& operator=(const PhiView &rhs);
     public:
-<<<<<<< HEAD
-      virtual bool has_parent(void) const { return false; }
-      virtual LogicalView* get_parent(void) const 
-        { assert(false); return NULL; }
-      virtual LogicalView* get_subview(const LegionColor c);
-    public:
-      virtual void notify_owner_inactive(ReferenceMutator *mutator);
-      virtual void notify_owner_invalid(ReferenceMutator *mutator);
-=======
       virtual void notify_active(ReferenceMutator *mutator);
       virtual void notify_inactive(ReferenceMutator *mutator);
       virtual void notify_valid(ReferenceMutator *mutator);
       virtual void notify_invalid(ReferenceMutator *mutator);
->>>>>>> bf15c418
     public:
       virtual void send_view(AddressSpaceID target);
       virtual InnerContext* get_shard_context(void) const
         { return owner_context; }
     public:
-<<<<<<< HEAD
-      virtual bool is_upper_bound_node(RegionTreeNode *node) const;
-      virtual void get_field_versions(RegionTreeNode *node, bool split_prev, 
-                                      const FieldMask &needed_fields,
-                                      FieldVersions &field_versions);
-      virtual void get_advance_versions(RegionTreeNode *node, bool base,
-                                        const FieldMask &needed_fields,
-                                        FieldVersions &field_versions);
-      virtual void get_split_mask(RegionTreeNode *node, 
-                                  const FieldMask &needed_fields,
-                                  FieldMask &split);
-      virtual void pack_writing_version_numbers(Serializer &rez) const;
-      virtual void pack_upper_bound_node(Serializer &rez) const;
-    public:
-      virtual void issue_deferred_copies(const TraversalInfo &info,
-                                         MaterializedView *dst,
-                                         FieldMask copy_mask,
-                                         const RestrictInfo &restrict_info,
-                                         bool restrict_out);
-      virtual void issue_deferred_copies(DeferredCopier &copier,
-                                         const FieldMask &local_copy_mask,
-                                         const WriteMasks &write_masks,
-                                         WriteSet &performed_writes,
-                                         PredEvent pred_guard);
-      virtual bool issue_deferred_copies_single(DeferredSingleCopier &copier,
-                                         IndexSpaceExpression *write_mask,
-                                         IndexSpaceExpression *&write_performed,
-                                         PredEvent pred_guard);
-    public:
-      virtual InnerContext* get_owner_context(void) const
-        { assert(false); return NULL; }
-      virtual DistributedID get_owner_did(void) const
-        { assert(false); return 0; }
-#ifndef DISABLE_CVOPT
-      virtual void perform_ready_check(FieldMask mask)
-#else
-      virtual void perform_ready_check(FieldMask mask, RegionTreeNode *target)
-#endif
-        { assert(false); }
-      virtual void find_valid_views(const FieldMask &update_mask,
-                  LegionMap<LogicalView*,FieldMask>::aligned &valid_views, 
-                                    bool needs_lock = true)
-        { assert(false); }
-      virtual void unpack_composite_view_response(Deserializer &derez,
-                                                  Runtime *runtime)
-        { assert(false); }
-=======
       virtual void flatten(CopyFillAggregator &aggregator,
                            InstanceView *dst_view,
                            const FieldMask src_mask,
                            IndexSpaceExpression *expr,
                            CopyAcrossHelper *helper);
->>>>>>> bf15c418
     public:
       void record_true_view(LogicalView *view, const FieldMask &view_mask,
                             ReferenceMutator *mutator);
@@ -2582,11 +903,7 @@
                                                const UniqueID op_id,
                                                const unsigned index,
                                                IndexSpaceExpression *user_expr,
-<<<<<<< HEAD
-                                               ApEvent &precondition)
-=======
                                                IndexSpaceExpression **intersect)
->>>>>>> bf15c418
     //--------------------------------------------------------------------------
     {
       // We order these tests in a entirely based on cost
@@ -2612,13 +929,6 @@
           assert(false); // should never get here
       }
       // This is the most expensive test so we do it last
-<<<<<<< HEAD
-      // See if the two user expressions intersect, note that we have to
-      // do this with a special intersection test because either of these
-      // could be pending index space expression and we don't want to block
-      return user_expr->test_intersection_nonblocking(user->expr, 
-                                            context, precondition);
-=======
       // See if the two user expressions intersect
       IndexSpaceExpression *overlap = 
         context->intersect_index_spaces(user->expr, user_expr);
@@ -2628,7 +938,6 @@
       if (intersect != NULL)
         *intersect = overlap;
       return true;
->>>>>>> bf15c418
     }
 
   }; // namespace Internal 
