--- conflicted
+++ resolved
@@ -878,12 +878,8 @@
     public:
       bool delete_by_size_and_state(const size_t needed_size, 
                                     InstanceState state, bool larger_only); 
-<<<<<<< HEAD
       RtEvent attach_external_instance(InstanceManager *manager);
       RtEvent detach_external_instance(InstanceManager *manager);
-=======
-      RtEvent attach_external_instance(PhysicalManager *manager);
-      RtEvent detach_external_instance(PhysicalManager *manager);
 #ifdef LEGION_MALLOC_INSTANCES
     public:
       uintptr_t allocate_legion_instance(size_t footprint, 
@@ -895,7 +891,6 @@
       static void handle_malloc_instance(const void *args);
       static void handle_free_instance(const void *args);
 #endif
->>>>>>> 0e30e2f7
     public:
       // The memory that we are managing
       const Memory memory;
