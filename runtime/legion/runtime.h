--- conflicted
+++ resolved
@@ -3087,17 +3087,12 @@
       // Memory manager functions
       MemoryManager* find_memory_manager(Memory mem);
       AddressSpaceID find_address_space(Memory handle) const;
-<<<<<<< HEAD
-      void free_external_allocation(Processor proc, void *data, size_t size,
-                                    void (*freefunc)(void*,size_t));
+      void free_external_allocation(Processor proc,
+          const Realm::ExternalInstanceResource *resource, 
+          void (*freefunc)(const Realm::ExternalInstanceResource&));
       void acquire_collective_allocation_privileges(
           std::vector<Memory> &targets, unsigned index, RtUserEvent to_trigger);
       void release_collective_allocation_privileges(Memory target);
-=======
-      void free_external_allocation(Processor proc,
-          const Realm::ExternalInstanceResource *resource, 
-          void (*freefunc)(const Realm::ExternalInstanceResource&));
->>>>>>> 293f4c19
 #ifdef LEGION_MALLOC_INSTANCES
       uintptr_t allocate_deferred_instance(Memory memory,size_t size,bool free);
       void free_deferred_instance(Memory memory, uintptr_t ptr);
