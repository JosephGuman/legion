--- conflicted
+++ resolved
@@ -471,7 +471,6 @@
          << "fevent:unsigned long long:" << sizeof(LgEvent)
          << "}" << std::endl;
 
-<<<<<<< HEAD
       ss << "BacktraceDesc {"
          << "id:" << BACKTRACE_DESC_ID                                       << delim
          << "backtrace_id:unsigned long long:" << sizeof(unsigned long long) << delim
@@ -486,9 +485,6 @@
          << "backtrace_id:unsigned long long:" << sizeof(unsigned long long)
          << "}" << std::endl;
 
-#ifdef LEGION_PROF_SELF_PROFILE
-=======
->>>>>>> e032725a
       ss << "ProfTaskInfo {"
          << "id:" << PROFTASK_INFO_ID                        << delim
          << "proc_id:ProcID:"         << sizeof(ProcID)      << delim
@@ -2152,7 +2148,6 @@
 		     pm.proc_id, pm.mem_id, pm.bandwidth, pm.latency);
     }
 
-<<<<<<< HEAD
     //--------------------------------------------------------------------------
     void LegionProfASCIISerializer::serialize(
                                             const LegionProfDesc::Backtrace &bt)
@@ -2170,9 +2165,6 @@
           info.proc_id, info.fevent.id, info.event.id, info.backtrace_id);
     }
 
-#ifdef LEGION_PROF_SELF_PROFILE
-=======
->>>>>>> e032725a
     //--------------------------------------------------------------------------
     void LegionProfASCIISerializer::serialize(
                           const LegionProfInstance::ProfTaskInfo& proftask_info)
