/* Copyright 2022 Stanford University, NVIDIA Corporation
 *
 * Licensed under the Apache License, Version 2.0 (the "License");
 * you may not use this file except in compliance with the License.
 * You may obtain a copy of the License at
 *
 *     http://www.apache.org/licenses/LICENSE-2.0
 *
 * Unless required by applicable law or agreed to in writing, software
 * distributed under the License is distributed on an "AS IS" BASIS,
 * WITHOUT WARRANTIES OR CONDITIONS OF ANY KIND, either express or implied.
 * See the License for the specific language governing permissions and
 * limitations under the License.
 */


#include "legion.h"
#include "legion/legion_ops.h"
#include "legion/legion_spy.h"
#include "legion/legion_trace.h"
#include "legion/legion_tasks.h"
#include "legion/legion_instances.h"
#include "legion/legion_views.h"
#include "legion/legion_context.h"
#include "legion/legion_replication.h"

#include "realm/id.h" // TODO: remove this hackiness

namespace Legion {
  namespace Internal {

    LEGION_EXTERN_LOGGER_DECLARATIONS

    /////////////////////////////////////////////////////////////
    // Utility functions
    /////////////////////////////////////////////////////////////

    std::ostream& operator<<(std::ostream &out, const TraceLocalID &key)
    {
      out << "(" << key.context_index << ",";
      if (key.index_point.dim > 1) out << "(";
      for (int dim = 0; dim < key.index_point.dim; ++dim)
      {
        if (dim > 0) out << ",";
        out << key.index_point[dim];
      }
      if (key.index_point.dim > 1) out << ")";
      out << ")";
      return out;
    }

    std::ostream& operator<<(std::ostream &out,
                             const PhysicalTemplate::Replayable &r)
    {
      if (r.replayable)
        out << "Replayable";
      else
      {
        out << "Non-replayable (" << r.message << ")";
      }
      return out;
    }

    /////////////////////////////////////////////////////////////
    // LegionTrace 
    /////////////////////////////////////////////////////////////

    //--------------------------------------------------------------------------
    LegionTrace::LegionTrace(InnerContext *c, TraceID t, 
                             bool logical_only, Provenance *p)
      : ctx(c), tid(t), begin_provenance(p), end_provenance(NULL),
        last_memoized(0), physical_op_count(0), blocking_call_observed(false), 
        has_intermediate_ops(false), fixed(false)
    //--------------------------------------------------------------------------
    {
      state.store(LOGICAL_ONLY);
      physical_trace = logical_only ? NULL : 
        new PhysicalTrace(c->owner_task->runtime, this);
      if (begin_provenance != NULL)
        begin_provenance->add_reference();
    }

    //--------------------------------------------------------------------------
    LegionTrace::~LegionTrace(void)
    //--------------------------------------------------------------------------
    {
      if (physical_trace != NULL)
        delete physical_trace;
      if ((begin_provenance != NULL) && begin_provenance->remove_reference())
        delete begin_provenance;
      if ((end_provenance != NULL) && end_provenance->remove_reference())
        delete end_provenance;
    }

    //--------------------------------------------------------------------------
    void LegionTrace::fix_trace(Provenance *provenance)
    //--------------------------------------------------------------------------
    {
#ifdef DEBUG_LEGION
      assert(!fixed);
      assert(end_provenance == NULL);
#endif
      fixed = true;
      end_provenance = provenance;
      if (end_provenance != NULL)
        end_provenance->add_reference();
    }

    //--------------------------------------------------------------------------
    void LegionTrace::register_physical_only(Operation *op)
    //--------------------------------------------------------------------------
    {
#ifdef LEGION_SPY
      std::pair<Operation*,GenerationID> key(op, op->get_generation());
      const size_t index = operations.size();
      op->set_trace_local_id(index);
      op->add_mapping_reference(key.second);
      operations.push_back(key);
      current_uids[key] = op->get_unique_op_id();
#else
      op->set_trace_local_id(physical_op_count++);
#endif
    }

    //--------------------------------------------------------------------------
    void LegionTrace::replay_aliased_children(
                             std::vector<RegionTreePath> &privilege_paths) const
    //--------------------------------------------------------------------------
    {
      unsigned index = operations.size() - 1;
      std::map<unsigned,LegionVector<AliasChildren> >::const_iterator
        finder = aliased_children.find(index);
      if (finder == aliased_children.end())
        return;
      for (LegionVector<AliasChildren>::const_iterator it = 
            finder->second.begin(); it != finder->second.end(); it++)
      {
#ifdef DEBUG_LEGION
        assert(it->req_index < privilege_paths.size());
#endif
        privilege_paths[it->req_index].record_aliased_children(it->depth,
                                                               it->mask);
      }
    }

    //--------------------------------------------------------------------------
    void LegionTrace::end_trace_execution(FenceOp *op)
    //--------------------------------------------------------------------------
    {
      if (is_replaying())
      {
#ifdef LEGION_SPY
        for (std::vector<std::pair<Operation*,GenerationID> >::const_iterator
              it = operations.begin(); it != operations.end(); it++)
          it->first->remove_mapping_reference(it->second);
        operations.clear();
        current_uids.clear();
#else
#ifdef DEBUG_LEGION
        assert(operations.empty());
#endif
        // Reset the physical op count for the next replay
        physical_op_count = 0;
#endif
        return;
      }

      // Register for this fence on every one of the operations in
      // the trace and then clear out the operations data structure
      for (std::set<std::pair<Operation*,GenerationID> >::iterator it =
            frontiers.begin(); it != frontiers.end(); ++it)
      {
        const std::pair<Operation*,GenerationID> &target = *it;
#ifdef DEBUG_LEGION
        assert(!target.first->is_internal_op());
#endif
        op->register_dependence(target.first, target.second);
#ifdef LEGION_SPY
        for (unsigned req_idx = 0; req_idx < num_regions[target]; req_idx++)
        {
          LegionSpy::log_mapping_dependence(
              op->get_context()->get_unique_id(), current_uids[target], req_idx,
              op->get_unique_op_id(), 0, LEGION_TRUE_DEPENDENCE);
        }
#endif
        // Remove any mapping references that we hold
        target.first->remove_mapping_reference(target.second);
      }
      operations.clear();
      last_memoized = 0;
      frontiers.clear();
#ifdef LEGION_SPY
      current_uids.clear();
      num_regions.clear();
#endif
    }

#ifdef LEGION_SPY
    //--------------------------------------------------------------------------
    UniqueID LegionTrace::get_current_uid_by_index(unsigned op_idx) const
    //--------------------------------------------------------------------------
    {
      assert(op_idx < operations.size());
      const std::pair<Operation*,GenerationID> &key = operations[op_idx];
      std::map<std::pair<Operation*,GenerationID>,UniqueID>::const_iterator
        finder = current_uids.find(key);
      assert(finder != current_uids.end());
      return finder->second;
    }
#endif

    //--------------------------------------------------------------------------
    void LegionTrace::invalidate_trace_cache(Operation *invalidator)
    //--------------------------------------------------------------------------
    {
      if (physical_trace == NULL)
        return;
      PhysicalTemplate *current_template = 
        physical_trace->get_current_template();
      if (current_template == NULL)
        return;
      bool execution_fence = false;
      if (invalidator->invalidates_physical_trace_template(execution_fence))
      {
        // Check to see if this is an execution fence or not
        if (execution_fence)
        {
          // If it is an execution fence we need to record the previous
          // templates completion event as a precondition for the fence
#ifdef DEBUG_LEGION
          FenceOp *fence_op = dynamic_cast<FenceOp*>(invalidator);
          assert(fence_op != NULL);
#else
          FenceOp *fence_op = static_cast<FenceOp*>(invalidator);
#endif
          // Record that we had an intermediate execution fence between replays
          // Update the execution event for the trace to be this fence event
          physical_trace->record_intermediate_execution_fence(fence_op);
        }
        else
        {
          physical_trace->clear_cached_template();
          current_template->issue_summary_operations(ctx, invalidator, 
                                                     end_provenance);
          has_intermediate_ops = false;
        }
      }
      else
        has_intermediate_ops = true;
    }

    /////////////////////////////////////////////////////////////
    // StaticTrace
    /////////////////////////////////////////////////////////////

    //--------------------------------------------------------------------------
    StaticTrace::StaticTrace(TraceID t, InnerContext *c, bool logical_only,
                             Provenance *p, const std::set<RegionTreeID> *trees)
      : LegionTrace(c, t, logical_only, p)
    //--------------------------------------------------------------------------
    {
      if (trees != NULL)
        application_trees.insert(trees->begin(), trees->end());
    }
    
    //--------------------------------------------------------------------------
    StaticTrace::StaticTrace(const StaticTrace &rhs)
      : LegionTrace(NULL, 0, true, NULL)
    //--------------------------------------------------------------------------
    {
      // should never be called
      assert(false);
    }

    //--------------------------------------------------------------------------
    StaticTrace::~StaticTrace(void)
    //--------------------------------------------------------------------------
    {
      // Remove our mapping references and then clear the operations
      for (std::vector<std::pair<Operation*,GenerationID> >::const_iterator it =
            operations.begin(); it != operations.end(); it++)
        it->first->remove_mapping_reference(it->second);
      operations.clear();
    }

    //--------------------------------------------------------------------------
    StaticTrace& StaticTrace::operator=(const StaticTrace &rhs)
    //--------------------------------------------------------------------------
    {
      // should never be called
      assert(false);
      return *this;
    }

    //--------------------------------------------------------------------------
    bool StaticTrace::handles_region_tree(RegionTreeID tid) const
    //--------------------------------------------------------------------------
    {
      if (application_trees.empty())
        return true;
      return (application_trees.find(tid) != application_trees.end());
    }

    //--------------------------------------------------------------------------
    bool StaticTrace::initialize_op_tracing(Operation *op,
                               const std::vector<StaticDependence> *dependences,
                               const LogicalTraceInfo *trace_info)
    //--------------------------------------------------------------------------
    {
      // If we've already recorded all these, there's no need to do it again
      if (fixed)
        return false;
      // Internal operations get to skip this
      if (op->is_internal_op())
        return false;
      // All other operations have to add something to the list
      if (dependences == NULL)
        static_dependences.resize(static_dependences.size() + 1);
      else // Add it to the list of static dependences
        static_dependences.push_back(*dependences);
      return false;
    }

    //--------------------------------------------------------------------------
    void StaticTrace::register_operation(Operation *op, GenerationID gen)
    //--------------------------------------------------------------------------
    {
      std::pair<Operation*,GenerationID> key(op,gen);
      const size_t index = operations.size();
      if (!ctx->runtime->no_physical_tracing &&
          op->is_memoizing() && !op->is_internal_op())
      {
        if (index != last_memoized)
          REPORT_LEGION_ERROR(ERROR_INCOMPLETE_PHYSICAL_TRACING,
              "Invalid memoization request. A trace cannot be partially "
              "memoized. Please change the mapper to request memoization "
              "for all the operations in the trace");
        op->set_trace_local_id(index);
        last_memoized = index + 1;
      }

      if (!op->is_internal_op())
      {
        frontiers.insert(key);
        const LegionVector<DependenceRecord> &deps = 
          translate_dependence_records(op, index); 
        operations.push_back(key);
#ifdef LEGION_SPY
        current_uids[key] = op->get_unique_op_id();
        num_regions[key] = op->get_region_count();
#endif
        // Add a mapping reference since people will be 
        // registering dependences
        op->add_mapping_reference(gen);  
        // Then compute all the dependences on this operation from
        // our previous recording of the trace
        for (LegionVector<DependenceRecord>::const_iterator it = 
              deps.begin(); it != deps.end(); it++)
        {
#ifdef DEBUG_LEGION
          assert((it->operation_idx >= 0) &&
                 ((size_t)it->operation_idx < operations.size()));
#endif
          const std::pair<Operation*,GenerationID> &target = 
                                                operations[it->operation_idx];
          std::set<std::pair<Operation*,GenerationID> >::iterator finder =
            frontiers.find(target);
          if (finder != frontiers.end())
          {
            finder->first->remove_mapping_reference(finder->second);
            frontiers.erase(finder);
          }

          if ((it->prev_idx == -1) || (it->next_idx == -1))
          {
            op->register_dependence(target.first, target.second);
#ifdef LEGION_SPY
            LegionSpy::log_mapping_dependence(
               op->get_context()->get_unique_id(),
               get_current_uid_by_index(it->operation_idx),
               (it->prev_idx == -1) ? 0 : it->prev_idx,
               op->get_unique_op_id(), 
               (it->next_idx == -1) ? 0 : it->next_idx, LEGION_TRUE_DEPENDENCE);
#endif
          }
          else
          {
            op->register_region_dependence(it->next_idx, target.first,
                                           target.second, it->prev_idx,
                                           it->dtype, it->validates,
                                           it->dependent_mask);
#ifdef LEGION_SPY
            LegionSpy::log_mapping_dependence(
                op->get_context()->get_unique_id(),
                get_current_uid_by_index(it->operation_idx), it->prev_idx,
                op->get_unique_op_id(), it->next_idx, it->dtype);
#endif
          }
        }
      }
      else
      {
        // We already added our creator to the list of operations
        // so the set of dependences is index-1
#ifdef DEBUG_LEGION
        assert(index > 0);
#endif
        const LegionVector<DependenceRecord> &deps = 
          translate_dependence_records(operations[index-1].first, index-1);
        // Special case for internal operations
        // Internal operations need to register transitive dependences
        // on all the other operations with which it interferes.
        // We can get this from the set of operations on which the
        // operation we are currently performing dependence analysis
        // has dependences.
        InternalOp *internal_op = static_cast<InternalOp*>(op);
#ifdef DEBUG_LEGION
        assert(internal_op == dynamic_cast<InternalOp*>(op));
#endif
        int internal_index = internal_op->get_internal_index();
        for (LegionVector<DependenceRecord>::const_iterator it = 
              deps.begin(); it != deps.end(); it++)
        {
          // We only record dependences for this internal operation on
          // the indexes for which this internal operation is being done
          if (internal_index != it->next_idx)
            continue;
#ifdef DEBUG_LEGION
          assert((it->operation_idx >= 0) &&
                 ((size_t)it->operation_idx < operations.size()));
#endif
          const std::pair<Operation*,GenerationID> &target = 
                                                operations[it->operation_idx];
          // If this is the case we can do the normal registration
          if ((it->prev_idx == -1) || (it->next_idx == -1))
          {
            internal_op->register_dependence(target.first, target.second); 
#ifdef LEGION_SPY
            LegionSpy::log_mapping_dependence(
               op->get_context()->get_unique_id(),
               get_current_uid_by_index(it->operation_idx),
               (it->prev_idx == -1) ? 0 : it->prev_idx,
               op->get_unique_op_id(), 
               (it->next_idx == -1) ? 0 : it->next_idx, LEGION_TRUE_DEPENDENCE);
#endif
          }
          else
          {
            internal_op->record_trace_dependence(target.first, target.second,
                                               it->prev_idx, it->next_idx,
                                               it->dtype, it->dependent_mask);
#ifdef LEGION_SPY
            LegionSpy::log_mapping_dependence(
                internal_op->get_context()->get_unique_id(),
                get_current_uid_by_index(it->operation_idx), it->prev_idx,
                internal_op->get_unique_op_id(), 0, it->dtype);
#endif
          }
        }
      }
    }

    //--------------------------------------------------------------------------
    void StaticTrace::record_dependence(
                                     Operation *target, GenerationID target_gen,
                                     Operation *source, GenerationID source_gen)
    //--------------------------------------------------------------------------
    {
      // should never be called
      assert(false);
    }
    
    //--------------------------------------------------------------------------
    void StaticTrace::record_region_dependence(
                                    Operation *target, GenerationID target_gen,
                                    Operation *source, GenerationID source_gen,
                                    unsigned target_idx, unsigned source_idx,
                                    DependenceType dtype, bool validates,
                                    const FieldMask &dependent_mask)
    //--------------------------------------------------------------------------
    {
      // should never be called
      assert(false);
    }

    //--------------------------------------------------------------------------
    void StaticTrace::record_no_dependence(
                                    Operation *target, GenerationID target_gen,
                                    Operation *source, GenerationID source_gen,
                                    unsigned target_idx, unsigned source_idx,
                                    const FieldMask &dependent_mask)
    //--------------------------------------------------------------------------
    {
      // should never be called
      assert(false);
    }

    //--------------------------------------------------------------------------
    void StaticTrace::record_aliased_children(unsigned req_index,unsigned depth,
                                              const FieldMask &aliase_mask)
    //--------------------------------------------------------------------------
    {
      // should never be called
      assert(false);
    }

    //--------------------------------------------------------------------------
    void StaticTrace::end_trace_capture(void)
    //--------------------------------------------------------------------------
    {
      // Remove mapping fences on the frontiers which haven't been removed yet
      for (std::set<std::pair<Operation*,GenerationID> >::const_iterator it =
            frontiers.begin(); it != frontiers.end(); it++)
        it->first->remove_mapping_reference(it->second);
      operations.clear();
      frontiers.clear();
      last_memoized = 0;
#ifdef LEGION_SPY
      current_uids.clear();
      num_regions.clear();
#endif
    }

#ifdef LEGION_SPY
    //--------------------------------------------------------------------------
    void StaticTrace::perform_logging(
                               UniqueID prev_fence_uid, UniqueID curr_fence_uid)
    //--------------------------------------------------------------------------
    {
      // TODO: Implement this if someone wants to memoize static traces
      assert(false);
    }
#endif

    //--------------------------------------------------------------------------
    const LegionVector<LegionTrace::DependenceRecord>& 
        StaticTrace::translate_dependence_records(Operation *op, unsigned index)
    //--------------------------------------------------------------------------
    {
      // If we already translated it then we are done
      if (index < translated_deps.size())
        return translated_deps[index];
      const unsigned start_idx = translated_deps.size();
      translated_deps.resize(index+1);
      RegionTreeForest *forest = ctx->runtime->forest;
      for (unsigned op_idx = start_idx; op_idx <= index; op_idx++)
      {
        const std::vector<StaticDependence> &static_deps = 
          static_dependences[op_idx];
        LegionVector<DependenceRecord> &translation = 
          translated_deps[op_idx];
        for (std::vector<StaticDependence>::const_iterator it = 
              static_deps.begin(); it != static_deps.end(); it++)
        {
          // Convert the previous offset into an absoluate offset    
          // If the previous offset is larger than the index then 
          // this dependence doesn't matter
          if (it->previous_offset > index)
            continue;
          // Compute the field mask by getting the parent region requirement
          unsigned parent_index = op->find_parent_index(it->current_req_index);
          FieldSpace field_space =  
            ctx->find_logical_region(parent_index).get_field_space();
          const FieldMask dependence_mask = 
            forest->get_node(field_space)->get_field_mask(it->dependent_fields);
          translation.push_back(DependenceRecord(index - it->previous_offset, 
                it->previous_req_index, it->current_req_index, it->validates, 
                it->dependence_type, dependence_mask));
        }
      }
      return translated_deps[index];
    }

    /////////////////////////////////////////////////////////////
    // DynamicTrace 
    /////////////////////////////////////////////////////////////

    //--------------------------------------------------------------------------
    DynamicTrace::DynamicTrace(TraceID t, InnerContext *c, bool logical_only,
                               Provenance *p)
      : LegionTrace(c, t, logical_only, p), tracing(true)
    //--------------------------------------------------------------------------
    {
    }

    //--------------------------------------------------------------------------
    DynamicTrace::DynamicTrace(const DynamicTrace &rhs)
      : LegionTrace(NULL, 0, true, NULL)
    //--------------------------------------------------------------------------
    {
      // should never be called
      assert(false);
    }

    //--------------------------------------------------------------------------
    DynamicTrace::~DynamicTrace(void)
    //--------------------------------------------------------------------------
    {
    }

    //--------------------------------------------------------------------------
    DynamicTrace& DynamicTrace::operator=(const DynamicTrace &rhs)
    //--------------------------------------------------------------------------
    {
      // should never be called
      assert(false);
      return *this;
    } 

    //--------------------------------------------------------------------------
    void DynamicTrace::end_trace_capture(void)
    //--------------------------------------------------------------------------
    {
#ifdef DEBUG_LEGION
      assert(tracing);
#endif
      // We don't record mapping dependences when tracing so we don't need
      // to remove them when we are here
      operations.clear();
      last_memoized = 0;
      op_map.clear();
      internal_dependences.clear();
      tracing = false;
#ifdef LEGION_SPY
      current_uids.clear();
      num_regions.clear();
#endif
    } 

    //--------------------------------------------------------------------------
    bool DynamicTrace::handles_region_tree(RegionTreeID tid) const
    //--------------------------------------------------------------------------
    {
      // Always handles all of them
      return true;
    }

    //--------------------------------------------------------------------------
    bool DynamicTrace::initialize_op_tracing(Operation *op,
                               const std::vector<StaticDependence> *dependences,
                               const LogicalTraceInfo *trace_info)
    //--------------------------------------------------------------------------
    {
      if (trace_info != NULL) // happens for internal operations
        return !trace_info->already_traced;
      else
        return !is_fixed();
    }

    //--------------------------------------------------------------------------
    void DynamicTrace::register_operation(Operation *op, GenerationID gen)
    //--------------------------------------------------------------------------
    {
      std::pair<Operation*,GenerationID> key(op,gen);
      const size_t index = operations.size();
      if (!ctx->runtime->no_physical_tracing &&
          op->is_memoizing() && !op->is_internal_op())
      {
        if (index != last_memoized)
        {
          for (unsigned i = 0; i < operations.size(); ++i)
          {
            Operation *op = operations[i].first;
            if (!op->is_internal_op() && op->get_memoizable() == NULL)
              REPORT_LEGION_ERROR(ERROR_PHYSICAL_TRACING_UNSUPPORTED_OP,
                  "Invalid memoization request. Operation of type %s (UID %lld)"
                  " at index %d in trace %d requested memoization, but physical"
                  " tracing does not support this operation type yet.",
                  Operation::get_string_rep(op->get_operation_kind()),
                  op->get_unique_op_id(), i, tid);
          }
          REPORT_LEGION_ERROR(ERROR_INCOMPLETE_PHYSICAL_TRACING,
              "Invalid memoization request. A trace cannot be partially "
              "memoized. Please change the mapper to request memoization "
              "for all the operations in the trace");
        }
        op->set_trace_local_id(index);
        last_memoized = index + 1;
      }
      if (has_physical_trace() &&
          !op->is_internal_op() && op->get_memoizable() == NULL)
        REPORT_LEGION_ERROR(ERROR_PHYSICAL_TRACING_UNSUPPORTED_OP,
            "Invalid memoization request. Operation of type %s (UID %lld) "
            "at index %zd in trace %d requested memoization, but physical "
            "tracing does not support this operation type yet.",
            Operation::get_string_rep(op->get_operation_kind()),
            op->get_unique_op_id(), index, tid);

      // Only need to save this in the map if we are not done tracing
      if (tracing)
      {
        // This is the normal case
        if (!op->is_internal_op())
        {
          operations.push_back(key);
          op_map[key] = index;
          // Add a new vector for storing dependences onto the back
          dependences.push_back(LegionVector<DependenceRecord>());
          // Record meta-data about the trace for verifying that
          // it is being replayed correctly
          op_info.push_back(OperationInfo(op));
        }
        else // Otherwise, track internal operations separately
        {
          std::pair<InternalOp*,GenerationID> 
            local_key(static_cast<InternalOp*>(op),gen);
          internal_dependences[local_key] = LegionVector<DependenceRecord>();
        }
      }
      else
      {
        if (!op->is_internal_op())
        {
          frontiers.insert(key);
          // Check for exceeding the trace size
          if (index >= dependences.size())
            REPORT_LEGION_ERROR(ERROR_TRACE_VIOLATION_RECORDED,
                          "Trace violation! Recorded %zd operations in trace "
                          "%d in task %s (UID %lld) but %zd operations have "
                          "now been issued!", dependences.size(), tid,
                          ctx->get_task_name(), ctx->get_unique_id(), index+1)
          // Check to see if the meta-data alignes
          const OperationInfo &info = op_info[index];
          // Check that they are the same kind of operation
          if (info.kind != op->get_operation_kind())
            REPORT_LEGION_ERROR(ERROR_TRACE_VIOLATION_OPERATION,
                          "Trace violation! Operation at index %zd of trace %d "
                          "in task %s (UID %lld) was recorded as having type "
                          "%s but instead has type %s in replay.",
                          index, tid, ctx->get_task_name(),ctx->get_unique_id(),
                          Operation::get_string_rep(info.kind),
                          Operation::get_string_rep(op->get_operation_kind()))
          // Check that they have the same number of region requirements
          if (info.count != op->get_region_count())
            REPORT_LEGION_ERROR(ERROR_TRACE_VIOLATION_OPERATION,
                          "Trace violation! Operation at index %zd of trace %d "
                          "in task %s (UID %lld) was recorded as having %d "
                          "regions, but instead has %zd regions in replay.",
                          index, tid, ctx->get_task_name(),
                          ctx->get_unique_id(), info.count,
                          op->get_region_count())
          // If we make it here, everything is good
          const LegionVector<DependenceRecord> &deps = dependences[index];
          operations.push_back(key);
#ifdef LEGION_SPY
          current_uids[key] = op->get_unique_op_id();
          num_regions[key] = op->get_region_count();
#endif
          // Add a mapping reference since people will be 
          // registering dependences
          op->add_mapping_reference(gen);  
          // Then compute all the dependences on this operation from
          // our previous recording of the trace
          for (LegionVector<DependenceRecord>::const_iterator it = 
                deps.begin(); it != deps.end(); it++)
          {
            // Skip any no-dependences since they are still no-deps here
            if (it->dtype == LEGION_NO_DEPENDENCE)
              continue;
#ifdef DEBUG_LEGION
            assert((it->operation_idx >= 0) &&
                   ((size_t)it->operation_idx < operations.size()));
#endif
            const std::pair<Operation*,GenerationID> &target = 
                                                  operations[it->operation_idx];
            std::set<std::pair<Operation*,GenerationID> >::iterator finder =
              frontiers.find(target);
            if (finder != frontiers.end())
            {
              finder->first->remove_mapping_reference(finder->second);
              frontiers.erase(finder);
            }

            if ((it->prev_idx == -1) || (it->next_idx == -1))
            {
              op->register_dependence(target.first, target.second); 
#ifdef LEGION_SPY
              LegionSpy::log_mapping_dependence(
               op->get_context()->get_unique_id(),
               get_current_uid_by_index(it->operation_idx),
               (it->prev_idx == -1) ? 0 : it->prev_idx,
               op->get_unique_op_id(), 
               (it->next_idx == -1) ? 0 : it->next_idx, LEGION_TRUE_DEPENDENCE);
#endif
            }
            else
            {
              op->register_region_dependence(it->next_idx, target.first,
                                             target.second, it->prev_idx,
                                             it->dtype, it->validates,
                                             it->dependent_mask);
#ifdef LEGION_SPY
              LegionSpy::log_mapping_dependence(
                  op->get_context()->get_unique_id(),
                  get_current_uid_by_index(it->operation_idx), it->prev_idx,
                  op->get_unique_op_id(), it->next_idx, it->dtype);
#endif
            }
          }
        }
        else
        {
          // We already added our creator to the list of operations
          // so the set of dependences is index-1
#ifdef DEBUG_LEGION
          assert(index > 0);
#endif
          const LegionVector<DependenceRecord> &deps = dependences[index-1];
          // Special case for internal operations
          // Internal operations need to register transitive dependences
          // on all the other operations with which it interferes.
          // We can get this from the set of operations on which the
          // operation we are currently performing dependence analysis
          // has dependences.
          InternalOp *internal_op = static_cast<InternalOp*>(op);
#ifdef DEBUG_LEGION
          assert(internal_op == dynamic_cast<InternalOp*>(op));
#endif
          int internal_index = internal_op->get_internal_index();
          for (LegionVector<DependenceRecord>::const_iterator it = 
                deps.begin(); it != deps.end(); it++)
          {
            // We only record dependences for this internal operation on
            // the indexes for which this internal operation is being done
            if (internal_index != it->next_idx)
              continue;
#ifdef DEBUG_LEGION
            assert((it->operation_idx >= 0) &&
                   ((size_t)it->operation_idx < operations.size()));
#endif
            const std::pair<Operation*,GenerationID> &target = 
                                                  operations[it->operation_idx];

            // If this is the case we can do the normal registration
            if ((it->prev_idx == -1) || (it->next_idx == -1))
            {
              internal_op->register_dependence(target.first, target.second); 
#ifdef LEGION_SPY
              LegionSpy::log_mapping_dependence(
               op->get_context()->get_unique_id(),
               get_current_uid_by_index(it->operation_idx),
               (it->prev_idx == -1) ? 0 : it->prev_idx,
               op->get_unique_op_id(), 
               (it->next_idx == -1) ? 0 : it->next_idx, LEGION_TRUE_DEPENDENCE);
#endif
            }
            else
            {
              // Promote no-dependence cases to full dependences here
              internal_op->record_trace_dependence(target.first, target.second,
                                                   it->prev_idx, it->next_idx,
                                                   LEGION_TRUE_DEPENDENCE, 
                                                   it->dependent_mask);
#ifdef LEGION_SPY
              LegionSpy::log_mapping_dependence(
                  internal_op->get_context()->get_unique_id(),
                  get_current_uid_by_index(it->operation_idx), it->prev_idx,
                  internal_op->get_unique_op_id(), 0, it->dtype);
#endif
            }
          }
        }
      }
    }

    //--------------------------------------------------------------------------
    void DynamicTrace::record_dependence(Operation *target,GenerationID tar_gen,
                                         Operation *source,GenerationID src_gen)
    //--------------------------------------------------------------------------
    {
#ifdef DEBUG_LEGION
      assert(tracing);
      if (!source->is_internal_op())
      {
        assert(operations.back().first == source);
        assert(operations.back().second == src_gen);
      }
#endif
      std::pair<Operation*,GenerationID> target_key(target, tar_gen);
      std::map<std::pair<Operation*,GenerationID>,unsigned>::const_iterator
        finder = op_map.find(target_key);
      // We only need to record it if it falls within our trace
      if (finder != op_map.end())
      {
        // Two cases here
        if (!source->is_internal_op())
        {
          // Normal case
          insert_dependence(DependenceRecord(finder->second));
        }
        else
        {
          // Otherwise this is an internal op so record it special
          // Don't record dependences on our creator
          if (target_key != operations.back())
          {
            std::pair<InternalOp*,GenerationID> 
              src_key(static_cast<InternalOp*>(source), src_gen);
#ifdef DEBUG_LEGION
            assert(internal_dependences.find(src_key) != 
                   internal_dependences.end());
#endif
            insert_dependence(src_key, DependenceRecord(finder->second));
          }
        }
      }
      else if (target->is_internal_op())
      {
        // They shouldn't both be internal operations, if they are, then
        // they should be going through the other path that tracks
        // dependences based on specific region requirements
#ifdef DEBUG_LEGION
        assert(!source->is_internal_op());
#endif
        // First check to see if the internal op is one of ours
        std::pair<InternalOp*,GenerationID> 
          local_key(static_cast<InternalOp*>(target),tar_gen);
        std::map<std::pair<InternalOp*,GenerationID>,
                LegionVector<DependenceRecord>>::const_iterator
          internal_finder = internal_dependences.find(local_key);
        if (internal_finder != internal_dependences.end())
        {
          const LegionVector<DependenceRecord> &internal_deps = 
                                                        internal_finder->second;
          for (LegionVector<DependenceRecord>::const_iterator it = 
                internal_deps.begin(); it != internal_deps.end(); it++)
            insert_dependence(DependenceRecord(it->operation_idx)); 
        }
      }
    }

    //--------------------------------------------------------------------------
    void DynamicTrace::record_region_dependence(Operation *target, 
                                                GenerationID tar_gen,
                                                Operation *source, 
                                                GenerationID src_gen,
                                                unsigned target_idx, 
                                                unsigned source_idx,
                                                DependenceType dtype,
                                                bool validates,
                                                const FieldMask &dep_mask)
    //--------------------------------------------------------------------------
    {
#ifdef DEBUG_LEGION
      assert(tracing);
      if (!source->is_internal_op())
      {
        assert(operations.back().first == source);
        assert(operations.back().second == src_gen);
      }
#endif
      std::pair<Operation*,GenerationID> target_key(target, tar_gen);
      std::map<std::pair<Operation*,GenerationID>,unsigned>::const_iterator
        finder = op_map.find(target_key);
      // We only need to record it if it falls within our trace
      if (finder != op_map.end())
      {
        // Two cases here, 
        if (!source->is_internal_op())
        {
          // Normal case
          insert_dependence(
              DependenceRecord(finder->second, target_idx, source_idx,
                   validates, dtype, dep_mask));
        }
        else
        {
          // Otherwise this is a internal op so record it special
          // Don't record dependences on our creator
          if (target_key != operations.back())
          { 
            std::pair<InternalOp*,GenerationID> 
              src_key(static_cast<InternalOp*>(source), src_gen);
#ifdef DEBUG_LEGION
            assert(internal_dependences.find(src_key) != 
                   internal_dependences.end());
#endif
            insert_dependence(src_key, 
                DependenceRecord(finder->second, target_idx, source_idx,
                     validates, dtype, dep_mask));
          }
        }
      }
      else if (target->is_internal_op())
      {
        // First check to see if the internal op is one of ours
        std::pair<InternalOp*,GenerationID> 
          local_key(static_cast<InternalOp*>(target), tar_gen);
        std::map<std::pair<InternalOp*,GenerationID>,
                 LegionVector<DependenceRecord>>::const_iterator
          internal_finder = internal_dependences.find(local_key);
        if (internal_finder != internal_dependences.end())
        {
          // It is one of ours, so two cases
          if (!source->is_internal_op())
          {
            // Iterate over the internal operation dependences and 
            // translate them to our dependences
            for (LegionVector<DependenceRecord>::const_iterator
                  it = internal_finder->second.begin(); 
                  it != internal_finder->second.end(); it++)
            {
              FieldMask overlap = it->dependent_mask & dep_mask;
              if (!overlap)
                continue;
              insert_dependence(
                  DependenceRecord(it->operation_idx, it->prev_idx,
                     source_idx, it->validates, it->dtype, overlap));
            }
          }
          else
          {
            // Iterate over the internal operation dependences
            // and translate them to our dependences
            std::pair<InternalOp*,GenerationID> 
              src_key(static_cast<InternalOp*>(source), src_gen);
#ifdef DEBUG_LEGION
            assert(internal_dependences.find(src_key) != 
                   internal_dependences.end());
#endif
            for (LegionVector<DependenceRecord>::const_iterator
                  it = internal_finder->second.begin(); 
                  it != internal_finder->second.end(); it++)
            {
              FieldMask overlap = it->dependent_mask & dep_mask;
              if (!overlap)
                continue;
              insert_dependence(src_key, 
                  DependenceRecord(it->operation_idx, it->prev_idx,
                    source_idx, it->validates, it->dtype, overlap));
            }
          }
        }
      }
    }

    //--------------------------------------------------------------------------
    void DynamicTrace::record_no_dependence(Operation *target, 
                                            GenerationID tar_gen,
                                            Operation *source, 
                                            GenerationID src_gen,
                                            unsigned target_idx, 
                                            unsigned source_idx,
                                            const FieldMask &dep_mask)
    //--------------------------------------------------------------------------
    {
#ifdef DEBUG_LEGION
      assert(tracing);
      assert(!target->is_internal_op());
      assert(!source->is_internal_op());
#endif
      std::pair<Operation*,GenerationID> target_key(target, tar_gen);
      std::map<std::pair<Operation*,GenerationID>,unsigned>::const_iterator
        finder = op_map.find(target_key);
      // We only need to record it if it falls within our trace
      if (finder != op_map.end())
      {
        insert_dependence(DependenceRecord(finder->second, target_idx, 
                  source_idx, false, LEGION_NO_DEPENDENCE, dep_mask));
      }
    }

    //--------------------------------------------------------------------------
    void DynamicTrace::record_aliased_children(unsigned req_index,
                                          unsigned depth, const FieldMask &mask)
    //--------------------------------------------------------------------------
    {
      unsigned index = operations.size() - 1;
      aliased_children[index].push_back(AliasChildren(req_index, depth, mask));
    } 

#ifdef LEGION_SPY
    //--------------------------------------------------------------------------
    void DynamicTrace::perform_logging(
                               UniqueID prev_fence_uid, UniqueID curr_fence_uid)
    //--------------------------------------------------------------------------
    {
      UniqueID context_uid = ctx->get_unique_id();
      for (unsigned idx = 0; idx < operations.size(); ++idx)
      {
        const UniqueID uid = get_current_uid_by_index(idx);
        const LegionVector<DependenceRecord> &deps = dependences[idx];
        for (LegionVector<DependenceRecord>::const_iterator it =
             deps.begin(); it != deps.end(); it++)
        {
          if ((it->prev_idx == -1) || (it->next_idx == -1))
          {
            LegionSpy::log_mapping_dependence(
               context_uid, get_current_uid_by_index(it->operation_idx),
               (it->prev_idx == -1) ? 0 : it->prev_idx,
               uid,
               (it->next_idx == -1) ? 0 : it->next_idx, LEGION_TRUE_DEPENDENCE);
          }
          else
          {
            LegionSpy::log_mapping_dependence(
                context_uid, get_current_uid_by_index(it->operation_idx),
                it->prev_idx, uid, it->next_idx, it->dtype);
          }
        }
        LegionSpy::log_mapping_dependence(
            context_uid, prev_fence_uid, 0, uid, 0, LEGION_TRUE_DEPENDENCE);
        LegionSpy::log_mapping_dependence(
            context_uid, uid, 0, curr_fence_uid, 0, LEGION_TRUE_DEPENDENCE);
      }
    }
#endif

    //--------------------------------------------------------------------------
    void DynamicTrace::insert_dependence(const DependenceRecord &record)
    //--------------------------------------------------------------------------
    {
#ifdef DEBUG_LEGION
      assert(!dependences.empty());
#endif
      LegionVector<DependenceRecord> &deps = dependences.back();
      // Try to merge it with an existing dependence
      for (unsigned idx = 0; idx < deps.size(); idx++)
        if (deps[idx].merge(record))
          return;
      // If we make it here, we couldn't merge it so just add it
      deps.push_back(record);
    }

    //--------------------------------------------------------------------------
    void DynamicTrace::insert_dependence(
                                 const std::pair<InternalOp*,GenerationID> &key,
                                 const DependenceRecord &record)
    //--------------------------------------------------------------------------
    {
      LegionVector<DependenceRecord> &deps = internal_dependences[key];
      // Try to merge it with an existing dependence
      for (unsigned idx = 0; idx < deps.size(); idx++)
        if (deps[idx].merge(record))
          return;
      // If we make it here, we couldn't merge it so just add it
      deps.push_back(record);
    }

    /////////////////////////////////////////////////////////////
    // TraceOp 
    /////////////////////////////////////////////////////////////

    //--------------------------------------------------------------------------
    TraceOp::TraceOp(Runtime *rt)
      : FenceOp(rt)
    //--------------------------------------------------------------------------
    {
    }

    //--------------------------------------------------------------------------
    TraceOp::TraceOp(const TraceOp &rhs)
      : FenceOp(NULL)
    //--------------------------------------------------------------------------
    {
      // should never be called
      assert(false);
    }

    //--------------------------------------------------------------------------
    TraceOp::~TraceOp(void)
    //--------------------------------------------------------------------------
    {
    }

    //--------------------------------------------------------------------------
    TraceOp& TraceOp::operator=(const TraceOp &rhs)
    //--------------------------------------------------------------------------
    {
      // should never be called
      assert(false);
      return *this;
    }

    //--------------------------------------------------------------------------
    void TraceOp::execute_dependence_analysis(void)
    //--------------------------------------------------------------------------
    {
#ifdef DEBUG_LEGION
      assert(mapping_tracker == NULL);
#endif
      // Make a dependence tracker
      mapping_tracker = new MappingDependenceTracker();
      // See if we have any fence dependences
      execution_fence_event = parent_ctx->register_implicit_dependences(this);
      parent_ctx->invalidate_trace_cache(local_trace, this);

      trigger_dependence_analysis();
      end_dependence_analysis();
    }

    /////////////////////////////////////////////////////////////
    // TraceCaptureOp 
    /////////////////////////////////////////////////////////////

    //--------------------------------------------------------------------------
    TraceCaptureOp::TraceCaptureOp(Runtime *rt)
      : TraceOp(rt)
    //--------------------------------------------------------------------------
    {
    }

    //--------------------------------------------------------------------------
    TraceCaptureOp::TraceCaptureOp(const TraceCaptureOp &rhs)
      : TraceOp(NULL)
    //--------------------------------------------------------------------------
    {
      // should never be called
      assert(false);
    }

    //--------------------------------------------------------------------------
    TraceCaptureOp::~TraceCaptureOp(void)
    //--------------------------------------------------------------------------
    {
    }

    //--------------------------------------------------------------------------
    TraceCaptureOp& TraceCaptureOp::operator=(const TraceCaptureOp &rhs)
    //--------------------------------------------------------------------------
    {
      // should never be called
      assert(false);
      return *this;
    }

    //--------------------------------------------------------------------------
    void TraceCaptureOp::initialize_capture(InnerContext *ctx, bool has_block,
                                  bool remove_trace_ref, const char *provenance)
    //--------------------------------------------------------------------------
    {
      initialize(ctx, EXECUTION_FENCE, false/*need future*/, provenance);
#ifdef DEBUG_LEGION
      assert(trace != NULL);
#endif
      local_trace = trace;
      // Now mark our trace as NULL to avoid registering this operation
      trace = NULL;
      tracing = false;
      current_template = NULL;
      has_blocking_call = has_block;
      is_recording = false;
      remove_trace_reference = remove_trace_ref;
    }

    //--------------------------------------------------------------------------
    void TraceCaptureOp::activate(void)
    //--------------------------------------------------------------------------
    {
      activate_fence();
    }

    //--------------------------------------------------------------------------
    void TraceCaptureOp::deactivate(void)
    //--------------------------------------------------------------------------
    {
      deactivate_fence();
      runtime->free_capture_op(this);
    }

    //--------------------------------------------------------------------------
    const char* TraceCaptureOp::get_logging_name(void) const
    //--------------------------------------------------------------------------
    {
      return op_names[TRACE_CAPTURE_OP_KIND];
    }

    //--------------------------------------------------------------------------
    Operation::OpKind TraceCaptureOp::get_operation_kind(void) const
    //--------------------------------------------------------------------------
    {
      return TRACE_CAPTURE_OP_KIND;
    }

    //--------------------------------------------------------------------------
    void TraceCaptureOp::trigger_dependence_analysis(void)
    //--------------------------------------------------------------------------
    {
#ifdef DEBUG_LEGION
      assert(trace == NULL);
      assert(local_trace != NULL);
#endif
      // Indicate that we are done capturing this trace
      local_trace->end_trace_capture();
      // Register this fence with all previous users in the parent's context
      FenceOp::trigger_dependence_analysis();
      parent_ctx->record_previous_trace(local_trace);
      if (local_trace->is_recording())
      {
        PhysicalTrace *physical_trace = local_trace->get_physical_trace();
#ifdef DEBUG_LEGION
        assert(physical_trace != NULL);
#endif
        physical_trace->record_previous_template_completion(
            get_completion_event());
        current_template = physical_trace->get_current_template();
        physical_trace->clear_cached_template();
        // Save this since we can't read it later in the mapping stage
        is_recording = true;
      }
    }

    //--------------------------------------------------------------------------
    void TraceCaptureOp::trigger_mapping(void)
    //--------------------------------------------------------------------------
    {
      // Now finish capturing the physical trace
      if (is_recording)
      {
        PhysicalTrace *physical_trace = local_trace->get_physical_trace();
#ifdef DEBUG_LEGION
        assert(physical_trace != NULL);
        assert(current_template != NULL);
        assert(current_template->is_recording());
#endif
        current_template->finalize(parent_ctx, unique_op_id, has_blocking_call);
        if (!current_template->is_replayable())
        {
          physical_trace->record_failed_capture(current_template);
          ApEvent pending_deletion;
          if (!current_template->defer_template_deletion(pending_deletion,
                                                  map_applied_conditions))
            delete current_template;
          if (pending_deletion.exists())
            execution_preconditions.insert(pending_deletion);
        }
        else
        {
          ApEvent pending_deletion = physical_trace->record_replayable_capture(
                                      current_template, map_applied_conditions);
          if (pending_deletion.exists())
            execution_preconditions.insert(pending_deletion);
        }
        // Reset the local trace
        local_trace->initialize_tracing_state();
      }
      if (remove_trace_reference && local_trace->remove_reference())
        delete local_trace;
      FenceOp::trigger_mapping();
    }

    /////////////////////////////////////////////////////////////
    // TraceCompleteOp 
    /////////////////////////////////////////////////////////////

    //--------------------------------------------------------------------------
    TraceCompleteOp::TraceCompleteOp(Runtime *rt)
      : TraceOp(rt)
    //--------------------------------------------------------------------------
    {
    }

    //--------------------------------------------------------------------------
    TraceCompleteOp::TraceCompleteOp(const TraceCompleteOp &rhs)
      : TraceOp(NULL)
    //--------------------------------------------------------------------------
    {
      // should never be called
      assert(false);
    }

    //--------------------------------------------------------------------------
    TraceCompleteOp::~TraceCompleteOp(void)
    //--------------------------------------------------------------------------
    {
    }

    //--------------------------------------------------------------------------
    TraceCompleteOp& TraceCompleteOp::operator=(const TraceCompleteOp &rhs)
    //--------------------------------------------------------------------------
    {
      // should never be called
      assert(false);
      return *this;
    }

    //--------------------------------------------------------------------------
    void TraceCompleteOp::initialize_complete(InnerContext *ctx, bool has_block,
                                              const char *provenance)
    //--------------------------------------------------------------------------
    {
      initialize(ctx, EXECUTION_FENCE, false/*need future*/, provenance);
#ifdef DEBUG_LEGION
      assert(trace != NULL);
#endif
      local_trace = trace;
      // Now mark our trace as NULL to avoid registering this operation
      trace = NULL;
      tracing = false;
      current_template = NULL;
      replayed = false;
      has_blocking_call = has_block;
      is_recording = false;
    }

    //--------------------------------------------------------------------------
    void TraceCompleteOp::activate(void)
    //--------------------------------------------------------------------------
    {
      activate_fence();
    }

    //--------------------------------------------------------------------------
    void TraceCompleteOp::deactivate(void)
    //--------------------------------------------------------------------------
    {
      deactivate_fence();
      runtime->free_trace_op(this);
    }

    //--------------------------------------------------------------------------
    const char* TraceCompleteOp::get_logging_name(void) const
    //--------------------------------------------------------------------------
    {
      return op_names[TRACE_COMPLETE_OP_KIND];
    }

    //--------------------------------------------------------------------------
    Operation::OpKind TraceCompleteOp::get_operation_kind(void) const
    //--------------------------------------------------------------------------
    {
      return TRACE_COMPLETE_OP_KIND; 
    }

    //--------------------------------------------------------------------------
    void TraceCompleteOp::trigger_dependence_analysis(void)
    //--------------------------------------------------------------------------
    {
#ifdef DEBUG_LEGION
      assert(trace == NULL);
      assert(local_trace != NULL);
#endif
#ifdef LEGION_SPY
      if (local_trace->is_replaying())
      {
        PhysicalTrace *physical_trace = local_trace->get_physical_trace();
#ifdef DEBUG_LEGION
        assert(physical_trace != NULL);
#endif
        local_trace->perform_logging(
         physical_trace->get_current_template()->get_fence_uid(), unique_op_id);
      }
#endif
      local_trace->end_trace_execution(this);
      parent_ctx->record_previous_trace(local_trace);

      if (local_trace->is_replaying())
      {
        if (has_blocking_call)
          REPORT_LEGION_ERROR(ERROR_INVALID_PHYSICAL_TRACING,
            "Physical tracing violation! Trace %d in task %s (UID %lld) "
            "encountered a blocking API call that was unseen when it was "
            "recorded. It is required that traces do not change their "
            "behavior.", local_trace->get_trace_id(),
            parent_ctx->get_task_name(), parent_ctx->get_unique_id())
        PhysicalTrace *physical_trace = local_trace->get_physical_trace();
#ifdef DEBUG_LEGION
        assert(physical_trace != NULL);
#endif 
        current_template = physical_trace->get_current_template();
#ifdef DEBUG_LEGION
        assert(current_template != NULL);
#endif
        parent_ctx->update_current_fence(this, true, true);
        // This is where we make sure that replays are done in order
        // We need to do this because we're not registering this as
        // a fence with the context
        physical_trace->chain_replays(this);
        physical_trace->record_previous_template_completion(completion_event);
        local_trace->initialize_tracing_state();
        replayed = true;
        return;
      }
      else if (local_trace->is_recording())
      {
        PhysicalTrace *physical_trace = local_trace->get_physical_trace();
#ifdef DEBUG_LEGION
        assert(physical_trace != NULL);
#endif
        physical_trace->record_previous_template_completion(completion_event);
        current_template = physical_trace->get_current_template();
        physical_trace->clear_cached_template();
        // Save this for later since we can't read it safely in mapping stage
        is_recording = true;
      }
      FenceOp::trigger_dependence_analysis();
    }

    //--------------------------------------------------------------------------
    void TraceCompleteOp::trigger_ready(void)
    //--------------------------------------------------------------------------
    {
      if (replayed)
      {
        // Having all our mapping dependences satisfied means that the previous 
        // replay of this template is done so we can start ours now
        std::set<RtEvent> replayed_events;
        current_template->perform_replay(runtime, replayed_events);
        if (!replayed_events.empty())
        {
          enqueue_ready_operation(Runtime::merge_events(replayed_events));
          return;
        }
      }
      enqueue_ready_operation();
    }

    //--------------------------------------------------------------------------
    void TraceCompleteOp::trigger_mapping(void)
    //--------------------------------------------------------------------------
    {
      // Now finish capturing the physical trace
      if (is_recording)
      {
#ifdef DEBUG_LEGION
        assert(current_template != NULL);
        assert(local_trace->get_physical_trace() != NULL);
        assert(current_template->is_recording());
#endif
        current_template->finalize(parent_ctx, unique_op_id, has_blocking_call);
        PhysicalTrace *physical_trace = local_trace->get_physical_trace();
        if (!current_template->is_replayable())
        {
          physical_trace->record_failed_capture(current_template);
          ApEvent pending_deletion;
          if (!current_template->defer_template_deletion(pending_deletion,
                                                  map_applied_conditions))
            delete current_template;
          if (pending_deletion.exists())
            execution_preconditions.insert(pending_deletion);
        }
        else
        {
          ApEvent pending_deletion = physical_trace->record_replayable_capture(
                                      current_template, map_applied_conditions);
          if (pending_deletion.exists())
            execution_preconditions.insert(pending_deletion);
        }
        local_trace->initialize_tracing_state();
      }
      else if (replayed)
      {
#ifdef DEBUG_LEGION
        assert(current_template != NULL);
#endif
        std::set<ApEvent> template_postconditions;
        current_template->finish_replay(template_postconditions);
        complete_mapping();
        if (!template_postconditions.empty())
          Runtime::trigger_event(NULL, completion_event, 
              Runtime::merge_events(NULL, template_postconditions));
        else
          Runtime::trigger_event(NULL, completion_event);
        need_completion_trigger = false;
        complete_execution();
        return;
      }
      FenceOp::trigger_mapping();
    }

    /////////////////////////////////////////////////////////////
    // TraceReplayOp
    /////////////////////////////////////////////////////////////

    //--------------------------------------------------------------------------
    TraceReplayOp::TraceReplayOp(Runtime *rt)
      : TraceOp(rt)
    //--------------------------------------------------------------------------
    {
    }

    //--------------------------------------------------------------------------
    TraceReplayOp::TraceReplayOp(const TraceReplayOp &rhs)
      : TraceOp(NULL)
    //--------------------------------------------------------------------------
    {
      // should never be called
      assert(false);
    }

    //--------------------------------------------------------------------------
    TraceReplayOp::~TraceReplayOp(void)
    //--------------------------------------------------------------------------
    {
    }

    //--------------------------------------------------------------------------
    TraceReplayOp& TraceReplayOp::operator=(const TraceReplayOp &rhs)
    //--------------------------------------------------------------------------
    {
      // should never be called
      assert(false);
      return *this;
    }

    //--------------------------------------------------------------------------
    void TraceReplayOp::initialize_replay(InnerContext *ctx, LegionTrace *trace,
                                          Provenance *provenance)
    //--------------------------------------------------------------------------
    {
      initialize(ctx, EXECUTION_FENCE, false/*need future*/, provenance);
#ifdef DEBUG_LEGION
      assert(trace != NULL);
#endif
      local_trace = trace;
    }

    //--------------------------------------------------------------------------
    void TraceReplayOp::activate(void)
    //--------------------------------------------------------------------------
    {
      activate_fence();
    }

    //--------------------------------------------------------------------------
    void TraceReplayOp::deactivate(void)
    //--------------------------------------------------------------------------
    {
      deactivate_fence();
      runtime->free_replay_op(this);
    }

    //--------------------------------------------------------------------------
    const char* TraceReplayOp::get_logging_name(void) const
    //--------------------------------------------------------------------------
    {
      return op_names[TRACE_REPLAY_OP_KIND];
    }

    //--------------------------------------------------------------------------
    Operation::OpKind TraceReplayOp::get_operation_kind(void) const
    //--------------------------------------------------------------------------
    {
      return TRACE_REPLAY_OP_KIND;
    }

    //--------------------------------------------------------------------------
    void TraceReplayOp::trigger_dependence_analysis(void)
    //--------------------------------------------------------------------------
    {
#ifdef DEBUG_LEGION
      assert(trace == NULL);
      assert(local_trace != NULL);
#endif
      PhysicalTrace *physical_trace = local_trace->get_physical_trace();
#ifdef DEBUG_LEGION
      assert(physical_trace != NULL);
#endif
      bool recurrent = true;
      bool fence_registered = false;
      bool is_recording = local_trace->is_recording();
      if ((physical_trace->get_current_template() == NULL) || is_recording)
      {
        recurrent = false;
        {
          // Wait for the previous recordings to be done before checking
          // template preconditions, otherwise no template would exist.
          RtEvent mapped_event = parent_ctx->get_current_mapping_fence_event();
          if (mapped_event.exists())
            mapped_event.wait();
        }
#ifdef DEBUG_LEGION
        assert(!(local_trace->is_recording() || local_trace->is_replaying()));
#endif

        if (physical_trace->get_current_template() == NULL)
          physical_trace->check_template_preconditions(this,
                                    map_applied_conditions);
#ifdef DEBUG_LEGION
        assert(physical_trace->get_current_template() == NULL ||
               !physical_trace->get_current_template()->is_recording());
#endif
        parent_ctx->perform_fence_analysis(this, execution_preconditions,
                                           true/*mapping*/, true/*execution*/);
        physical_trace->set_current_execution_fence_event(
            get_completion_event());
        fence_registered = true;
      }

      const bool replaying = (physical_trace->get_current_template() != NULL);
      // Tell the parent context about the physical trace replay result
      parent_ctx->record_physical_trace_replay(mapped_event, replaying);
      if (replaying)
      {
        // If we're recurrent, then check to see if we had any intermeidate
        // ops for which we still need to perform the fence analysis
        // If there were no intermediate dependences then we can just
        // record a dependence on the previous fence
        const ApEvent fence_completion = (recurrent &&
          !local_trace->has_intermediate_operations()) ?
            physical_trace->get_previous_template_completion()
                    : get_completion_event();
        if (recurrent && local_trace->has_intermediate_operations())
        {
          parent_ctx->perform_fence_analysis(this, execution_preconditions,
                                       true/*mapping*/, true/*execution*/);
          local_trace->reset_intermediate_operations();
        }
        if (!fence_registered)
          execution_preconditions.insert(
              parent_ctx->get_current_execution_fence_event());
        physical_trace->initialize_template(fence_completion, recurrent);
        local_trace->set_state_replay();
#ifdef LEGION_SPY
        physical_trace->get_current_template()->set_fence_uid(unique_op_id);
#endif
      }
      else if (!fence_registered)
      {
        parent_ctx->perform_fence_analysis(this, execution_preconditions,
                                           true/*mapping*/, true/*execution*/);
        physical_trace->set_current_execution_fence_event(
            get_completion_event());
      }

      // Now update the parent context with this fence before we can complete
      // the dependence analysis and possibly be deactivated
      parent_ctx->update_current_fence(this, true, true);
    }

    //--------------------------------------------------------------------------
    void TraceReplayOp::pack_remote_operation(Serializer &rez, 
                 AddressSpaceID target, std::set<RtEvent> &applied_events) const
    //--------------------------------------------------------------------------
    {
      pack_local_remote_operation(rez);
    }

    /////////////////////////////////////////////////////////////
    // TraceBeginOp
    /////////////////////////////////////////////////////////////

    //--------------------------------------------------------------------------
    TraceBeginOp::TraceBeginOp(Runtime *rt)
      : TraceOp(rt)
    //--------------------------------------------------------------------------
    {
    }

    //--------------------------------------------------------------------------
    TraceBeginOp::TraceBeginOp(const TraceBeginOp &rhs)
      : TraceOp(NULL)
    //--------------------------------------------------------------------------
    {
      // should never be called
      assert(false);
    }

    //--------------------------------------------------------------------------
    TraceBeginOp::~TraceBeginOp(void)
    //--------------------------------------------------------------------------
    {
    }

    //--------------------------------------------------------------------------
    TraceBeginOp& TraceBeginOp::operator=(const TraceBeginOp &rhs)
    //--------------------------------------------------------------------------
    {
      // should never be called
      assert(false);
      return *this;
    }

    //--------------------------------------------------------------------------
    void TraceBeginOp::initialize_begin(InnerContext *ctx, LegionTrace *trace,
                                        Provenance *provenance)
    //--------------------------------------------------------------------------
    {
      initialize(ctx, MAPPING_FENCE, false/*need future*/, provenance);
#ifdef DEBUG_LEGION
      assert(trace != NULL);
#endif
      local_trace = trace;
      trace = NULL;
      tracing = false;
    }

    //--------------------------------------------------------------------------
    void TraceBeginOp::activate(void)
    //--------------------------------------------------------------------------
    {
      activate_fence();
    }

    //--------------------------------------------------------------------------
    void TraceBeginOp::deactivate(void)
    //--------------------------------------------------------------------------
    {
      deactivate_fence();
      runtime->free_begin_op(this);
    }

    //--------------------------------------------------------------------------
    const char* TraceBeginOp::get_logging_name(void) const
    //--------------------------------------------------------------------------
    {
      return op_names[TRACE_BEGIN_OP_KIND];
    }

    //--------------------------------------------------------------------------
    Operation::OpKind TraceBeginOp::get_operation_kind(void) const
    //--------------------------------------------------------------------------
    {
      return TRACE_BEGIN_OP_KIND;
    }

    /////////////////////////////////////////////////////////////
    // TraceSummaryOp
    /////////////////////////////////////////////////////////////

    //--------------------------------------------------------------------------
    TraceSummaryOp::TraceSummaryOp(Runtime *rt)
      : TraceOp(rt)
    //--------------------------------------------------------------------------
    {
    }

    //--------------------------------------------------------------------------
    TraceSummaryOp::TraceSummaryOp(const TraceSummaryOp &rhs)
      : TraceOp(NULL)
    //--------------------------------------------------------------------------
    {
      // should never be called
      assert(false);
    }

    //--------------------------------------------------------------------------
    TraceSummaryOp::~TraceSummaryOp(void)
    //--------------------------------------------------------------------------
    {
    }

    //--------------------------------------------------------------------------
    TraceSummaryOp& TraceSummaryOp::operator=(const TraceSummaryOp &rhs)
    //--------------------------------------------------------------------------
    {
      // should never be called
      assert(false);
      return *this;
    }

    //--------------------------------------------------------------------------
    void TraceSummaryOp::initialize_summary(InnerContext *ctx,
                                            PhysicalTemplate *tpl,
                                            Operation *invalidator,
                                            Provenance *provenance)
    //--------------------------------------------------------------------------
    {
      initialize_operation(ctx, false/*track*/, 0/*regions*/, provenance);
      fence_kind = MAPPING_FENCE;
      if (runtime->legion_spy_enabled)
        LegionSpy::log_fence_operation(parent_ctx->get_unique_id(),
                                       unique_op_id, context_index);
      context_index = invalidator->get_ctx_index();
      current_template = tpl;
      // The summary could have been marked as being traced,
      // so here we forcibly clear them out.
      trace = NULL;
      tracing = false;
    }

    //--------------------------------------------------------------------------
    void TraceSummaryOp::activate(void)
    //--------------------------------------------------------------------------
    {
      activate_fence();
      current_template = NULL;
    }

    //--------------------------------------------------------------------------
    void TraceSummaryOp::deactivate(void)
    //--------------------------------------------------------------------------
    {
      deactivate_fence();
      runtime->free_summary_op(this);
    }

    //--------------------------------------------------------------------------
    const char* TraceSummaryOp::get_logging_name(void) const
    //--------------------------------------------------------------------------
    {
      return op_names[TRACE_SUMMARY_OP_KIND];
    }

    //--------------------------------------------------------------------------
    Operation::OpKind TraceSummaryOp::get_operation_kind(void) const
    //--------------------------------------------------------------------------
    {
      return TRACE_SUMMARY_OP_KIND;
    }

    //--------------------------------------------------------------------------
    void TraceSummaryOp::trigger_dependence_analysis(void)
    //--------------------------------------------------------------------------
    {
      perform_fence_analysis(true/*register fence also*/);
    }

    //--------------------------------------------------------------------------
    void TraceSummaryOp::trigger_ready(void)
    //--------------------------------------------------------------------------
    {
      enqueue_ready_operation();
    }

    //--------------------------------------------------------------------------
    void TraceSummaryOp::trigger_mapping(void)
    //--------------------------------------------------------------------------
    {
#ifdef DEBUG_LEGION
      assert(current_template->is_replayable());
#endif
      current_template->apply_postcondition(this, map_applied_conditions);
      FenceOp::trigger_mapping();
    }

    //--------------------------------------------------------------------------
    void TraceSummaryOp::pack_remote_operation(Serializer &rez,
                 AddressSpaceID target, std::set<RtEvent> &applied_events) const
    //--------------------------------------------------------------------------
    {
      pack_local_remote_operation(rez);
    }

    /////////////////////////////////////////////////////////////
    // PhysicalTrace
    /////////////////////////////////////////////////////////////

    //--------------------------------------------------------------------------
    PhysicalTrace::PhysicalTrace(Runtime *rt, LegionTrace *lt)
      : runtime(rt), logical_trace(lt), perform_fence_elision(
          !(runtime->no_trace_optimization || runtime->no_fence_elision)),
        repl_ctx(dynamic_cast<ReplicateContext*>(lt->ctx)),
        previous_replay(NULL), current_template(NULL), nonreplayable_count(0),
        new_template_count(0),
        previous_template_completion(ApEvent::NO_AP_EVENT),
        execution_fence_event(ApEvent::NO_AP_EVENT),
        intermediate_execution_fence(false)
    //--------------------------------------------------------------------------
    {
      if (runtime->replay_on_cpus)
      {
        Machine::ProcessorQuery local_procs(runtime->machine);
        local_procs.local_address_space();
        for (Machine::ProcessorQuery::iterator it =
             local_procs.begin(); it != local_procs.end(); it++)
          if (it->kind() == Processor::LOC_PROC)
            replay_targets.push_back(*it);
      }
      else
        replay_targets.push_back(runtime->utility_group);
    }

    //--------------------------------------------------------------------------
    PhysicalTrace::~PhysicalTrace()
    //--------------------------------------------------------------------------
    {
      for (std::vector<PhysicalTemplate*>::iterator it =
           templates.begin(); it != templates.end(); ++it)
        delete (*it);
      templates.clear();
    }

    //--------------------------------------------------------------------------
    ApEvent PhysicalTrace::record_replayable_capture(PhysicalTemplate *tpl,
                                      std::set<RtEvent> &map_applied_conditions)
    //--------------------------------------------------------------------------
    {
      ApEvent pending_deletion;
      // See if we're going to exceed the maximum number of templates
      if (templates.size() == logical_trace->ctx->get_max_trace_templates())
      {
#ifdef DEBUG_LEGION
        assert(!templates.empty());
#endif
        PhysicalTemplate *to_delete = templates.front();
        if (!to_delete->defer_template_deletion(pending_deletion, 
                                                map_applied_conditions))
          delete to_delete;
        // Remove the least recently used (first) one from the vector
        // shift it to the back first though, should be fast
        if (templates.size() > 1)
          std::rotate(templates.begin(),templates.begin()+1,templates.end());
        templates.pop_back();
      }
      templates.push_back(tpl);
      if (++new_template_count > LEGION_NEW_TEMPLATE_WARNING_COUNT)
      {
        InnerContext *ctx = logical_trace->ctx;
        REPORT_LEGION_WARNING(LEGION_WARNING_NEW_TEMPLATE_COUNT_EXCEEDED,
            "WARNING: The runtime has created %d new replayable templates "
            "for trace %u in task %s (UID %lld) without replaying any "
            "existing templates. This may mean that your mapper is not "
            "making mapper decisions conducive to replaying templates. Please "
            "check that your mapper is making decisions that align with prior "
            "templates. If you believe that this number of templates is "
            "reasonable please adjust the settings for "
            "LEGION_NEW_TEMPLATE_WARNING_COUNT in legion_config.h.",
            LEGION_NEW_TEMPLATE_WARNING_COUNT, logical_trace->get_trace_id(),
            ctx->get_task_name(), ctx->get_unique_id())
        new_template_count = 0;
      }
      // Reset the nonreplayable count when we find a replayable template
      nonreplayable_count = 0;
      current_template = NULL;
      return pending_deletion;
    }

    //--------------------------------------------------------------------------
    void PhysicalTrace::record_failed_capture(PhysicalTemplate *tpl)
    //--------------------------------------------------------------------------
    {
      if (++nonreplayable_count > LEGION_NON_REPLAYABLE_WARNING)
      {
        const std::string &message = tpl->get_replayable_message();
        const char *message_buffer = message.c_str();
        InnerContext *ctx = logical_trace->ctx;
        REPORT_LEGION_WARNING(LEGION_WARNING_NON_REPLAYABLE_COUNT_EXCEEDED,
            "WARNING: The runtime has failed to memoize the trace more than "
            "%u times, due to the absence of a replayable template. It is "
            "highly likely that trace %u in task %s (UID %lld) will not be "
            "memoized for the rest of execution. The most recent template was "
            "not replayable for the following reason: %s. Please change the "
            "mapper to stop making memoization requests.",
            LEGION_NON_REPLAYABLE_WARNING, logical_trace->get_trace_id(),
            ctx->get_task_name(), ctx->get_unique_id(), message_buffer)
        nonreplayable_count = 0;
      }
      current_template = NULL;
    }

    //--------------------------------------------------------------------------
    void PhysicalTrace::check_template_preconditions(TraceReplayOp *op,
                                              std::set<RtEvent> &applied_events)
    //--------------------------------------------------------------------------
    {
      current_template = NULL;
      // Scan backwards since more recently used templates are likely
      // to be the ones that best match what we are executing
      for (int idx = templates.size() - 1; idx >= 0; idx--)
      {
        PhysicalTemplate *tpl = templates[idx];
        if (tpl->check_preconditions(op, applied_events))
        {
#ifdef DEBUG_LEGION
          assert(tpl->is_replayable());
#endif
          // Reset the nonreplayable count when a replayable template satisfies
          // the precondition
          nonreplayable_count = 0;
          // Also reset the new template count as we found a replay
          new_template_count = 0;
          current_template = tpl;
          // Move the template to the end of the vector as most-recently used
          if (idx < int(templates.size() - 1))
            std::rotate(templates.begin()+idx, 
                        templates.begin()+idx+1, templates.end());
          return;
        }
      }
    }

    //--------------------------------------------------------------------------
    bool PhysicalTrace::find_viable_templates(ReplTraceReplayOp *op,
                                             std::set<RtEvent> &applied_events,
                                             unsigned templates_to_find,
                                             std::vector<int> &viable_templates)
    //--------------------------------------------------------------------------
    {
#ifdef DEBUG_LEGION
      assert(templates_to_find > 0);
#endif
      for (int index = viable_templates.empty() ? templates.size() - 1 : 
            viable_templates.back() - 1; index >= 0; index--)
      {
        PhysicalTemplate *tpl = templates[index];
        if (tpl->check_preconditions(op, applied_events))
        {
          // A good tmplate so add it to the list
          viable_templates.push_back(index);
          // If we've found all our templates then we're done
          if (--templates_to_find == 0)
            return (index == 0); // whether we are done
        }
      }
      return true; // Iterated over all the templates
    }

    //--------------------------------------------------------------------------
    void PhysicalTrace::select_template(unsigned index)
    //--------------------------------------------------------------------------
    {
#ifdef DEBUG_LEGION
      assert(index < templates.size());
      assert(templates[index]->is_replayable());
#endif
      // Reset the nonreplayable count when a replayable template satisfies
      // the precondition
      nonreplayable_count = 0;
      // Also reset the new template count as we found a replay
      new_template_count = 0;
      current_template = templates[index]; 
      // Move this one to the back of the line since we all agreed to replay it
      // This way the most recently used on is the one at the end of the vector
      if (index < (templates.size() - 1))
        std::rotate(templates.begin()+index, 
                    templates.begin()+index+1, templates.end());
    }

    //--------------------------------------------------------------------------
    PhysicalTemplate* PhysicalTrace::start_new_template(
                                              TaskTreeCoordinates &&coordinates)
    //--------------------------------------------------------------------------
    {
      // If we have a replicated context then we are making sharded templates
      if (repl_ctx != NULL)
        current_template = new ShardedPhysicalTemplate(this, 
            execution_fence_event, std::move(coordinates), repl_ctx);
      else
        current_template = new PhysicalTemplate(this, execution_fence_event,
                                                std::move(coordinates));
      return current_template;
    }

    //--------------------------------------------------------------------------
    void PhysicalTrace::record_intermediate_execution_fence(FenceOp *fence)
    //--------------------------------------------------------------------------
    {
      if (!intermediate_execution_fence)
        fence->record_execution_precondition(previous_template_completion);
      previous_template_completion = fence->get_completion_event();
      intermediate_execution_fence = true;
    }

    //--------------------------------------------------------------------------
    void PhysicalTrace::chain_replays(FenceOp *replay_op)
    //--------------------------------------------------------------------------
    {
      if (previous_replay != NULL)
      {
#ifdef LEGION_SPY
        // Can't prune when doing legion spy
        replay_op->register_dependence(previous_replay, previous_replay_gen);
#else
        if (replay_op->register_dependence(previous_replay,previous_replay_gen))
          previous_replay = NULL;
#endif
      }
      previous_replay = replay_op;
      previous_replay_gen = replay_op->get_generation();
    }

    //--------------------------------------------------------------------------
    void PhysicalTrace::initialize_template(
                                       ApEvent fence_completion, bool recurrent)
    //--------------------------------------------------------------------------
    {
#ifdef DEBUG_LEGION
      assert(current_template != NULL);
#endif
      // If we had an intermeidate execution fence between replays then
      // we should no longer be considered recurrent when we replay the trace
      // We're also not going to be considered recurrent here if we didn't
      // do fence elision since since we'll still need to track the fence
      current_template->initialize_replay(fence_completion, 
          recurrent && perform_fence_elision && !intermediate_execution_fence);
      // Reset this for the next replay
      intermediate_execution_fence = false;
    }

    /////////////////////////////////////////////////////////////
    // TraceViewSet
    /////////////////////////////////////////////////////////////

    //--------------------------------------------------------------------------
    std::string TraceViewSet::FailedPrecondition::to_string(
                                                         TaskContext *ctx) const
    //--------------------------------------------------------------------------
    {
      std::stringstream ss;
      char *m = mask.to_string();
      if (view->is_fill_view())
      {
        ss << "fill view: " << view
           << ", Index expr: " << expr->expr_id
           << ", Field Mask: " << m;
      }
      else
      {
#ifdef DEBUG_LEGION
        assert(view->is_instance_view());
#endif
        const char *mem_names[] = {
#define MEM_NAMES(name, desc) #name,
            REALM_MEMORY_KINDS(MEM_NAMES) 
#undef MEM_NAMES
          };
        IndividualManager *manager =
          view->get_manager()->as_individual_manager();
        FieldSpaceNode *field_space = manager->field_space_node;
        Memory memory = manager->memory_manager->memory;

        std::vector<FieldID> fields;
        field_space->get_field_set(mask, ctx, fields);

        ss << "view: " << view << " in " << mem_names[memory.kind()]
           << " memory " << std::hex << memory.id << std::dec
           << ", Index expr: " << expr->expr_id
           << ", Field Mask: " << m << ", Fields: ";
        for (std::vector<FieldID>::const_iterator it =
              fields.begin(); it != fields.end(); it++)
        {
          if (it != fields.begin())
            ss << ", ";
          const void *name = NULL;
          size_t name_size = 0;
          if (field_space->retrieve_semantic_information(
                LEGION_NAME_SEMANTIC_TAG, name, name_size,
                true/*can fail*/, false/*wait until*/))
            ss << ((const char*)name) << " (" << *it << ")";
          else
            ss << *it;
        }
      }
      return ss.str();
    }

    //--------------------------------------------------------------------------
    TraceViewSet::TraceViewSet(RegionTreeForest *f, DistributedID own_did, 
                               RegionNode *r)
      : forest(f), region(r), owner_did(own_did)
    //--------------------------------------------------------------------------
    {
      region->add_nested_resource_ref(owner_did);
    }

    //--------------------------------------------------------------------------
    TraceViewSet::TraceViewSet(RegionTreeForest *f, TraceViewSet &source,
                               DistributedID own_did, RegionNode *r,
                               std::set<RtEvent> &applied_events)
      : forest(f), region(r), owner_did(own_did)
    //--------------------------------------------------------------------------
    {
      region->add_nested_resource_ref(owner_did);
      conditions.swap(source.conditions);
      if (owner_did > 0)
      {
        WrapperReferenceMutator mutator(applied_events);
        for (ViewExprs::const_iterator vit = 
              conditions.begin(); vit != conditions.end(); ++vit)
        {
          vit->first->add_nested_valid_ref(owner_did, &mutator);
          for (FieldMaskSet<IndexSpaceExpression>::const_iterator it =
                vit->second.begin(); it != vit->second.end(); ++it)
            it->first->add_nested_expression_reference(owner_did, &mutator);
        }
      }
    }

    //--------------------------------------------------------------------------
    TraceViewSet::~TraceViewSet(void)
    //--------------------------------------------------------------------------
    {
      if (owner_did > 0)
      {
        for (ViewExprs::const_iterator vit = 
              conditions.begin(); vit != conditions.end(); vit++)
        {
          for (FieldMaskSet<IndexSpaceExpression>::const_iterator it =
                vit->second.begin(); it != vit->second.end(); it++)
            if (it->first->remove_nested_expression_reference(owner_did))
              delete it->first;
          if (vit->first->remove_nested_valid_ref(owner_did))
            delete vit->first;
        }
      }
      if (region->remove_nested_resource_ref(owner_did))
        delete region;
      conditions.clear();
    }

    //--------------------------------------------------------------------------
    void TraceViewSet::insert(LogicalView *view, IndexSpaceExpression *expr, 
                              const FieldMask &mask, ReferenceMutator &mutator)
    //--------------------------------------------------------------------------
    {
      ViewExprs::iterator finder = conditions.find(view);
      IndexSpaceExpression *const total_expr = region->row_source; 
      const size_t expr_volume = expr->get_volume();
      if (expr != total_expr)
      {
#ifdef DEBUG_LEGION
        // This is a necessary but not sufficient condition for dominance
        // If we need to we can put in the full intersection test later
        assert(expr_volume <= total_expr->get_volume());
#endif
        // Recognize total expressions when they get here
        if (expr_volume == total_expr->get_volume())
          expr = total_expr;
      }
      // We need to enforce the invariant that there is at most one 
      // expression for field in this function
      if (finder != conditions.end())
      {
        FieldMask set_overlap = mask & finder->second.get_valid_mask();
        if (!!set_overlap)
        {
          if (set_overlap != mask)
          {
            // Handle the difference fields first before we mutate set_overlap
            FieldMask diff = mask - set_overlap;
            if (finder->second.insert(expr, mask) && (owner_did > 0))
                expr->add_nested_expression_reference(owner_did, &mutator);
          }
          FieldMaskSet<IndexSpaceExpression> to_add;
          std::vector<IndexSpaceExpression*> to_delete;
          for (FieldMaskSet<IndexSpaceExpression>::iterator it =
                finder->second.begin(); it != finder->second.end(); it++)
          {
            const FieldMask overlap = set_overlap & it->second;
            if (!overlap)
              continue;
            if (it->first != total_expr)
            {
              if (it->first != expr)
              {
                // Not the same expression, so compute the union
                IndexSpaceExpression *union_expr = 
                  forest->union_index_spaces(it->first, expr);
                const size_t union_volume = union_expr->get_volume();
                if (it->first->get_volume() < union_volume)
                {
                  if (expr_volume < union_volume)
                    to_add.insert(union_expr, overlap);
                  else
                    to_add.insert(expr, overlap);
                  it.filter(overlap);
                  if (!it->second)
                    to_delete.push_back(it->first);
                }
                else
                  it.merge(overlap);
              }
              else
                it.merge(overlap);
            }
            set_overlap -= overlap;
            if (!set_overlap)
              break;
          }
          for (FieldMaskSet<IndexSpaceExpression>::const_iterator it =
                to_add.begin(); it != to_add.end(); it++)
            if (finder->second.insert(it->first, it->second) && 
                (owner_did > 0))
              it->first->add_nested_expression_reference(owner_did, &mutator);
          for (std::vector<IndexSpaceExpression*>::const_iterator it =
                to_delete.begin(); it != to_delete.end(); it++)
          {
            if (to_add.find(*it) != to_add.end())
              continue;
            finder->second.erase(*it);
            if ((owner_did > 0) &&
                (*it)->remove_nested_expression_reference(owner_did))
              delete (*it);
          }
        }
        else if (finder->second.insert(expr, mask) && (owner_did > 0))
          expr->add_nested_expression_reference(owner_did, &mutator);
      }
      else
      {
        if (owner_did > 0)
        {
          view->add_nested_valid_ref(owner_did, &mutator);
          expr->add_nested_expression_reference(owner_did, &mutator);
        }
        conditions[view].insert(expr, mask);
      }
    }

    //--------------------------------------------------------------------------
    void TraceViewSet::invalidate(
           LogicalView *view, IndexSpaceExpression *expr, const FieldMask &mask,
           std::map<IndexSpaceExpression*,unsigned> *expr_refs_to_remove,
           std::map<LogicalView*,unsigned> *view_refs_to_remove)
    //--------------------------------------------------------------------------
    {
      ViewExprs::iterator finder = conditions.find(view);
      if ((finder == conditions.end()) || 
          (finder->second.get_valid_mask() * mask))
        return;
      
      const size_t expr_volume = expr->get_volume();
      IndexSpaceExpression *const total_expr = region->row_source; 
#ifdef DEBUG_LEGION
      // This is a necessary but not sufficient condition for dominance
      // If we need to we can put in the full intersection test later
      assert(expr_volume <= total_expr->get_volume());
#endif
      if ((expr == total_expr) || (expr_volume == total_expr->get_volume()))
      {
        // Expr covers the whole instance so no need to do intersections
        if (!(finder->second.get_valid_mask() - mask))
        {
          // Dominate all fields so just filter everything
          if (owner_did > 0)
          {
            for (FieldMaskSet<IndexSpaceExpression>::const_iterator it =
                  finder->second.begin(); it != finder->second.end(); it++)
            {
              if (expr_refs_to_remove != NULL)
              {
                std::map<IndexSpaceExpression*,unsigned>::iterator finder =
                  expr_refs_to_remove->find(it->first);
                if (finder == expr_refs_to_remove->end())
                  (*expr_refs_to_remove)[it->first] = 1;
                else
                  finder->second += 1;
              }
              else if (it->first->remove_nested_expression_reference(owner_did))
                delete it->first;
            }
            if (view_refs_to_remove != NULL)
            {
              std::map<LogicalView*,unsigned>::iterator finder = 
                view_refs_to_remove->find(view);
              if (finder == view_refs_to_remove->end())
                (*view_refs_to_remove)[view] = 1;
              else
                finder->second += 1;
            }
            else if (view->remove_nested_valid_ref(owner_did))
              delete view;
          }
          conditions.erase(finder);
        }
        else
        {
          // Filter on fields
          std::vector<IndexSpaceExpression*> to_delete;
          for (FieldMaskSet<IndexSpaceExpression>::iterator it =
                finder->second.begin(); it != finder->second.end(); it++)
          {
            it.filter(mask);
            if (!it->second)
              to_delete.push_back(it->first);
          }
          for (std::vector<IndexSpaceExpression*>::const_iterator it =
                to_delete.begin(); it != to_delete.end(); it++)
          {
            finder->second.erase(*it);
            if (owner_did > 0)
            {
              if (expr_refs_to_remove != NULL)
              {
                std::map<IndexSpaceExpression*,unsigned>::iterator finder =
                  expr_refs_to_remove->find(*it);
                if (finder == expr_refs_to_remove->end())
                  (*expr_refs_to_remove)[*it] = 1;
                else
                  finder->second += 1;
              }
              else if ((*it)->remove_nested_expression_reference(owner_did))
                delete (*it);
            }
          }
          if (finder->second.empty())
          {
            if (owner_did > 0)
            {
              if (view_refs_to_remove != NULL)
              {
                std::map<LogicalView*,unsigned>::iterator finder = 
                  view_refs_to_remove->find(view);
                if (finder == view_refs_to_remove->end())
                  (*view_refs_to_remove)[view] = 1;
                else
                  finder->second += 1;
              }
              else if (view->remove_nested_valid_ref(owner_did))
                delete view;
            }
            conditions.erase(finder);
          }
          else
            finder->second.tighten_valid_mask();
        }
      }
      else
      {
        // We need intersection tests as part of filtering
        FieldMaskSet<IndexSpaceExpression> to_add;
        std::vector<IndexSpaceExpression*> to_delete;
        for (FieldMaskSet<IndexSpaceExpression>::iterator it =
              finder->second.begin(); it != finder->second.end(); it++)
        {
          const FieldMask overlap = mask & it->second;
          if (!overlap)
            continue;
          IndexSpaceExpression *intersection = expr;
          if (it->first != total_expr)
          {
            intersection = forest->intersect_index_spaces(it->first, expr);
            const size_t volume = intersection->get_volume();
            if (volume == 0)
              continue;
            if (volume == expr_volume)
              intersection = expr;
            else if (volume == it->first->get_volume())
              intersection = it->first;
          }
          if (intersection->get_volume() < it->first->get_volume())
          {
            // Only dominated part of it so compute the difference
            IndexSpaceExpression *diff = 
              forest->subtract_index_spaces(it->first, intersection);
            to_add.insert(diff, overlap);
          }
          // No matter what we're removing these fields for this expr
          it.filter(overlap);
          if (!it->second)
            to_delete.push_back(it->first);
        }
        for (FieldMaskSet<IndexSpaceExpression>::const_iterator it =
              to_add.begin(); it != to_add.end(); it++)
          if (finder->second.insert(it->first, it->second) && (owner_did > 0))
            it->first->add_nested_expression_reference(owner_did);
        for (std::vector<IndexSpaceExpression*>::const_iterator it =
              to_delete.begin(); it != to_delete.end(); it++)
        {
          if (to_add.find(*it) != to_add.end())
            continue;
          finder->second.erase(*it);
          if (owner_did > 0)
          {
            if (expr_refs_to_remove != NULL)
            {
              std::map<IndexSpaceExpression*,unsigned>::iterator finder =
                expr_refs_to_remove->find(*it);
              if (finder == expr_refs_to_remove->end())
                (*expr_refs_to_remove)[*it] = 1;
              else
                finder->second += 1;
            }
            else if ((*it)->remove_nested_expression_reference(owner_did))
              delete (*it);
          }
        }
        if (finder->second.empty())
        {
          if (owner_did > 0)
          {
            if (view_refs_to_remove != NULL)
            {
              std::map<LogicalView*,unsigned>::iterator finder = 
                view_refs_to_remove->find(view);
              if (finder == view_refs_to_remove->end())
                (*view_refs_to_remove)[view] = 1;
              else
                finder->second += 1;
            }
            else if (view->remove_nested_valid_ref(owner_did))
              delete view;
          }
          conditions.erase(finder);
        }
        else
          finder->second.tighten_valid_mask();
      }
    }

    //--------------------------------------------------------------------------
    void TraceViewSet::invalidate_all_but(LogicalView *except,
                              IndexSpaceExpression *expr, const FieldMask &mask,
                  std::map<IndexSpaceExpression*,unsigned> *expr_refs_to_remove,
                  std::map<LogicalView*,unsigned> *view_refs_to_remove)
    //--------------------------------------------------------------------------
    {
      std::vector<LogicalView*> to_invalidate;
      for (ViewExprs::const_iterator it = 
            conditions.begin(); it != conditions.end(); it++)
      {
        if (it->first == except)
          continue;
        if (it->second.get_valid_mask() * mask)
          continue;
        to_invalidate.push_back(it->first);
      }
      for (std::vector<LogicalView*>::const_iterator it = 
            to_invalidate.begin(); it != to_invalidate.end(); it++)
        invalidate(*it, expr, mask, expr_refs_to_remove, view_refs_to_remove);
    }

    //--------------------------------------------------------------------------
    bool TraceViewSet::dominates(LogicalView *view, IndexSpaceExpression *expr, 
                                 FieldMask &non_dominated) const
    //--------------------------------------------------------------------------
    {
      // If this is for an empty equivalence set then it doesn't matter
      if (expr->is_empty())
        return true;
      ViewExprs::const_iterator finder = conditions.find(view);
      if (finder == conditions.end())
        return false;

      const size_t expr_volume = expr->get_volume();
      IndexSpaceExpression *const total_expr = region->row_source;
#ifdef DEBUG_LEGION
      // This is a necessary but not sufficient condition for dominance
      // If we need to we can put in the full intersection test later
      assert(expr_volume <= total_expr->get_volume());
#endif
      if ((expr == total_expr) || (expr_volume == total_expr->get_volume()))
      {
        // Expression is for the whole view, so will only be dominated
        // by the expression for the full view
        FieldMaskSet<IndexSpaceExpression>::const_iterator expr_finder =
          finder->second.find(total_expr);
        if (expr_finder != finder->second.end())
        {
          non_dominated -= expr_finder->second;
          if (!non_dominated)
            return true;
        }
      }
      // There is at most one expression per field so just iterate and compare
      for (FieldMaskSet<IndexSpaceExpression>::const_iterator it =
            finder->second.begin(); it != finder->second.end(); it++)
      {
        const FieldMask overlap = non_dominated & it->second;
        if (!overlap)
          continue;
        if ((it->first != total_expr) && (it->first != expr))
        {
          IndexSpaceExpression *intersection = 
            forest->intersect_index_spaces(it->first, expr);
          const size_t volume = intersection->get_volume();
          if (volume == 0)
            continue;
          // Can only dominate if we have enough points
          if (volume < expr->get_volume())
            continue;
        }
        // If we get here we were dominated
        non_dominated -= overlap;
        if (!non_dominated)
          break;
      }
      // If there are no fields left then we dominated
      return !non_dominated;
    }

    //--------------------------------------------------------------------------
    void TraceViewSet::dominates(LogicalView *view, 
                            IndexSpaceExpression *expr, FieldMask mask,
                            FieldMaskSet<IndexSpaceExpression> &non_dominated,
                            FieldMaskSet<IndexSpaceExpression> *dominated) const
    //--------------------------------------------------------------------------
    {
      // If this is for an empty equivalence set then it doesn't matter
      if (expr->is_empty())
      {
        if (dominated != NULL)
          dominated->insert(expr, mask);
        return;
      }
      ViewExprs::const_iterator finder = conditions.find(view);
      if (finder == conditions.end() ||
          (finder->second.get_valid_mask() * mask))
      {
        non_dominated.insert(expr, mask);
        return;
      }

      const size_t expr_volume = expr->get_volume();
      IndexSpaceExpression *const total_expr = region->row_source;
#ifdef DEBUG_LEGION
      // This is a necessary but not sufficient condition for dominance
      // If we need to we can put in the full intersection test later
      assert(expr_volume <= total_expr->get_volume());
#endif
      if ((expr == total_expr) || (expr_volume == total_expr->get_volume()))
      {
        // Expression is for the whole view, so will only be dominated
        // for the full view
        FieldMaskSet<IndexSpaceExpression>::const_iterator expr_finder =
          finder->second.find(total_expr);
        if (expr_finder != finder->second.end())
        {
          const FieldMask overlap = mask & expr_finder->second;
          if (!!overlap)
          {
            if (dominated != NULL)
              dominated->insert(expr, overlap); 
            mask -= overlap;
            if (!mask)
              return;
          }
        }
      }
      // There is at most one expression per field so just iterate and compare
      for (FieldMaskSet<IndexSpaceExpression>::const_iterator it =
            finder->second.begin(); it != finder->second.end(); it++)
      {
        const FieldMask overlap = mask & it->second;
        if (!overlap)
          continue;
        if ((it->first != total_expr) && (it->first != expr))
        {
          IndexSpaceExpression *intersection = 
            forest->intersect_index_spaces(it->first, expr);
          const size_t volume = intersection->get_volume();
          if (volume == 0)
            continue;
          // Can only dominate if we have enough points
          if (volume < expr->get_volume())
          {
            if (dominated != NULL)
              dominated->insert(intersection, overlap);
            IndexSpaceExpression *diff = 
              forest->subtract_index_spaces(expr, intersection);
            non_dominated.insert(diff, overlap);
          }
          else if (dominated != NULL)
            dominated->insert(expr, overlap);
        } // total expr dominates everything
        else if (dominated != NULL)
          dominated->insert(expr, overlap);
        mask -= overlap;
        if (!mask)
          return;
      }
      // If we get here then these fields are definitely not dominated
#ifdef DEBUG_LEGION
      assert(!!mask);
#endif
      non_dominated.insert(expr, mask);
    }

    //--------------------------------------------------------------------------
    void TraceViewSet::filter_independent_fields(IndexSpaceExpression *expr,
                                                 FieldMask &mask) const
    //--------------------------------------------------------------------------
    {
      FieldMask independent = mask;
      for (ViewExprs::const_iterator vit =
            conditions.begin(); vit != conditions.end(); vit++)
      {
        if (independent * vit->second.get_valid_mask())
          continue;
        for (FieldMaskSet<IndexSpaceExpression>::const_iterator it =
              vit->second.begin(); it != vit->second.end(); it++)
        {
          const FieldMask overlap = it->second & independent;
          if (!overlap)
            continue;
          IndexSpaceExpression *overlap_expr = 
            forest->intersect_index_spaces(it->first, expr);
          if (!overlap_expr->is_empty())
          {
            independent -= overlap;
            if (!independent)
              break;
          }
        }
        if (!independent)
          break;
      }
      if (!!independent)
        mask -= independent;
    }

    //--------------------------------------------------------------------------
    bool TraceViewSet::subsumed_by(const TraceViewSet &set, 
                    bool allow_independent, FailedPrecondition *condition) const
    //--------------------------------------------------------------------------
    {
      for (ViewExprs::const_iterator vit = 
            conditions.begin(); vit != conditions.end(); ++vit)
        for (FieldMaskSet<IndexSpaceExpression>::const_iterator it =
              vit->second.begin(); it != vit->second.end(); ++it)
        {
          if (allow_independent)
          {
            // If we're allowing independent views, that means the set
            // does not need to dominate the view as long as there are no
            // views in the set that overlap logically with the test view
            // This allows us to handle the read-only precondition case
            // where we have read-only views that show up in the preconditions
            // but do not appear logically anywhere in the postconditions
            FieldMaskSet<IndexSpaceExpression> non_dominated;
            set.dominates(vit->first, it->first, it->second, non_dominated);
            for (FieldMaskSet<IndexSpaceExpression>::const_iterator nit =
                  non_dominated.begin(); nit != non_dominated.end(); nit++)
            {
              // If all the fields are independent from anything that was
              // written in the postcondition then we know this is a
              // read-only precondition that does not need to be subsumed
              FieldMask mask = nit->second;
              set.filter_independent_fields(nit->first, mask);
              if (!mask)
                continue;
              if (condition != NULL)
              {
                condition->view = vit->first;
                condition->expr = nit->first;
                condition->mask = mask;
              }
              return false;
            }
          }
          else
          {
            FieldMask mask = it->second;
            if (!set.dominates(vit->first, it->first, mask))
            {
              if (condition != NULL)
              {
                condition->view = vit->first;
                condition->expr = it->first;
                condition->mask = mask;
              }
              return false;
            }
          }
        }

      return true;
    }

    //--------------------------------------------------------------------------
    bool TraceViewSet::independent_of(const TraceViewSet &set,
                                      FailedPrecondition *condition) const
    //--------------------------------------------------------------------------
    {
      if (conditions.size() > set.conditions.size())
        return set.independent_of(*this, condition);
      for (ViewExprs::const_iterator vit = 
            conditions.begin(); vit != conditions.end(); ++vit)
      {
        ViewExprs::const_iterator finder = set.conditions.find(vit->first);
        if (finder == set.conditions.end())
          continue;
        if (vit->second.get_valid_mask() * finder->second.get_valid_mask())
          continue;
        LegionMap<std::pair<IndexSpaceExpression*,IndexSpaceExpression*>,
                  FieldMask> overlaps;
        unique_join_on_field_mask_sets(vit->second, finder->second, overlaps);
        for (LegionMap<std::pair<IndexSpaceExpression*,IndexSpaceExpression*>,
                       FieldMask>::const_iterator it = 
              overlaps.begin(); it != overlaps.end(); it++)
        {
          IndexSpaceExpression *overlap = 
            forest->intersect_index_spaces(it->first.first, it->first.second);
          if (!overlap->is_empty())
          {
            if (condition != NULL)
            {
              condition->view = vit->first;
              condition->expr = overlap;
              condition->mask = it->second;
            }
            return false;
          }
        }
      }
      return true;
    }

    //--------------------------------------------------------------------------
    void TraceViewSet::record_first_failed(FailedPrecondition *condition) const
    //--------------------------------------------------------------------------
    {
      ViewExprs::const_iterator vit = conditions.begin();
      FieldMaskSet<IndexSpaceExpression>::const_iterator it =
        vit->second.begin();
      condition->view = vit->first;
      condition->expr = it->first;
      condition->mask = it->second;
    }

    //--------------------------------------------------------------------------
    void TraceViewSet::transpose_uniquely(
            LegionMap<IndexSpaceExpression*,FieldMaskSet<LogicalView> > &target,
            std::set<IndexSpaceExpression*> &unique_exprs,
            ReferenceMutator &mutator) const
    //--------------------------------------------------------------------------
    {
#ifdef DEBUG_LEGION
      assert(target.empty());
#endif
      for (ViewExprs::const_iterator vit = 
            conditions.begin(); vit != conditions.end(); ++vit)
        for (FieldMaskSet<IndexSpaceExpression>::const_iterator it =
              vit->second.begin(); it != vit->second.end(); it++)
        {
          target[it->first].insert(vit->first, it->second);
          // Track the unique expressions
          if (unique_exprs.insert(it->first).second)
            it->first->add_base_expression_reference(TRACE_REF, &mutator);
        }
      if (target.size() == 1)
        return;
      // Now for the hard part, we need to compare any expresions that overlap
      // and have overlapping fields so we can uniquify them, this reduces the
      // number of analyses in the precondition/anticondition cases, and is 
      // necessary for correctness in the postcondition case where we cannot
      // have multiple overwrites for the same fields and index expressions
      FieldMaskSet<IndexSpaceExpression> expr_fields;
      LegionMap<IndexSpaceExpression*,
                FieldMaskSet<LogicalView> > intermediate;
      intermediate.swap(target);
      for (LegionMap<IndexSpaceExpression*,
            FieldMaskSet<LogicalView> >::const_iterator it =
            intermediate.begin(); it != intermediate.end(); it++)
        expr_fields.insert(it->first, it->second.get_valid_mask());
      LegionList<FieldSet<IndexSpaceExpression*> > field_exprs;
      expr_fields.compute_field_sets(FieldMask(), field_exprs);
      for (LegionList<FieldSet<IndexSpaceExpression*> >::const_iterator
            eit = field_exprs.begin(); eit != field_exprs.end(); eit++)
      {
        if (eit->elements.size() == 1)
        {
          IndexSpaceExpression *expr = *(eit->elements.begin());
          FieldMaskSet<LogicalView> &src_views = intermediate[expr];
          FieldMaskSet<LogicalView> &dst_views = target[expr];
          // No chance of overlapping so just move everything over
          if (eit->set_mask != src_views.get_valid_mask())
          {
            // Move over the relevant expressions
            for (FieldMaskSet<LogicalView>::const_iterator it = 
                  src_views.begin(); it != src_views.end(); it++)
            {
              const FieldMask overlap = eit->set_mask & it->second;
              if (!overlap)
                continue;
              dst_views.insert(it->first, overlap);
            }
          }
          else if (!dst_views.empty())
          {
            for (FieldMaskSet<LogicalView>::const_iterator it = 
                  src_views.begin(); it != src_views.end(); it++)
              dst_views.insert(it->first, it->second);
          }
          else
            dst_views.swap(src_views);
          continue;
        }
        // Do pair-wise intersection tests for overlapping of the expressions
        std::vector<IndexSpaceExpression*> disjoint_expressions;
        std::vector<std::vector<IndexSpaceExpression*> > disjoint_components;
        for (std::set<IndexSpaceExpression*>::const_iterator isit = 
              eit->elements.begin(); isit != eit->elements.end(); isit++)
        {
          IndexSpaceExpression *current = *isit;
          const size_t num_expressions = disjoint_expressions.size();
          for (unsigned idx = 0; idx < num_expressions; idx++)
          {
            IndexSpaceExpression *expr = disjoint_expressions[idx];
            // Compute the intersection
            IndexSpaceExpression *intersection =
              forest->intersect_index_spaces(expr, current);
            const size_t volume = intersection->get_volume();
            if (volume == 0)
              continue;
            if (volume == current->get_volume())
            {
              // this one dominates us, see if we need to split ourself off
              if (volume < expr->get_volume())
              {
                disjoint_expressions.push_back(intersection);
                disjoint_components.resize(disjoint_components.size() + 1);
                std::vector<IndexSpaceExpression*> &components =
                  disjoint_components.back();
                components.insert(components.end(),
                    disjoint_components[idx].begin(), 
                    disjoint_components[idx].end());
                components.push_back(*isit);
                disjoint_expressions[idx] =
                  forest->subtract_index_spaces(expr, intersection);
              }
              else // Congruent so we are done
                disjoint_components[idx].push_back(*isit);
              current = NULL;
              break;
            }
            else if (volume == expr->get_volume())
            {
              // We dominate the expression so add ourselves and compute diff
              disjoint_components[idx].push_back(*isit); 
              current = forest->subtract_index_spaces(current, intersection);
#ifdef DEBUG_LEGION
              assert(!current->is_empty());
#endif
            }
            else
            {
              // Split into the three parts and keep going
              disjoint_expressions.push_back(intersection);
              disjoint_components.resize(disjoint_components.size() + 1);
              std::vector<IndexSpaceExpression*> &components = 
                disjoint_components.back();
              components.insert(components.end(),
                  disjoint_components[idx].begin(), 
                  disjoint_components[idx].end());
              components.push_back(*isit);
              disjoint_expressions[idx] =
                forest->subtract_index_spaces(expr, intersection);
              current = forest->subtract_index_spaces(current, intersection);
#ifdef DEBUG_LEGION
              assert(!current->is_empty());
#endif
            }
          }
          if (current != NULL)
          {
            disjoint_expressions.push_back(current);
            disjoint_components.resize(disjoint_components.size() + 1);
            disjoint_components.back().push_back(*isit);
          }
        }
        // Now we have overlapping expressions and constituents for
        // each of what used to be the old equivalence sets, so we
        // can now build the actual output target
        for (unsigned idx = 0; idx < disjoint_expressions.size(); idx++)
        {
          FieldMaskSet<LogicalView> &dst_views =
            target[disjoint_expressions[idx]];
          for (std::vector<IndexSpaceExpression*>::const_iterator sit =
                disjoint_components[idx].begin(); sit !=
                disjoint_components[idx].end(); sit++)
          {
#ifdef DEBUG_LEGION
            assert(intermediate.find(*sit) != intermediate.end());
#endif
            const FieldMaskSet<LogicalView> &src_views = intermediate[*sit];
            for (FieldMaskSet<LogicalView>::const_iterator it =
                  src_views.begin(); it != src_views.end(); it++)
            {
              const FieldMask overlap = it->second & eit->set_mask;
              if (!overlap)
                continue;
              dst_views.insert(it->first, overlap);
            }
          }
        }
      }
    }

    //--------------------------------------------------------------------------
    void TraceViewSet::find_overlaps(TraceViewSet &target, 
                                     IndexSpaceExpression *expr, 
                                     const bool expr_covers, 
                                     const FieldMask &mask,
                                     ReferenceMutator &mutator) const
    //--------------------------------------------------------------------------
    {
#ifdef DEBUG_LEGION
      assert(target.owner_did == 0);
#endif
      if (expr_covers)
      {
        for (ViewExprs::const_iterator vit = 
              conditions.begin(); vit != conditions.end(); vit++)
        {
          if (!(vit->second.get_valid_mask() - mask))
          {
            // sending everything
            for (FieldMaskSet<IndexSpaceExpression>::const_iterator it =
                  vit->second.begin(); it != vit->second.end(); it++)
              target.insert(vit->first, it->first, it->second, mutator);
          }
          else
          {
            // filtering on fields
            for (FieldMaskSet<IndexSpaceExpression>::const_iterator it =
                  vit->second.begin(); it != vit->second.end(); it++)
            {
              const FieldMask overlap = mask & it->second;
              if (!overlap)
                continue;
              target.insert(vit->first, it->first, overlap, mutator);
            }
          }
        }
      }
      else
      {
        for (ViewExprs::const_iterator vit = 
              conditions.begin(); vit != conditions.end(); vit++)
        {
          FieldMask view_overlap = vit->second.get_valid_mask() & mask;
          if (!view_overlap)
            continue;
          for (FieldMaskSet<IndexSpaceExpression>::const_iterator it =
                vit->second.begin(); it != vit->second.end(); it++)
          {
            const FieldMask overlap = it->second & view_overlap;
            if (!overlap)
              continue;
            IndexSpaceExpression *expr_overlap = 
              forest->intersect_index_spaces(it->first, expr); 
            const size_t volume = expr_overlap->get_volume();
            if (volume > 0)
            {
              if (volume == expr->get_volume())
                target.insert(vit->first, expr, overlap, mutator);
              else if (volume == it->first->get_volume())
                target.insert(vit->first, it->first, overlap, mutator);
              else
                target.insert(vit->first, expr_overlap, overlap, mutator);
            }
            view_overlap -= overlap;
            if (!view_overlap)
              break;
          }
        }
      }
    }

    //--------------------------------------------------------------------------
    bool TraceViewSet::empty(void) const
    //--------------------------------------------------------------------------
    {
      return conditions.empty();
    }

    //--------------------------------------------------------------------------
    void TraceViewSet::merge(TraceViewSet &target, 
                             std::set<RtEvent> &applied_events) const
    //--------------------------------------------------------------------------
    {
      WrapperReferenceMutator mutator(applied_events);
      for (ViewExprs::const_iterator vit = 
            conditions.begin(); vit != conditions.end(); ++vit)
        for (FieldMaskSet<IndexSpaceExpression>::const_iterator it =
              vit->second.begin(); it != vit->second.end(); it++)
          target.insert(vit->first, it->first, it->second, mutator);
    }

    //--------------------------------------------------------------------------
    void TraceViewSet::pack(Serializer &rez, AddressSpaceID target) const
    //--------------------------------------------------------------------------
    {
      rez.serialize<size_t>(conditions.size());
      for (ViewExprs::const_iterator vit = 
            conditions.begin(); vit != conditions.end(); ++vit)
      {
        rez.serialize(vit->first->did);
        rez.serialize<size_t>(vit->second.size());
        for (FieldMaskSet<IndexSpaceExpression>::const_iterator it =
              vit->second.begin(); it != vit->second.end(); it++)
        {
          it->first->pack_expression(rez, target);
          rez.serialize(it->second);
        }
      }
    }

    //--------------------------------------------------------------------------
    void TraceViewSet::unpack(Deserializer &derez, size_t num_views,
                         AddressSpaceID source, std::set<RtEvent> &ready_events)
    //--------------------------------------------------------------------------
    {
#ifdef DEBUG_LEGION
      assert(owner_did == 0); // should only be unpacking without refs
#endif
      for (unsigned idx1 = 0; idx1 < num_views; idx1++)
      {
        DistributedID did;
        derez.deserialize(did);
        RtEvent ready;
        LogicalView *view = 
          forest->runtime->find_or_request_logical_view(did, ready);
        size_t num_exprs;
        derez.deserialize(num_exprs);
        FieldMaskSet<IndexSpaceExpression> &exprs = conditions[view];
        for (unsigned idx2 = 0; idx2 < num_exprs; idx2++)
        {
          IndexSpaceExpression *expr = 
            IndexSpaceExpression::unpack_expression(derez, forest, source);
          FieldMask mask;
          derez.deserialize(mask);
          exprs.insert(expr, mask);
        }
        if (ready.exists() && !ready.has_triggered())
          ready_events.insert(ready);
      }
    }

    //--------------------------------------------------------------------------
    void TraceViewSet::dump(void) const
    //--------------------------------------------------------------------------
    {
      const LogicalRegion lr = region->handle;
      for (ViewExprs::const_iterator vit = 
            conditions.begin(); vit != conditions.end(); ++vit)
      {
        LogicalView *view = vit->first;
        for (FieldMaskSet<IndexSpaceExpression>::const_iterator it =
              vit->second.begin(); it != vit->second.end(); ++it)
        {
          char *mask = it->second.to_string();
          const void *name = NULL; size_t name_size = 0;
          forest->runtime->retrieve_semantic_information(lr, 
              LEGION_NAME_SEMANTIC_TAG, name, name_size, true, true);
          PhysicalManager *manager = view->get_manager();
          log_tracing.info() << "  "
                    << (view->is_reduction_view() ? "Reduction" : 
                       (view->is_fill_view() ? "Fill" : "Materialized"))
                    << " view: " << view << ", Inst: " << std::hex
                    << ((manager != NULL) ? 
                        manager->get_instance(DomainPoint()).id : 0)
                    << std::dec
                    << ", Index expr: " << it->first->expr_id
                    << ", Name: " << (name_size > 0 ? (const char*)name : "")
                    << ", Field Mask: " << mask;
          free(mask);
        }
      }
    }

    /////////////////////////////////////////////////////////////
    // TraceConditionSet
    /////////////////////////////////////////////////////////////

    //--------------------------------------------------------------------------
    TraceConditionSet::TraceConditionSet(PhysicalTrace *trace,
                   RegionTreeForest *f, RegionNode *node, const FieldMask &mask,
                   std::vector<RtEvent> &ready_events)
      : context(trace->logical_trace->ctx), forest(f),
        region(node), condition_expr(region->row_source), condition_mask(mask),
        invalid_mask(mask), precondition_views(NULL), anticondition_views(NULL),
        postcondition_views(NULL)
    //--------------------------------------------------------------------------
    {
      condition_expr->add_base_expression_reference(TRACE_REF);
      LocalReferenceMutator mutator;
      region->add_base_valid_ref(TRACE_REF, &mutator);
      const RtEvent done = mutator.get_done_event();
      if (done.exists())
        ready_events.push_back(done);
    }

    //--------------------------------------------------------------------------
    TraceConditionSet::~TraceConditionSet(void)
    //--------------------------------------------------------------------------
    {
#ifdef DEBUG_LEGION
      assert(current_sets.empty());
#endif
      for (LegionMap<IndexSpaceExpression*,
                     FieldMaskSet<LogicalView> >::const_iterator eit =
            preconditions.begin(); eit != preconditions.end(); eit++)
      {
        for (FieldMaskSet<LogicalView>::const_iterator it = 
              eit->second.begin(); it != eit->second.end(); it++)
          if (it->first->remove_base_valid_ref(TRACE_REF))
            delete it->first;
        if (eit->first->remove_base_expression_reference(TRACE_REF))
          delete eit->first;
      }
      for (LegionMap<IndexSpaceExpression*,
                     FieldMaskSet<LogicalView> >::const_iterator eit =
            anticonditions.begin(); eit != anticonditions.end(); eit++)
      {
        for (FieldMaskSet<LogicalView>::const_iterator it = 
              eit->second.begin(); it != eit->second.end(); it++)
          if (it->first->remove_base_valid_ref(TRACE_REF))
            delete it->first;
        if (eit->first->remove_base_expression_reference(TRACE_REF))
          delete eit->first;
      }
      for (LegionMap<IndexSpaceExpression*,
                     FieldMaskSet<LogicalView> >::const_iterator eit =
            postconditions.begin(); eit != postconditions.end(); eit++)
      {
        for (FieldMaskSet<LogicalView>::const_iterator it = 
              eit->second.begin(); it != eit->second.end(); it++)
          if (it->first->remove_base_valid_ref(TRACE_REF))
            delete it->first;
        if (eit->first->remove_base_expression_reference(TRACE_REF))
          delete eit->first;
      }
      for (std::set<IndexSpaceExpression*>::const_iterator it =
            unique_view_expressions.begin(); it != 
            unique_view_expressions.end(); it++) 
        if ((*it)->remove_base_expression_reference(TRACE_REF))
          delete (*it);
      if (region->remove_base_valid_ref(TRACE_REF))
        delete region;
      if (condition_expr->remove_base_expression_reference(TRACE_REF))
        delete condition_expr;
      if (precondition_views != NULL)
        delete precondition_views;
      if (anticondition_views != NULL)
        delete anticondition_views;
      if (postcondition_views != NULL)
        delete postcondition_views;
    }

    //--------------------------------------------------------------------------
    void TraceConditionSet::record_subscription(VersionManager *owner,
                                                AddressSpaceID space)
    //--------------------------------------------------------------------------
    {
      const std::pair<VersionManager*,AddressSpaceID> key(owner,space);
      AutoLock s_lock(set_lock);
      if (subscription_owners.empty())
        add_reference();
      std::map<std::pair<VersionManager*,AddressSpaceID>,unsigned>::iterator
        finder = subscription_owners.find(key);
      if (finder == subscription_owners.end())
        subscription_owners[key] = 1;
      else
        finder->second++;
    }

    //--------------------------------------------------------------------------
<<<<<<< HEAD
    bool TraceConditionSet::finish_subscription(VersionManager *owner,
                                                AddressSpaceID space)
    //--------------------------------------------------------------------------
    {
      const std::pair<VersionManager*,AddressSpaceID> key(owner,space);
      AutoLock s_lock(set_lock);
      std::map<std::pair<VersionManager*,AddressSpaceID>,unsigned>::iterator
        finder = subscription_owners.find(key);
#ifdef DEBUG_LEGION
      assert(finder != subscription_owners.end());
      assert(finder->second > 0);
=======
    void PhysicalTemplate::issue_summary_operations(
          InnerContext* context, Operation *invalidator, Provenance *provenance)
    //--------------------------------------------------------------------------
    {
      TraceSummaryOp *op = trace->runtime->get_available_summary_op();
      op->initialize_summary(context, this, invalidator, provenance);
#ifdef LEGION_SPY
      LegionSpy::log_summary_op_creator(op->get_unique_op_id(),
                                        invalidator->get_unique_op_id());
>>>>>>> ccef5453
#endif
      if (--finder->second == 0)
        subscription_owners.erase(finder);
      if (!subscription_owners.empty())
        return false;
      return remove_reference();
    }

    //--------------------------------------------------------------------------
    void TraceConditionSet::record_equivalence_set(EquivalenceSet *set,
                                                   const FieldMask &mask)
    //--------------------------------------------------------------------------
    {
      AutoLock s_lock(set_lock);
      if (current_sets.insert(set, mask))
        set->add_base_resource_ref(TRACE_REF);
    }

    //--------------------------------------------------------------------------
    void TraceConditionSet::record_pending_equivalence_set(EquivalenceSet *set,
                                                          const FieldMask &mask) 
    //--------------------------------------------------------------------------
    {
      AutoLock s_lock(set_lock);
      pending_sets.insert(set, mask);
    }

    //--------------------------------------------------------------------------
    void TraceConditionSet::remove_equivalence_sets(const FieldMask &mask,
                                  const FieldMaskSet<EquivalenceSet> &to_filter)
    //--------------------------------------------------------------------------
    {
      AutoLock s_lock(set_lock);
      invalid_mask |= mask;
      for (FieldMaskSet<EquivalenceSet>::const_iterator it =
            to_filter.begin(); it != to_filter.end(); it++)
      {
        FieldMaskSet<EquivalenceSet>::iterator finder = 
          current_sets.find(it->first);
        if (finder == current_sets.end())
          continue;
        finder.filter(it->second);
        if (!finder->second)
        {
          current_sets.erase(finder);
          if (it->first->remove_base_resource_ref(TRACE_REF))
            assert(false); // should never end up deleting this here
        }
      }
      current_sets.tighten_valid_mask();
    }

    //--------------------------------------------------------------------------
    void TraceConditionSet::invalidate_equivalence_sets(void)
    //--------------------------------------------------------------------------
    {
      FieldMaskSet<EquivalenceSet> to_remove;
      std::map<AddressSpaceID,std::vector<VersionManager*> > to_cancel;
      {
        AutoLock s_lock(set_lock);
        if (subscription_owners.empty())
        {
#ifdef DEBUG_LEGION
          assert(current_sets.empty());
#endif
          return;
        }
        // Copy and not remove since we need to see the acknowledgement
        // before we know when it is safe to remove our references
        for (std::map<std::pair<VersionManager*,AddressSpaceID>,unsigned>::
              const_iterator it = subscription_owners.begin(); 
              it != subscription_owners.end(); it++)
          to_cancel[it->first.second].push_back(it->first.first);
        to_remove.swap(current_sets);
      }
      cancel_subscriptions(context->runtime, to_cancel);
      for (FieldMaskSet<EquivalenceSet>::const_iterator it =
            to_remove.begin(); it != to_remove.end(); it++)
        if (it->first->remove_base_resource_ref(TRACE_REF))
          delete it->first;
    }

    //--------------------------------------------------------------------------
    void TraceConditionSet::capture(EquivalenceSet *set, const FieldMask &mask,
                                    std::vector<RtEvent> &ready_events)
    //--------------------------------------------------------------------------
    {
#ifdef DEBUG_LEGION
      assert(precondition_views == NULL);
      assert(anticondition_views == NULL);
      assert(postcondition_views == NULL);
#endif
      const RtEvent ready_event = 
        set->capture_trace_conditions(this, set->local_space,
            condition_expr, mask, RtUserEvent::NO_RT_USER_EVENT);
      if (ready_event.exists() && !ready_event.has_triggered())
        ready_events.push_back(ready_event);
    }

    //--------------------------------------------------------------------------
    void TraceConditionSet::receive_capture(TraceViewSet *pre, 
               TraceViewSet *anti, TraceViewSet *post, std::set<RtEvent> &ready)
    //--------------------------------------------------------------------------
    {
#ifdef DEBUG_LEGION
      assert(precondition_views == NULL);
      assert(anticondition_views == NULL);
      assert(postcondition_views == NULL);
#endif
      precondition_views = pre;
      anticondition_views = anti;
      postcondition_views = post;
      WrapperReferenceMutator mutator(ready);
      if (precondition_views != NULL)
      {
        precondition_views->transpose_uniquely(preconditions,
                            unique_view_expressions, mutator);
        for (LegionMap<IndexSpaceExpression*,
                       FieldMaskSet<LogicalView> >::const_iterator 
              eit = preconditions.begin(); eit != preconditions.end(); eit++)
        {
          eit->first->add_base_expression_reference(TRACE_REF, &mutator);
          for (FieldMaskSet<LogicalView>::const_iterator it = 
                eit->second.begin(); it != eit->second.end(); it++)
            it->first->add_base_valid_ref(TRACE_REF, &mutator);
        }
      }
      if (anticondition_views != NULL)
      {
        anticondition_views->transpose_uniquely(anticonditions,
                              unique_view_expressions, mutator);
        for (LegionMap<IndexSpaceExpression*,
                       FieldMaskSet<LogicalView> >::const_iterator 
              eit = anticonditions.begin(); eit != anticonditions.end(); eit++)
        {
          eit->first->add_base_expression_reference(TRACE_REF, &mutator);
          for (FieldMaskSet<LogicalView>::const_iterator it = 
                eit->second.begin(); it != eit->second.end(); it++)
            it->first->add_base_valid_ref(TRACE_REF, &mutator);
        }
      }
      if (postcondition_views != NULL)
      {
        postcondition_views->transpose_uniquely(postconditions,
                              unique_view_expressions, mutator);
        for (LegionMap<IndexSpaceExpression*,
                       FieldMaskSet<LogicalView> >::const_iterator 
              eit = postconditions.begin(); eit != postconditions.end(); eit++)
        {
          eit->first->add_base_expression_reference(TRACE_REF, &mutator);
          for (FieldMaskSet<LogicalView>::const_iterator it = 
                eit->second.begin(); it != eit->second.end(); it++)
            it->first->add_base_valid_ref(TRACE_REF, &mutator);
        }
      }
    }

    //--------------------------------------------------------------------------
    bool TraceConditionSet::is_empty(void) const
    //--------------------------------------------------------------------------
    {
      if (precondition_views != NULL)
        return false;
      if (anticondition_views != NULL)
        return false;
      if (postcondition_views != NULL)
        return false;
      return true;
    }

    //--------------------------------------------------------------------------
    bool TraceConditionSet::is_replayable(bool &not_subsumed,
                                       TraceViewSet::FailedPrecondition *failed)
    //--------------------------------------------------------------------------
    {
      bool replayable = true;
      // Note that it is ok to have precondition views and no postcondition
      // views because that means that everything was read-only and therefore
      // still idempotent and replayable
      if ((precondition_views != NULL) && (postcondition_views != NULL) &&
          !precondition_views->subsumed_by(*postcondition_views, true, failed))
      {
        if ((failed != NULL) && (postcondition_views == NULL))
          precondition_views->record_first_failed(failed);
        replayable = false;
        not_subsumed = true;
      }
      if (replayable && 
          (postcondition_views != NULL) && (anticondition_views != NULL) &&
          !postcondition_views->independent_of(*anticondition_views, failed))
      {
        replayable = false;
        not_subsumed = false;
      }
      // Clean up our view objects since we no longer need them
      if (precondition_views != NULL)
      {
        delete precondition_views;
        precondition_views = NULL;
      }
      if (anticondition_views != NULL)
      {
        delete anticondition_views;
        anticondition_views = NULL;
      }
      if (postcondition_views != NULL)
      {
        delete postcondition_views;
        postcondition_views = NULL;
      }
      return replayable;
    }

    //--------------------------------------------------------------------------
    void TraceConditionSet::dump_preconditions(void) const
    //--------------------------------------------------------------------------
    {
      if (precondition_views == NULL)
        return;
      TraceViewSet dump_view_set(forest, 0/*owner did*/,
          forest->get_tree(region->handle.get_tree_id()));
      LocalReferenceMutator mutator;
      for (ExprViews::const_iterator eit = 
            preconditions.begin(); eit != preconditions.end(); eit++)
        for (FieldMaskSet<LogicalView>::const_iterator it =
              eit->second.begin(); it != eit->second.end(); it++)
          dump_view_set.insert(it->first, eit->first, it->second, mutator);
      dump_view_set.dump();
    }

    //--------------------------------------------------------------------------
    void TraceConditionSet::dump_anticonditions(void) const
    //--------------------------------------------------------------------------
    {
      if (anticondition_views == NULL)
        return;
      TraceViewSet dump_view_set(forest, 0/*owner did*/,
          forest->get_tree(region->handle.get_tree_id()));
      LocalReferenceMutator mutator;
      for (ExprViews::const_iterator eit = 
            anticonditions.begin(); eit != anticonditions.end(); eit++)
        for (FieldMaskSet<LogicalView>::const_iterator it =
              eit->second.begin(); it != eit->second.end(); it++)
          dump_view_set.insert(it->first, eit->first, it->second, mutator);
      dump_view_set.dump();
    }

    //--------------------------------------------------------------------------
    void TraceConditionSet::dump_postconditions(void) const
    //--------------------------------------------------------------------------
    {
      if (postcondition_views == NULL)
        return;
      TraceViewSet dump_view_set(forest, 0/*owner did*/,
          forest->get_tree(region->handle.get_tree_id()));
      LocalReferenceMutator mutator;
      for (ExprViews::const_iterator eit = 
            postconditions.begin(); eit != postconditions.end(); eit++)
        for (FieldMaskSet<LogicalView>::const_iterator it =
              eit->second.begin(); it != eit->second.end(); it++)
          dump_view_set.insert(it->first, eit->first, it->second, mutator);
      dump_view_set.dump();
    }

    //--------------------------------------------------------------------------
    void TraceConditionSet::test_require(Operation *op, 
             std::set<RtEvent> &ready_events, std::set<RtEvent> &applied_events)
    //--------------------------------------------------------------------------
    {
      // We should not need the lock here because the trace should be 
      // blocking all other operations from running and changing the 
      // equivalence sets while we are here
      // First check to see if we need to recompute our equivalence sets
      if (!!invalid_mask)
      {
        const UniqueID opid = op->get_unique_op_id();
        const RtEvent ready = recompute_equivalence_sets(opid);
        if (ready.exists() && !ready.has_triggered())
        {
          const RtUserEvent tested = Runtime::create_rt_user_event();
          const RtUserEvent applied = Runtime::create_rt_user_event();
          DeferTracePreconditionTestArgs args(this, op, tested, applied);
          forest->runtime->issue_runtime_meta_task(args, 
              LG_LATENCY_DEFERRED_PRIORITY, ready);
          ready_events.insert(tested);
          applied_events.insert(applied);
          return;
        }
      }
#ifdef DEBUG_LEGION
      assert(precondition_analyses.empty());
      assert(anticondition_analyses.empty());
#endif
      // Make analyses for the precondition and anticondition tests
      for (ExprViews::const_iterator eit = 
            preconditions.begin(); eit != preconditions.end(); eit++)
      {
        InvalidInstAnalysis *analysis = new InvalidInstAnalysis(forest->runtime,  
            op, precondition_analyses.size(), eit->first, eit->second);
        analysis->add_reference();
        precondition_analyses.push_back(analysis);
        std::set<RtEvent> deferral_events;
        for (FieldMaskSet<EquivalenceSet>::const_iterator it =
              current_sets.begin(); it != current_sets.end(); it++)
        {
          const FieldMask overlap = eit->second.get_valid_mask() & it->second;
          if (!overlap)
            continue;
          analysis->traverse(it->first, overlap,deferral_events,applied_events);
        }
        const RtEvent traversal_done = deferral_events.empty() ?
          RtEvent::NO_RT_EVENT : Runtime::merge_events(deferral_events);
        if (traversal_done.exists() || analysis->has_remote_sets())
        {
          const RtEvent ready = 
            analysis->perform_remote(traversal_done, applied_events);
          if (ready.exists() && !ready.has_triggered())
            ready_events.insert(ready);
        }
      }
      for (ExprViews::const_iterator eit =
            anticonditions.begin(); eit != anticonditions.end(); eit++)
      {
        AntivalidInstAnalysis *analysis = 
          new AntivalidInstAnalysis(forest->runtime, op, 
              anticondition_analyses.size(), eit->first, eit->second);
        analysis->add_reference();
        anticondition_analyses.push_back(analysis);
        std::set<RtEvent> deferral_events;
        for (FieldMaskSet<EquivalenceSet>::const_iterator it =
              current_sets.begin(); it != current_sets.end(); it++)
        {
          const FieldMask overlap = eit->second.get_valid_mask() & it->second;
          if (!overlap)
            continue;
          analysis->traverse(it->first, overlap,deferral_events,applied_events);
        }
        const RtEvent traversal_done = deferral_events.empty() ?
          RtEvent::NO_RT_EVENT : Runtime::merge_events(deferral_events);
        if (traversal_done.exists() || analysis->has_remote_sets())
        {
          const RtEvent ready = 
            analysis->perform_remote(traversal_done, applied_events);
          if (ready.exists() && !ready.has_triggered())
            ready_events.insert(ready);
        }
      }
    }

    //--------------------------------------------------------------------------
    /*static*/ void TraceConditionSet::handle_precondition_test(
                                                               const void *args)
    //--------------------------------------------------------------------------
    {
      const DeferTracePreconditionTestArgs *dargs = 
        (const DeferTracePreconditionTestArgs*)args;
      std::set<RtEvent> ready_events, applied_events;
      dargs->set->test_require(dargs->op, ready_events, applied_events);
      if (!ready_events.empty())
        Runtime::trigger_event(dargs->done_event, 
            Runtime::merge_events(ready_events));
      else
        Runtime::trigger_event(dargs->done_event);
      if (!applied_events.empty())
        Runtime::trigger_event(dargs->applied_event,
            Runtime::merge_events(applied_events));
      else
        Runtime::trigger_event(dargs->applied_event);
    }

    //--------------------------------------------------------------------------
    bool TraceConditionSet::check_require(void)
    //--------------------------------------------------------------------------
    {
      bool satisfied = true;
      for (std::vector<InvalidInstAnalysis*>::const_iterator it =
            precondition_analyses.begin(); it != 
            precondition_analyses.end(); it++)
      {
        if ((*it)->has_invalid())
          satisfied = false;
        if ((*it)->remove_reference())
          delete (*it);
      }
      precondition_analyses.clear();
      for (std::vector<AntivalidInstAnalysis*>::const_iterator it =
            anticondition_analyses.begin(); it != 
            anticondition_analyses.end(); it++)
      {
        if ((*it)->has_antivalid())
          satisfied = false;
        if ((*it)->remove_reference())
          delete (*it);
      }
      anticondition_analyses.clear();
      return satisfied;
    }

    //--------------------------------------------------------------------------
    void TraceConditionSet::ensure(Operation *op, 
                                   std::set<RtEvent> &applied_events)
    //--------------------------------------------------------------------------
    {
      // We should not need the lock here because the trace should be 
      // blocking all other operations from running and changing the 
      // equivalence sets while we are here
      // First check to see if we need to recompute our equivalence sets
      if (!!invalid_mask)
      {
        const UniqueID opid = op->get_unique_op_id();
        const RtEvent ready = recompute_equivalence_sets(opid);
        if (ready.exists() && !ready.has_triggered())
        {
          const RtUserEvent applied= Runtime::create_rt_user_event();
          DeferTracePostconditionTestArgs args(this, op, applied);
          forest->runtime->issue_runtime_meta_task(args, 
              LG_LATENCY_DEFERRED_PRIORITY, ready);
          applied_events.insert(applied);
          return;
        }
      }
      // Perform an overwrite analysis for each of the postconditions
      unsigned index = 0;
      const TraceInfo trace_info(op, false/*init*/);
      const RegionUsage usage(LEGION_READ_WRITE, LEGION_EXCLUSIVE, 0);
      for (ExprViews::const_iterator eit = 
            postconditions.begin(); eit != postconditions.end(); eit++, index++)
      {
        OverwriteAnalysis *analysis = new OverwriteAnalysis(forest->runtime,
            op, index, usage, eit->first, eit->second, 
            PhysicalTraceInfo(trace_info, index), ApEvent::NO_AP_EVENT);
        analysis->add_reference();
        std::set<RtEvent> deferral_events;
        for (FieldMaskSet<EquivalenceSet>::const_iterator it =
              current_sets.begin(); it != current_sets.end(); it++)
        {
          const FieldMask overlap = eit->second.get_valid_mask() & it->second;
          if (!overlap)
            continue;
          analysis->traverse(it->first, overlap,deferral_events,applied_events);
        }
        const RtEvent traversal_done = deferral_events.empty() ?
          RtEvent::NO_RT_EVENT : Runtime::merge_events(deferral_events);
        if (traversal_done.exists() || analysis->has_remote_sets())
          analysis->perform_remote(traversal_done, applied_events);
        if (analysis->remove_reference())
          delete analysis;
      }
    }

    //--------------------------------------------------------------------------
    /*static*/ void TraceConditionSet::handle_postcondition_test(
                                                               const void *args)
    //--------------------------------------------------------------------------
    {
      const DeferTracePostconditionTestArgs *dargs = 
        (const DeferTracePostconditionTestArgs*)args;
      std::set<RtEvent> ready_events;
      dargs->set->ensure(dargs->op, ready_events);
      if (!ready_events.empty())
        Runtime::trigger_event(dargs->done_event, 
            Runtime::merge_events(ready_events));
      else
        Runtime::trigger_event(dargs->done_event);
    }

    //--------------------------------------------------------------------------
    /*static*/ void TraceConditionSet::handle_finalize_sets(const void *args)
    //--------------------------------------------------------------------------
    {
      const DeferTraceFinalizeSetsArgs *dargs =
        (const DeferTraceFinalizeSetsArgs*)args;
      dargs->set->finalize_computed_sets(); 
    }

    //--------------------------------------------------------------------------
    RtEvent TraceConditionSet::recompute_equivalence_sets(UniqueID opid)
    //--------------------------------------------------------------------------
    {
#ifdef DEBUG_LEGION
      assert(!!invalid_mask);
#endif
      std::set<RtEvent> ready_events;
      ContextID ctxid = context->get_context().get_id();
      AddressSpaceID space = forest->runtime->address_space;
      region->compute_equivalence_sets(ctxid, context, this, space, 
          condition_expr, invalid_mask, opid, space, ready_events,
          false/*downward only*/, false/*covers*/);
      invalid_mask.clear();
      if (!ready_events.empty())
      {
        const RtEvent ready = Runtime::merge_events(ready_events);
        if (ready.exists() && !ready.has_triggered())
        {
          // Launch a meta-task to finalize this trace condition set
          DeferTraceFinalizeSetsArgs args(this, opid);
          return forest->runtime->issue_runtime_meta_task(args, 
                          LG_LATENCY_DEFERRED_PRIORITY, ready);
        }
      }
      finalize_computed_sets();
      return RtEvent::NO_RT_EVENT;
    }

    //--------------------------------------------------------------------------
    void TraceConditionSet::finalize_computed_sets(void)
    //--------------------------------------------------------------------------
    {
      // Don't need the lock here, there's only one thing looking at these
      // data structures at this point
      if (pending_sets.empty())
        return;
      for (FieldMaskSet<EquivalenceSet>::const_iterator it =
            pending_sets.begin(); it != pending_sets.end(); it++)
        if (current_sets.insert(it->first, it->second))
          it->first->add_base_resource_ref(TRACE_REF);
      pending_sets.clear();
    }

    /////////////////////////////////////////////////////////////
    // PhysicalTemplate
    /////////////////////////////////////////////////////////////

    //--------------------------------------------------------------------------
    PhysicalTemplate::PhysicalTemplate(PhysicalTrace *t, ApEvent fence_event,
                                       TaskTreeCoordinates &&coords)
      : trace(t), coordinates(std::move(coords)),
        replayable(false, "uninitialized"), fence_completion_id(0),
        replay_parallelism(t->runtime->max_replay_parallelism),
        has_virtual_mapping(false), last_fence(NULL),
        recording_done(Runtime::create_rt_user_event())
    //--------------------------------------------------------------------------
    {
      recording.store(true);
      events.push_back(fence_event);
      event_map[fence_event] = fence_completion_id;
      pending_inv_topo_order.store(NULL);
      pending_transitive_reduction.store(NULL);
      instructions.push_back(
         new AssignFenceCompletion(*this, fence_completion_id, TraceLocalID()));
    }

    //--------------------------------------------------------------------------
    PhysicalTemplate::~PhysicalTemplate(void)
    //--------------------------------------------------------------------------
    {
      {
        AutoLock tpl_lock(template_lock);
        for (std::vector<TraceConditionSet*>::const_iterator it =
              conditions.begin(); it != conditions.end(); it++)
        {
          (*it)->invalidate_equivalence_sets();
          if ((*it)->remove_reference())
            delete (*it);
        }
        for (std::vector<Instruction*>::iterator it = instructions.begin();
             it != instructions.end(); ++it)
          delete *it;
        // Relesae references to instances
        for (CachedMappings::iterator it = cached_mappings.begin();
            it != cached_mappings.end(); ++it)
        {
          for (std::deque<InstanceSet>::iterator pit =
              it->second.physical_instances.begin(); pit !=
              it->second.physical_instances.end(); pit++)
          {
            for (unsigned idx = 0; idx < pit->size(); idx++)
            {
              const InstanceRef &ref = (*pit)[idx];
              if (!ref.is_virtual_ref())
                ref.remove_valid_reference(MAPPING_ACQUIRE_REF,NULL/*mutator*/);
            }
            pit->clear();
          }
        }
        cached_mappings.clear();
      }
      std::vector<unsigned> *inv_topo_order = pending_inv_topo_order.load();
      if (inv_topo_order != NULL)
        delete inv_topo_order;
      std::vector<std::vector<unsigned> > *transitive_reduction =
        pending_transitive_reduction.load();
      if (transitive_reduction != NULL)
        delete transitive_reduction;
    }

    //--------------------------------------------------------------------------
    ApEvent PhysicalTemplate::get_completion_for_deletion(void) const
    //--------------------------------------------------------------------------
    {
      std::set<ApEvent> all_events;
      for (std::map<ApEvent, unsigned>::const_iterator it = event_map.begin();
           it != event_map.end(); ++it)
        all_events.insert(it->first);
      return Runtime::merge_events(NULL, all_events);
    }

    //--------------------------------------------------------------------------
    void PhysicalTemplate::find_execution_fence_preconditions(
                                               std::set<ApEvent> &preconditions)
    //--------------------------------------------------------------------------
    {
      AutoLock tpl_lock(template_lock);
#ifdef DEBUG_LEGION
      assert(!events.empty());
      assert(events.size() == instructions.size());
#endif
      // Scan backwards until we find the previous execution fence (if any)
      for (unsigned idx = events.size() - 1; idx > 0; idx--)
      {
        // Skip any barrier events from remote shards, they will be picked
        // up by their own shards and mixed into the fences appropriately
        const InstructionKind kind = instructions[idx]->get_kind(); 
        if ((kind != BARRIER_ADVANCE) && (kind != BARRIER_ARRIVAL))
          preconditions.insert(events[idx]);
        if (instructions[idx] == last_fence)
          return;
      }
      preconditions.insert(events.front());
    }

    //--------------------------------------------------------------------------
    bool PhysicalTemplate::check_preconditions(TraceReplayOp *op,
                                              std::set<RtEvent> &applied_events)
    //--------------------------------------------------------------------------
    {
      std::set<RtEvent> ready_events;
      for (std::vector<TraceConditionSet*>::const_iterator it = 
            conditions.begin(); it != conditions.end(); it++)
        (*it)->test_require(op, ready_events, applied_events);
      if (!ready_events.empty())
      {
        const RtEvent wait_on = Runtime::merge_events(ready_events);
        if (wait_on.exists() && !wait_on.has_triggered())
          wait_on.wait();
      }
      bool result = true;
      for (std::vector<TraceConditionSet*>::const_iterator it = 
            conditions.begin(); it != conditions.end(); it++)
        if (!(*it)->check_require())
          result = false;
      return result;
    }

    //--------------------------------------------------------------------------
    void PhysicalTemplate::apply_postcondition(TraceSummaryOp *op,
                                              std::set<RtEvent> &applied_events)
    //--------------------------------------------------------------------------
    {
      for (std::vector<TraceConditionSet*>::const_iterator it = 
            conditions.begin(); it != conditions.end(); it++)
        (*it)->ensure(op, applied_events);
    }

    //--------------------------------------------------------------------------
    bool PhysicalTemplate::check_preconditions(ReplTraceReplayOp *op,
                                              std::set<RtEvent> &applied_events)
    //--------------------------------------------------------------------------
    {
      std::set<RtEvent> ready_events;
      for (std::vector<TraceConditionSet*>::const_iterator it = 
            conditions.begin(); it != conditions.end(); it++)
        (*it)->test_require(op, ready_events, applied_events);
      if (!ready_events.empty())
      {
        const RtEvent wait_on = Runtime::merge_events(ready_events);
        if (wait_on.exists() && !wait_on.has_triggered())
          wait_on.wait();
      }
      bool result = true;
      for (std::vector<TraceConditionSet*>::const_iterator it = 
            conditions.begin(); it != conditions.end(); it++)
        if (!(*it)->check_require())
          result = false;
      return result;
    } 

    //--------------------------------------------------------------------------
    void PhysicalTemplate::apply_postcondition(ReplTraceSummaryOp *op,
                                              std::set<RtEvent> &applied_events)
    //--------------------------------------------------------------------------
    {
      for (std::vector<TraceConditionSet*>::const_iterator it = 
            conditions.begin(); it != conditions.end(); it++)
        (*it)->ensure(op, applied_events);
    }

    //--------------------------------------------------------------------------
    PhysicalTemplate::Replayable PhysicalTemplate::check_replayable(
                                         ReplTraceOp *op, InnerContext *context,
                                         UniqueID opid, bool has_blocking_call) 
    //--------------------------------------------------------------------------
    {
      if (has_blocking_call)
        return Replayable(false, "blocking call");

      if (has_virtual_mapping)
        return Replayable(false, "virtual mapping");
      
      // First let's get the equivalence sets with data for these regions
      // We'll use the result to get guide the creation of the trace condition
      // sets. Note we're going to end up recomputing the equivalence sets
      // inside the trace condition sets but that is a small price to pay to
      // minimize the number of conditions that we need to do the capture
      // Next we need to compute the equivalence sets for all these regions
      unsigned index = 0;
      std::set<RtEvent> eq_events;
      const ContextID ctx = context->get_context().get_id();
      LegionVector<VersionInfo> version_infos(trace_regions.size());
      for (FieldMaskSet<RegionNode>::const_iterator it =
            trace_regions.begin(); it != trace_regions.end(); it++, index++)
      {
        it->first->perform_versioning_analysis(ctx, context, 
            &version_infos[index], it->second, opid, 
            trace->runtime->address_space, eq_events);
        if (it->first->remove_base_resource_ref(TRACE_REF))
          delete it->first;
      }
      trace_regions.clear();
      if (!eq_events.empty())
      {
        const RtEvent wait_on = Runtime::merge_events(eq_events);
        if (wait_on.exists() && !wait_on.has_triggered())
          wait_on.wait();
      }
      FieldMaskSet<EquivalenceSet> current_sets;
      for (unsigned idx = 0; idx < version_infos.size(); idx++)
      {
        const FieldMaskSet<EquivalenceSet> &region_sets = 
            version_infos[idx].get_equivalence_sets();
        for (FieldMaskSet<EquivalenceSet>::const_iterator it = 
              region_sets.begin(); it != region_sets.end(); it++)
          current_sets.insert(it->first, it->second);
      }
      // Make a trace condition set for each one of them
      // Note for control replication, we're just letting multiple shards 
      // race to their equivalence sets, whichever one gets there first for
      // their fields will be the one to own the preconditions
      std::vector<RtEvent> ready_events;
      conditions.reserve(current_sets.size()); 
      RegionTreeForest *forest = trace->runtime->forest;
      for (FieldMaskSet<EquivalenceSet>::const_iterator it = 
            current_sets.begin(); it != current_sets.end(); it++)
      {
        TraceConditionSet *condition =
          new TraceConditionSet(trace, forest, 
              it->first->region_node, it->second, ready_events);
        condition->add_reference();
        // This looks redundant because it is a bit since we're just going
        // to compute the single equivalence set we already have here but
        // really what we're doing here is registering the condition with 
        // the VersionManager that owns this equivalence set which is a
        // necessary thing for us to do
        const RtEvent ready = condition->recompute_equivalence_sets(opid);
        if (ready.exists())
          ready_events.push_back(ready);
        condition->capture(it->first, it->second, ready_events);
        conditions.push_back(condition);
      }
      // Wait for the conditions to be ready and then test them for subsumption
      if (!ready_events.empty())
      {
        const RtEvent wait_on = Runtime::merge_events(ready_events);
        ready_events.clear();
        if (wait_on.exists() && !wait_on.has_triggered())
          wait_on.wait();
      }
      TraceViewSet::FailedPrecondition condition;
      // Need this lock in case we invalidate empty conditions
      AutoLock tpl_lock(template_lock);
      for (std::vector<TraceConditionSet*>::iterator it =
            conditions.begin(); it != conditions.end(); /*nothing*/)
      {
        if ((*it)->is_empty())
        {
          (*it)->invalidate_equivalence_sets();
          if ((*it)->remove_reference())
            delete (*it);
          it = conditions.erase(it);
          continue;
        }
        bool not_subsumed = true;
        if (!(*it)->is_replayable(not_subsumed, &condition))
        {
          if (trace->runtime->dump_physical_traces)
          {
            if (not_subsumed)
              return Replayable(
                  false, "precondition not subsumed: " +
                    condition.to_string(trace->logical_trace->ctx));
            else
              return Replayable(
               false, "postcondition anti dependent: " +
                 condition.to_string(trace->logical_trace->ctx));
          }
          else
          {
            if (not_subsumed)
              return Replayable(
                  false, "precondition not subsumed by postcondition");
            else
              return Replayable(
                  false, "postcondition anti dependent");
          }
        }
        it++;
      }
      return Replayable(true);
    }

    //--------------------------------------------------------------------------
    void PhysicalTemplate::register_operation(Operation *op)
    //--------------------------------------------------------------------------
    {
      Memoizable *memoizable = op->get_memoizable();
#ifdef DEBUG_LEGION
      assert(memoizable != NULL);
#endif
      const TraceLocalID tid = memoizable->get_trace_local_id();
      // Should be able to call back() without the lock even when
      // operations are being removed from the front
      std::map<TraceLocalID,Memoizable*> &ops = operations.back();
#ifdef DEBUG_LEGION
      assert(ops.find(tid) == ops.end());
      assert(memo_entries.find(tid) != memo_entries.end());
#endif
      ops[tid] = memoizable;
    }

    //--------------------------------------------------------------------------
    void PhysicalTemplate::execute_slice(unsigned slice_idx,
                                         bool recurrent_replay)
    //--------------------------------------------------------------------------
    {
#ifdef DEBUG_LEGION
      assert(slice_idx < slices.size());
#endif
      // should be able to read front() even while new maps for operations 
      // are begin appended to the back of 'operations'
      std::map<TraceLocalID,Memoizable*> &ops = operations.front();
      std::vector<Instruction*> &instructions = slices[slice_idx];
      for (std::vector<Instruction*>::const_iterator it = instructions.begin();
           it != instructions.end(); ++it)
        (*it)->execute(events, user_events, ops, recurrent_replay);
    }

    //--------------------------------------------------------------------------
    void PhysicalTemplate::issue_summary_operations(
                                  InnerContext* context, Operation *invalidator)
    //--------------------------------------------------------------------------
    {
      TraceSummaryOp *op = trace->runtime->get_available_summary_op();
      op->initialize_summary(context, this, invalidator);
#ifdef LEGION_SPY
      LegionSpy::log_summary_op_creator(op->get_unique_op_id(),
                                        invalidator->get_unique_op_id());
#endif
      op->execute_dependence_analysis();
    }

    //--------------------------------------------------------------------------
    void PhysicalTemplate::finalize(InnerContext *context, UniqueID opid,
                                    bool has_blocking_call, ReplTraceOp *op)
    //--------------------------------------------------------------------------
    {
      trigger_recording_done();
      recording = false;
      replayable = check_replayable(op, context, opid, has_blocking_call);

      if (!replayable)
      {
        if (trace->runtime->dump_physical_traces)
        {
          optimize(op, true/*do transitive reduction inline*/);
          dump_template();
        }
        return;
      }
      optimize(op, false/*do transitive reduction inline*/);
      std::fill(events.begin(), events.end(), ApEvent::NO_AP_EVENT);
      event_map.clear();
      // Defer performing the transitive reduction because it might
      // be expensive (see comment above)
      if (!trace->runtime->no_trace_optimization)
      {
        TransitiveReductionArgs args(this);
        transitive_reduction_done = trace->runtime->issue_runtime_meta_task(
                                          args, LG_THROUGHPUT_WORK_PRIORITY);
      }
      // Can dump now if we're not deferring the transitive reduction
      else if (trace->runtime->dump_physical_traces)
        dump_template();
    }

    //--------------------------------------------------------------------------
    void PhysicalTemplate::optimize(ReplTraceOp *op,
                                    bool do_transitive_reduction)
    //--------------------------------------------------------------------------
    {
#ifdef DEBUG_LEGION
      assert(instructions.size() == events.size());
#endif
      std::vector<RtEvent> frontier_events;
      find_all_last_instance_user_events(frontier_events);
      std::vector<unsigned> gen;
      if (!trace->perform_fence_elision)
      {
        compute_frontiers(frontier_events);
        gen.resize(events.size(), 0/*fence instruction*/);
        for (unsigned idx = 0; idx < instructions.size(); ++idx)
          gen[idx] = idx;
      }
      else
        elide_fences(gen, frontier_events);
      // Check to see if the indirection fields for any across copies are
      // mutated during the execution of the trace. If they aren't then we
      // know that we don't need to recompute preimages on back-to-back replays
      // Do this here so we can also use the 'sync_compute_frontiers' barrier
      // to know that all these analyses are done as well
      if (!across_copies.empty())
      {
        for (std::vector<IssueAcross*>::const_iterator it =
              across_copies.begin(); it != across_copies.end(); it++)
        {
          std::map<unsigned,InstUsers>::iterator finder =
            src_indirect_insts.find((*it)->lhs);
          if ((finder != src_indirect_insts.end()) &&
              are_read_only_users(finder->second))
            (*it)->executor->record_trace_immutable_indirection(true/*src*/);
          finder = dst_indirect_insts.find((*it)->lhs);
          if ((finder != dst_indirect_insts.end()) &&
              are_read_only_users(finder->second))
            (*it)->executor->record_trace_immutable_indirection(false/*dst*/);
        }
        across_copies.clear();
      }
      // Sync the frontier computation so we know that all our frontier data
      // structures such as 'local_frontiers' and 'remote_frontiers' are ready
      sync_compute_frontiers(op, frontier_events);
      if (!trace->runtime->no_trace_optimization)
      {
        propagate_merges(gen);
        if (do_transitive_reduction)
          transitive_reduction(false/*deferred*/);
        propagate_copies(&gen);
        eliminate_dead_code(gen);
      }
      prepare_parallel_replay(gen);
      push_complete_replays();
      // After elide fences we can clear these views
      op_insts.clear();
      copy_insts.clear();
      mutated_insts.clear();
      src_indirect_insts.clear();
      dst_indirect_insts.clear();
      instance_last_users.clear();
      // We don't need the expression or view references anymore
      for (std::map<DistributedID,InstanceView*>::const_iterator it =
            recorded_views.begin(); it != recorded_views.end(); it++)
        if (it->second->remove_base_valid_ref(TRACE_REF))
          delete it->second;
      recorded_views.clear();
      for (std::set<IndexSpaceExpression*>::const_iterator it =
           recorded_expressions.begin(); it != recorded_expressions.end(); it++)
        if ((*it)->remove_base_expression_reference(TRACE_REF))
          delete (*it);
      recorded_expressions.clear();
    }

    //--------------------------------------------------------------------------
    void PhysicalTemplate::find_all_last_instance_user_events(
                                          std::vector<RtEvent> &frontier_events)
    //--------------------------------------------------------------------------
    {
      for (std::map<TraceLocalID,InstUsers>::const_iterator it =
            op_insts.begin(); it != op_insts.end(); it++)
        find_last_instance_events(it->second, frontier_events);
      for (std::map<unsigned,InstUsers>::const_iterator it =
            copy_insts.begin(); it != copy_insts.end(); it++)
        find_last_instance_events(it->second, frontier_events);
      for (std::map<unsigned,InstUsers>::const_iterator it =
            src_indirect_insts.begin(); it != src_indirect_insts.end(); it++)
        find_last_instance_events(it->second, frontier_events);
      for (std::map<unsigned,InstUsers>::const_iterator it =
            dst_indirect_insts.begin(); it != dst_indirect_insts.end(); it++)
        find_last_instance_events(it->second, frontier_events);
    }

    //--------------------------------------------------------------------------
    void PhysicalTemplate::find_last_instance_events(const InstUsers &users,
                                          std::vector<RtEvent> &frontier_events)
    //--------------------------------------------------------------------------
    {
      for (InstUsers::const_iterator uit =
            users.begin(); uit != users.end(); uit++)
      {
        std::deque<LastUserResult> &results =
          instance_last_users[uit->instance];
        // Scan through all the queries we've done so far for this instance
        // and see if we've already done one for these parameters
        bool found = false;
        for (std::deque<LastUserResult>::const_iterator it =
              results.begin(); it != results.end(); it++)
        {
          if (!it->user.matches(*uit))
            continue;
          found = true;
          break;
        }
        if (!found)
        {
          results.emplace_back(LastUserResult(*uit));
          LastUserResult &result = results.back();
          std::map<DistributedID,InstanceView*>::const_iterator finder =
            recorded_views.find(uit->instance.view_did);
#ifdef DEBUG_LEGION
          assert(finder != recorded_views.end());
#endif
          // Query the view for the events that it needs
          // Note that if we're not performing actual fence elision
          // we switch the usage to full read-write privileges so 
          // that we can capture all dependences for the end of the trace
          if (!trace->perform_fence_elision)
          {
            const RegionUsage usage(LEGION_READ_WRITE, LEGION_EXCLUSIVE, 0);
            finder->second->find_last_users(result.events,
                uit->instance.collective_point, usage,
                uit->mask, uit->expr, frontier_events);
          }
          else
            finder->second->find_last_users(result.events,
                uit->instance.collective_point, uit->usage,
                uit->mask, uit->expr, frontier_events);
        }
      }
    }

    //--------------------------------------------------------------------------
    void PhysicalTemplate::compute_frontiers(
                                          std::vector<RtEvent> &frontier_events)
    //--------------------------------------------------------------------------
    {
      // We need to wait for all the last user instance events to be ready
      if (!frontier_events.empty())
      {
        const RtEvent wait_on = Runtime::merge_events(frontier_events);
        frontier_events.clear();
        if (wait_on.exists() && !wait_on.has_triggered())
          wait_on.wait();
      }
      // Now we can convert all the results to frontiers
      std::map<ApEvent,unsigned> frontier_map;
      for (std::map<UniqueInst,std::deque<LastUserResult> >::iterator lit =
           instance_last_users.begin(); lit != instance_last_users.end(); lit++)
      {
        for (std::deque<LastUserResult>::iterator uit =
              lit->second.begin(); uit != lit->second.end(); uit++)
        {
          // For each event convert it into a frontier
          for (std::set<ApEvent>::const_iterator it =
                uit->events.begin(); it != uit->events.end(); it++)
          {
            std::map<ApEvent,unsigned>::const_iterator finder =
              frontier_map.find(*it);
            if (finder == frontier_map.end())
            {
              unsigned index = find_frontier_event(*it, frontier_events);
              uit->frontiers.push_back(index);
              frontier_map[*it] = index;
            }
            else
              uit->frontiers.push_back(finder->second);
          }
        }
      }
    }

    //--------------------------------------------------------------------------
    unsigned PhysicalTemplate::find_frontier_event(ApEvent event,
                                             std::vector<RtEvent> &ready_events)
    //--------------------------------------------------------------------------
    {
      // Check to see if it is an event we know about
      std::map<ApEvent,unsigned>::const_iterator finder = event_map.find(event);
      // If it's not an event we recognize we can just return the start event
      if (finder == event_map.end())
        return 0;
#ifdef DEBUG_LEGION
      assert(frontiers.find(finder->second) == frontiers.end());
#endif
      // Make a new frontier event
      const unsigned next_event_id = events.size();
      frontiers[finder->second] = next_event_id;
      events.resize(next_event_id + 1);
      return next_event_id;
    }

    //--------------------------------------------------------------------------
    void PhysicalTemplate::elide_fences(std::vector<unsigned> &gen,
                                        std::vector<RtEvent> &ready_events) 
    //--------------------------------------------------------------------------
    {
      // Reserve some events for merges to be added during fence elision
      unsigned num_merges = 0;
      for (std::vector<Instruction*>::iterator it = instructions.begin();
           it != instructions.end(); ++it)
        switch ((*it)->get_kind())
        {
          case ISSUE_COPY:
            {
              unsigned precondition_idx =
                (*it)->as_issue_copy()->precondition_idx;
              InstructionKind generator_kind =
                instructions[precondition_idx]->get_kind();
              num_merges += generator_kind != MERGE_EVENT;
              break;
            }
          case ISSUE_FILL:
            {
              unsigned precondition_idx =
                (*it)->as_issue_fill()->precondition_idx;
              InstructionKind generator_kind =
                instructions[precondition_idx]->get_kind();
              num_merges += generator_kind != MERGE_EVENT;
              break;
            }
          case ISSUE_ACROSS:
            {
              IssueAcross *across = (*it)->as_issue_across();
              if (across->collective_precondition == 0)
              {
                InstructionKind generator_kind = 
                  instructions[across->copy_precondition]->get_kind();
                num_merges += (generator_kind != MERGE_EVENT) ? 1 : 0;
              }
              else
              {
                InstructionKind generator_kind = 
                  instructions[across->collective_precondition]->get_kind();
                num_merges += (generator_kind != MERGE_EVENT) ? 1 : 0;
              }
              if (across->src_indirect_precondition != 0)
              {
                InstructionKind generator_kind = 
                  instructions[across->src_indirect_precondition]->get_kind();
                num_merges += (generator_kind != MERGE_EVENT) ? 1 : 0;
              }
              if (across->dst_indirect_precondition != 0)
              {
                InstructionKind generator_kind = 
                  instructions[across->dst_indirect_precondition]->get_kind();
                num_merges += (generator_kind != MERGE_EVENT) ? 1 : 0;
              }
              break;
            }
          case COMPLETE_REPLAY:
            {
              unsigned completion_event_idx =
                (*it)->as_complete_replay()->rhs;
              InstructionKind generator_kind =
                instructions[completion_event_idx]->get_kind();
              num_merges += generator_kind != MERGE_EVENT;
              break;
            }
          default:
            {
              break;
            }
        }

      unsigned merge_starts = events.size();
      events.resize(events.size() + num_merges);

      compute_frontiers(ready_events);

      // We are now going to break the invariant that
      // the generator of events[idx] is instructions[idx].
      // After fence elision, the generator of events[idx] is
      // instructions[gen[idx]].
      gen.resize(events.size(), 0/*fence instruction*/);
      std::vector<Instruction*> new_instructions;

      for (unsigned idx = 0; idx < instructions.size(); ++idx)
      {
        Instruction *inst = instructions[idx];
        InstructionKind kind = inst->get_kind();
        switch (kind)
        {
          case COMPLETE_REPLAY:
            {
              CompleteReplay *replay = inst->as_complete_replay();
              std::map<TraceLocalID, InstUsers>::iterator finder =
                op_insts.find(replay->owner);
              if (finder == op_insts.end()) break;
              std::set<unsigned> users;
              find_all_last_users(finder->second, users);
              rewrite_preconditions(replay->rhs, users, instructions, 
                  new_instructions, gen, merge_starts);
              break;
            }
          case ISSUE_COPY:
            {
              IssueCopy *copy = inst->as_issue_copy();
              std::map<unsigned, InstUsers>::iterator finder =
                copy_insts.find(copy->lhs);
#ifdef DEBUG_LEGION
              assert(finder != copy_insts.end());
#endif
              std::set<unsigned> users;
              find_all_last_users(finder->second, users);
              rewrite_preconditions(copy->precondition_idx, users,
                  instructions, new_instructions, gen, merge_starts);
              break;
            }
          case ISSUE_FILL:
            {
              IssueFill *fill = inst->as_issue_fill();
              std::map<unsigned, InstUsers>::iterator finder =
                copy_insts.find(fill->lhs);
#ifdef DEBUG_LEGION
              assert(finder != copy_insts.end());
#endif
              std::set<unsigned> users;
              find_all_last_users(finder->second, users);
              rewrite_preconditions(fill->precondition_idx, users,
                  instructions, new_instructions, gen, merge_starts);
              break;
            }
          case ISSUE_ACROSS:
            {
              IssueAcross *across = inst->as_issue_across();
              std::map<unsigned, InstUsers>::iterator finder =
                copy_insts.find(across->lhs);
#ifdef DEBUG_LEGION
              assert(finder != copy_insts.end());
#endif
              std::set<unsigned> users;
              find_all_last_users(finder->second, users);
              // This is super subtle: for indirections that are
              // working collectively together on a set of indirect
              // source or destination instances, we actually have
              // a fan-in event construction. The indirect->copy_precondition
              // contains the result of that fan-in tree which is not
              // what we want to update here. We instead want to update
              // the set of preconditions to that collective fan-in for this
              // part of the indirect which feed into the collective event
              // tree construction. The local fan-in event is stored at
              // indirect->collective_precondition so use that instead for this
              if (across->collective_precondition == 0)
                rewrite_preconditions(across->copy_precondition, users,
                    instructions, new_instructions, gen, merge_starts);
              else
                rewrite_preconditions(across->collective_precondition, users,
                    instructions, new_instructions, gen, merge_starts);
              // Also do the rewrites for any indirection preconditions
              if (across->src_indirect_precondition != 0)
              {
                users.clear();
                finder = src_indirect_insts.find(across->lhs);
#ifdef DEBUG_LEGION
                assert(finder != src_indirect_insts.end());
#endif
                find_all_last_users(finder->second, users);
                rewrite_preconditions(across->src_indirect_precondition, users,
                    instructions, new_instructions, gen, merge_starts);
              }
              if (across->dst_indirect_precondition != 0)
              {
                users.clear();
                finder = dst_indirect_insts.find(across->lhs);
#ifdef DEBUG_LEGION
                assert(finder != dst_indirect_insts.end());
#endif
                find_all_last_users(finder->second, users);
                rewrite_preconditions(across->dst_indirect_precondition, users,
                    instructions, new_instructions, gen, merge_starts);
              }
              break;
            }
          default:
            {
              break;
            }
        }
        gen[idx] = new_instructions.size();
        new_instructions.push_back(inst);
      }
      instructions.swap(new_instructions);
      new_instructions.clear();
    }

    //--------------------------------------------------------------------------
    void PhysicalTemplate::rewrite_preconditions(
                              unsigned &precondition, std::set<unsigned> &users,
                              const std::vector<Instruction*> &instructions,
                              std::vector<Instruction*> &new_instructions,
                              std::vector<unsigned> &gen,
                              unsigned &merge_starts)
    //--------------------------------------------------------------------------
    {
      if (users.empty())
        return;
      Instruction *generator_inst = instructions[precondition];
      if (generator_inst->get_kind() == MERGE_EVENT)
      {
        MergeEvent *merge = generator_inst->as_merge_event();
        merge->rhs.insert(users.begin(), users.end());
      }
      else
      {
        unsigned merging_event_idx = merge_starts++;
        gen[merging_event_idx] = new_instructions.size();
        if (precondition != fence_completion_id)
          users.insert(precondition);
        new_instructions.push_back(
            new MergeEvent(*this, merging_event_idx, users,
                           generator_inst->owner));
        precondition = merging_event_idx;
      }
    }

    //--------------------------------------------------------------------------
    void PhysicalTemplate::propagate_merges(std::vector<unsigned> &gen)
    //--------------------------------------------------------------------------
    {
      std::vector<Instruction*> new_instructions;
      std::vector<bool> used(instructions.size(), false);

      for (unsigned idx = 0; idx < instructions.size(); ++idx)
      {
        Instruction *inst = instructions[idx];
        InstructionKind kind = inst->get_kind();
        used[idx] = kind != MERGE_EVENT;
        switch (kind)
        {
          case MERGE_EVENT:
            {
              MergeEvent *merge = inst->as_merge_event();
              std::set<unsigned> new_rhs;
              bool changed = false;
              for (std::set<unsigned>::iterator it = merge->rhs.begin();
                   it != merge->rhs.end(); ++it)
              {
                Instruction *generator = instructions[gen[*it]];
                if (generator ->get_kind() == MERGE_EVENT)
                {
                  MergeEvent *to_splice = generator->as_merge_event();
                  new_rhs.insert(to_splice->rhs.begin(), to_splice->rhs.end());
                  changed = true;
                }
                else
                  new_rhs.insert(*it);
              }
              if (changed)
                merge->rhs.swap(new_rhs);
              break;
            }
          case TRIGGER_EVENT:
            {
              TriggerEvent *trigger = inst->as_trigger_event();
              used[gen[trigger->rhs]] = true;
              break;
            }
          case BARRIER_ARRIVAL:
            {
              BarrierArrival *arrival = inst->as_barrier_arrival();
              used[gen[arrival->rhs]] = true;
              break;
            }
          case ISSUE_COPY:
            {
              IssueCopy *copy = inst->as_issue_copy();
              used[gen[copy->precondition_idx]] = true;
              break;
            }
          case ISSUE_ACROSS:
            {
              IssueAcross *across = inst->as_issue_across();
              used[gen[across->copy_precondition]] = true;
              if (across->collective_precondition != 0)
                used[gen[across->collective_precondition]] = true;
              if (across->src_indirect_precondition != 0)
                used[gen[across->src_indirect_precondition]] = true;
              if (across->dst_indirect_precondition != 0)
                used[gen[across->dst_indirect_precondition]] = true;
              break;
            }
          case ISSUE_FILL:
            {
              IssueFill *fill = inst->as_issue_fill();
              used[gen[fill->precondition_idx]] = true;
              break;
            }
          case SET_EFFECTS:
            {
              SetEffects *effects = inst->as_set_effects();
              used[gen[effects->rhs]] = true;
              break;
            }
          case COMPLETE_REPLAY:
            {
              CompleteReplay *complete = inst->as_complete_replay();
              used[gen[complete->rhs]] = true;
              break;
            }
          case GET_TERM_EVENT:
          case CREATE_AP_USER_EVENT:
          case SET_OP_SYNC_EVENT:
          case ASSIGN_FENCE_COMPLETION:
          case BARRIER_ADVANCE:
            {
              break;
            }
          default:
            {
              // unreachable
              assert(false);
            }
        }
      }
      std::vector<unsigned> inv_gen(instructions.size(), -1U);
      for (unsigned idx = 0; idx < gen.size(); ++idx)
      {
        unsigned g = gen[idx];
#ifdef DEBUG_LEGION
        assert(inv_gen[g] == -1U || g == fence_completion_id);
#endif
        if (g != -1U && g < instructions.size() && inv_gen[g] == -1U)
          inv_gen[g] = idx;
      }
      std::vector<Instruction*> to_delete;
      std::vector<unsigned> new_gen(gen.size(), -1U);
      initialize_generators(new_gen);
      for (unsigned idx = 0; idx < instructions.size(); ++idx)
        if (used[idx])
        {
          Instruction *inst = instructions[idx];
          if (trace->perform_fence_elision)
          {
            if (inst->get_kind() == MERGE_EVENT)
            {
              MergeEvent *merge = inst->as_merge_event();
              if (merge->rhs.size() > 1)
                merge->rhs.erase(fence_completion_id);
            }
          }
          unsigned e = inv_gen[idx];
#ifdef DEBUG_LEGION
          assert(e == -1U || (e < new_gen.size() && new_gen[e] == -1U));
#endif
          if (e != -1U)
            new_gen[e] = new_instructions.size();
          new_instructions.push_back(inst);
        }
        else
          to_delete.push_back(instructions[idx]);
      instructions.swap(new_instructions);
      gen.swap(new_gen);
      for (unsigned idx = 0; idx < to_delete.size(); ++idx)
        delete to_delete[idx];
    }

    //--------------------------------------------------------------------------
    void PhysicalTemplate::sync_compute_frontiers(ReplTraceOp *op,
                                    const std::vector<RtEvent> &frontier_events)
    //--------------------------------------------------------------------------
    {
#ifdef DEBUG_LEGION
      assert(op == NULL);
      assert(frontier_events.empty());
#endif
    }

    //--------------------------------------------------------------------------
    void PhysicalTemplate::initialize_generators(std::vector<unsigned> &new_gen)
    //--------------------------------------------------------------------------
    {
      for (std::map<unsigned, unsigned>::iterator it = 
            frontiers.begin(); it != frontiers.end(); ++it)
        new_gen[it->second] = 0;
    }

    //--------------------------------------------------------------------------
    void PhysicalTemplate::initialize_eliminate_dead_code_frontiers(
                      const std::vector<unsigned> &gen, std::vector<bool> &used)
    //--------------------------------------------------------------------------
    {
      for (std::map<unsigned, unsigned>::iterator it = frontiers.begin();
          it != frontiers.end(); ++it)
      {
        unsigned g = gen[it->first];
        if (g != -1U && g < instructions.size())
          used[g] = true;
      }
    }

    //--------------------------------------------------------------------------
    void PhysicalTemplate::prepare_parallel_replay(
                                               const std::vector<unsigned> &gen)
    //--------------------------------------------------------------------------
    {
      slices.resize(replay_parallelism);
      std::map<TraceLocalID, unsigned> slice_indices_by_owner;
      std::vector<unsigned> slice_indices_by_inst;
      slice_indices_by_inst.resize(instructions.size());

#ifdef DEBUG_LEGION
      for (unsigned idx = 1; idx < instructions.size(); ++idx)
        slice_indices_by_inst[idx] = -1U;
#endif
      bool round_robin_for_tasks = false;

      std::set<Processor> distinct_targets;
      for (CachedMappings::iterator it = cached_mappings.begin(); it !=
           cached_mappings.end(); ++it)
        distinct_targets.insert(it->second.target_procs[0]);
      round_robin_for_tasks = distinct_targets.size() < replay_parallelism;

      unsigned next_slice_id = 0;
      for (std::map<TraceLocalID,std::pair<unsigned,unsigned> >::const_iterator
            it = memo_entries.begin(); it != memo_entries.end(); ++it)
      {
        unsigned slice_index = -1U;
        if (!round_robin_for_tasks && 
            (it->second.second == Operation::TASK_OP_KIND))
        {
          CachedMappings::iterator finder = cached_mappings.find(it->first);
#ifdef DEBUG_LEGION
          assert(finder != cached_mappings.end());
          assert(finder->second.target_procs.size() > 0);
#endif
          slice_index =
            finder->second.target_procs[0].id % replay_parallelism;
        }
        else
        {
#ifdef DEBUG_LEGION
          assert(slice_indices_by_owner.find(it->first) ==
              slice_indices_by_owner.end());
#endif
          slice_index = next_slice_id;
          next_slice_id = (next_slice_id + 1) % replay_parallelism;
        }

#ifdef DEBUG_LEGION
        assert(slice_index != -1U);
#endif
        slice_indices_by_owner[it->first] = slice_index;
      }
      // Make sure that event creations and triggers are in the same slice
      std::map<unsigned/*user event*/,unsigned/*slice*/> user_event_slices;
      // Keep track of these so that we don't end up leaking them
      std::vector<Instruction*> crossing_instructions;
      std::map<unsigned,std::pair<unsigned,unsigned> > crossing_counts;
      for (unsigned idx = 1; idx < instructions.size(); ++idx)
      {
        Instruction *inst = instructions[idx];
        const TraceLocalID &owner = inst->owner;
        std::map<TraceLocalID, unsigned>::iterator finder =
          slice_indices_by_owner.find(owner);
        unsigned slice_index = -1U;
        const InstructionKind kind = inst->get_kind();
        if (finder != slice_indices_by_owner.end())
          slice_index = finder->second;
        else if (kind == TRIGGER_EVENT)
        {
          // Find the slice where the event creation was assigned
          // and make sure that we end up on the same slice
          TriggerEvent *trigger = inst->as_trigger_event(); 
          std::map<unsigned,unsigned>::iterator finder = 
            user_event_slices.find(trigger->lhs);
#ifdef DEBUG_LEGION
          assert(finder != user_event_slices.end());
#endif
          slice_index = finder->second;
          user_event_slices.erase(finder);
        }
        else
        {
          slice_index = next_slice_id;
          next_slice_id = (next_slice_id + 1) % replay_parallelism;
          if (kind == CREATE_AP_USER_EVENT)
          {
            // Save which slice this is on so the later trigger will
            // get recorded on the same slice
            CreateApUserEvent *create = inst->as_create_ap_user_event();
#ifdef DEBUG_LEGION
            assert(user_event_slices.find(create->lhs) ==
                    user_event_slices.end());
#endif
            user_event_slices[create->lhs] = slice_index;
          }
        }
        slices[slice_index].push_back(inst);
        slice_indices_by_inst[idx] = slice_index;

        if (inst->get_kind() == MERGE_EVENT)
        {
          MergeEvent *merge = inst->as_merge_event();
          unsigned crossing_found = false;
          std::set<unsigned> new_rhs;
          for (std::set<unsigned>::iterator it = merge->rhs.begin();
               it != merge->rhs.end(); ++it)
          {
            unsigned rh = *it;
            if (gen[rh] == 0)
              new_rhs.insert(rh);
            else
            {
#ifdef DEBUG_LEGION
              assert(gen[rh] != -1U);
#endif
              unsigned generator_slice = slice_indices_by_inst[gen[rh]];
#ifdef DEBUG_LEGION
              assert(generator_slice != -1U);
#endif
              if (generator_slice != slice_index)
              {
                crossing_found = true;
                std::map<unsigned, std::pair<unsigned,unsigned> >::iterator
                  finder = crossing_counts.find(rh);
                if (finder != crossing_counts.end())
                {
                  new_rhs.insert(finder->second.first);
                  finder->second.second += 1;
                }
                else
                {
                  unsigned new_crossing_event = events.size();
                  events.resize(events.size() + 1);
                  crossing_counts[rh] = 
                    std::pair<unsigned,unsigned>(new_crossing_event,1/*count*/);
                  new_rhs.insert(new_crossing_event);
                  TriggerEvent *crossing = new TriggerEvent(*this,
                      new_crossing_event, rh, instructions[gen[rh]]->owner);
                  slices[generator_slice].push_back(crossing);
                  crossing_instructions.push_back(crossing);
                }
              }
              else
                new_rhs.insert(rh);
            }
          }

          if (crossing_found)
            merge->rhs.swap(new_rhs);
        }
        else
        {
          switch (inst->get_kind())
          {
            case TRIGGER_EVENT:
              {
                parallelize_replay_event(inst->as_trigger_event()->rhs,
                    slice_index, gen, slice_indices_by_inst,
                    crossing_counts, crossing_instructions);
                break;
              }
            case ISSUE_COPY:
              {
                parallelize_replay_event(
                    inst->as_issue_copy()->precondition_idx,
                    slice_index, gen, slice_indices_by_inst,
                    crossing_counts, crossing_instructions);
                break;
              }
            case ISSUE_FILL:
              {
                parallelize_replay_event(
                    inst->as_issue_fill()->precondition_idx,
                    slice_index, gen, slice_indices_by_inst,
                    crossing_counts, crossing_instructions);
                break;
              }
            case ISSUE_ACROSS:
              {
                IssueAcross *across = inst->as_issue_across();
                parallelize_replay_event(across->copy_precondition,
                    slice_index, gen, slice_indices_by_inst,
                    crossing_counts, crossing_instructions);
                if (across->collective_precondition != 0)
                  parallelize_replay_event(across->collective_precondition,
                      slice_index, gen, slice_indices_by_inst,
                      crossing_counts, crossing_instructions);
                if (across->src_indirect_precondition != 0)
                  parallelize_replay_event(across->src_indirect_precondition,
                      slice_index, gen, slice_indices_by_inst,
                      crossing_counts, crossing_instructions);
                if (across->dst_indirect_precondition != 0)
                  parallelize_replay_event(across->dst_indirect_precondition,
                      slice_index, gen, slice_indices_by_inst,
                      crossing_counts, crossing_instructions);
                break;
              }
            case SET_EFFECTS:
              {
                parallelize_replay_event(inst->as_set_effects()->rhs,
                    slice_index, gen, slice_indices_by_inst,
                    crossing_counts, crossing_instructions);
                break;
              }
            case COMPLETE_REPLAY:
              {
                parallelize_replay_event(inst->as_complete_replay()->rhs,
                    slice_index, gen, slice_indices_by_inst,
                    crossing_counts, crossing_instructions);
                break;
              }
            case BARRIER_ARRIVAL:
              {
                parallelize_replay_event(inst->as_barrier_arrival()->rhs,
                    slice_index, gen, slice_indices_by_inst,
                    crossing_counts, crossing_instructions);
                break;
              }
            default:
              {
                break;
              }
          }
        }
      }
#ifdef DEBUG_LEGION
      assert(user_event_slices.empty());
#endif
      // Update the crossing events and their counts
      if (!crossing_counts.empty())
      {
        for (std::map<unsigned,std::pair<unsigned,unsigned> >::const_iterator
              it = crossing_counts.begin(); it != crossing_counts.end(); it++)
          crossing_events.insert(it->second);
      }
      // Append any new crossing instructions to the list of instructions
      // so that they will still be deleted when the template is
      if (!crossing_instructions.empty())
        instructions.insert(instructions.end(),
            crossing_instructions.begin(), crossing_instructions.end());
    }

    //--------------------------------------------------------------------------
    void PhysicalTemplate::parallelize_replay_event(unsigned &event_to_check,
              unsigned slice_index, const std::vector<unsigned> &gen,
              const std::vector<unsigned> &slice_indices_by_inst,
              std::map<unsigned,std::pair<unsigned,unsigned> > &crossing_counts,
              std::vector<Instruction*> &crossing_instructions)
    //--------------------------------------------------------------------------
    {
      unsigned g = gen[event_to_check];
#ifdef DEBUG_LEGION
      assert(g != -1U && g < instructions.size());
#endif
      unsigned generator_slice = slice_indices_by_inst[g];
#ifdef DEBUG_LEGION
      assert(generator_slice != -1U);
#endif
      if (generator_slice != slice_index)
      {
        std::map<unsigned, std::pair<unsigned,unsigned> >::iterator
          finder = crossing_counts.find(event_to_check);
        if (finder != crossing_counts.end())
        {
          event_to_check = finder->second.first;
          finder->second.second += 1;
        }
        else
        {
          unsigned new_crossing_event = events.size();
          events.resize(events.size() + 1);
          crossing_counts[event_to_check] =
            std::pair<unsigned,unsigned>(new_crossing_event, 1/*count*/);
          TriggerEvent *crossing = new TriggerEvent(*this,
              new_crossing_event, event_to_check, instructions[g]->owner); 
          event_to_check = new_crossing_event;
          slices[generator_slice].push_back(crossing);
          crossing_instructions.push_back(crossing);
        }
      }
    }

    //--------------------------------------------------------------------------
    void PhysicalTemplate::initialize_transitive_reduction_frontiers(
       std::vector<unsigned> &topo_order, std::vector<unsigned> &inv_topo_order)
    //--------------------------------------------------------------------------
    {
      for (std::map<unsigned, unsigned>::iterator it = 
            frontiers.begin(); it != frontiers.end(); ++it)
      {
        inv_topo_order[it->second] = topo_order.size();
        topo_order.push_back(it->second);
      }
    }

    //--------------------------------------------------------------------------
    void PhysicalTemplate::transitive_reduction(bool deferred)
    //--------------------------------------------------------------------------
    {
      // Transitive reduction inspired by Klaus Simon,
      // "An improved algorithm for transitive closure on acyclic digraphs"

      // First, build a DAG and find nodes with no incoming edges
      std::vector<unsigned> topo_order;
      topo_order.reserve(instructions.size());
      std::vector<unsigned> inv_topo_order(events.size(), -1U);
      std::vector<std::vector<unsigned> > incoming(events.size());
      std::vector<std::vector<unsigned> > outgoing(events.size());

      initialize_transitive_reduction_frontiers(topo_order, inv_topo_order);

      std::map<TraceLocalID, GetTermEvent*> term_insts;
      for (unsigned idx = 0; idx < instructions.size(); ++idx)
      {
        Instruction *inst = instructions[idx];
        switch (inst->get_kind())
        {
          // Pass these instructions as their events will be added later
          case GET_TERM_EVENT :
            {
#ifdef DEBUG_LEGION
              assert(inst->as_get_term_event() != NULL);
#endif
              term_insts[inst->owner] = inst->as_get_term_event();
              break;
            }
          case CREATE_AP_USER_EVENT :
            {
              break;
            }
          case TRIGGER_EVENT :
            {
              TriggerEvent *trigger = inst->as_trigger_event();
              incoming[trigger->lhs].push_back(trigger->rhs);
              outgoing[trigger->rhs].push_back(trigger->lhs);
              break;
            }
          case BARRIER_ARRIVAL:
            {
              BarrierArrival *arrival = inst->as_barrier_arrival();
              incoming[arrival->lhs].push_back(arrival->rhs);
              outgoing[arrival->rhs].push_back(arrival->lhs);
              break;
            }
          case MERGE_EVENT :
            {
              MergeEvent *merge = inst->as_merge_event();
              for (std::set<unsigned>::iterator it = merge->rhs.begin();
                   it != merge->rhs.end(); ++it)
              {
                incoming[merge->lhs].push_back(*it);
                outgoing[*it].push_back(merge->lhs);
              }
              break;
            }
          case ISSUE_COPY :
            {
              IssueCopy *copy = inst->as_issue_copy();
              incoming[copy->lhs].push_back(copy->precondition_idx);
              outgoing[copy->precondition_idx].push_back(copy->lhs);
              break;
            }
          case ISSUE_FILL :
            {
              IssueFill *fill = inst->as_issue_fill();
              incoming[fill->lhs].push_back(fill->precondition_idx);
              outgoing[fill->precondition_idx].push_back(fill->lhs);
              break;
            }
          case ISSUE_ACROSS:
            {
              IssueAcross *across = inst->as_issue_across();
              incoming[across->lhs].push_back(across->copy_precondition);
              outgoing[across->copy_precondition].push_back(across->lhs);
              if (across->collective_precondition != 0)
              {
                incoming[across->lhs].push_back(
                    across->collective_precondition);
                outgoing[across->collective_precondition].push_back(
                    across->lhs);
              }
              if (across->src_indirect_precondition != 0)
              {
                incoming[across->lhs].push_back(
                    across->src_indirect_precondition);
                outgoing[across->src_indirect_precondition].push_back(
                    across->lhs);
              }
              if (across->dst_indirect_precondition != 0)
              {
                incoming[across->lhs].push_back(
                    across->dst_indirect_precondition);
                outgoing[across->dst_indirect_precondition].push_back(
                    across->lhs);
              }
              break;
            }
          case SET_OP_SYNC_EVENT :
            {
              SetOpSyncEvent *sync = inst->as_set_op_sync_event();
              inv_topo_order[sync->lhs] = topo_order.size();
              topo_order.push_back(sync->lhs);
              break;
            }
          case BARRIER_ADVANCE:
            {
              BarrierAdvance *advance = inst->as_barrier_advance();
              inv_topo_order[advance->lhs] = topo_order.size();
              topo_order.push_back(advance->lhs);
              break;
            }
          case SET_EFFECTS :
            {
              break;
            }
          case ASSIGN_FENCE_COMPLETION :
            {
              inv_topo_order[fence_completion_id] = topo_order.size();
              topo_order.push_back(fence_completion_id);
              break;
            }
          case COMPLETE_REPLAY :
            {
              CompleteReplay *replay = inst->as_complete_replay();
#ifdef DEBUG_LEGION
              assert(term_insts.find(replay->owner) != term_insts.end());
#endif
              GetTermEvent *term = term_insts[replay->owner];
              unsigned lhs = term->lhs;
#ifdef DEBUG_LEGION
              assert(lhs != -1U);
#endif
              incoming[lhs].push_back(replay->rhs);
              outgoing[replay->rhs].push_back(lhs);
              break;
            }
          default:
            {
              assert(false);
              break;
            }
        }
      }

      // Second, do a toposort on nodes via BFS
      std::vector<unsigned> remaining_edges(incoming.size());
      for (unsigned idx = 0; idx < incoming.size(); ++idx)
        remaining_edges[idx] = incoming[idx].size();

      unsigned idx = 0;
      while (idx < topo_order.size())
      {
        unsigned node = topo_order[idx];
#ifdef DEBUG_LEGION
        assert(remaining_edges[node] == 0);
#endif
        const std::vector<unsigned> &out = outgoing[node];
        for (unsigned oidx = 0; oidx < out.size(); ++oidx)
        {
          unsigned next = out[oidx];
          if (--remaining_edges[next] == 0)
          {
            inv_topo_order[next] = topo_order.size();
            topo_order.push_back(next);
          }
        }
        ++idx;
      }

      // Third, construct a chain decomposition
      unsigned num_chains = 0;
      std::vector<unsigned> chain_indices(topo_order.size(), -1U);

      int pos = chain_indices.size() - 1;
      while (true)
      {
        while (pos >= 0 && chain_indices[pos] != -1U)
          --pos;
        if (pos < 0) break;
        unsigned curr = topo_order[pos];
        while (incoming[curr].size() > 0)
        {
          chain_indices[inv_topo_order[curr]] = num_chains;
          const std::vector<unsigned> &in = incoming[curr];
          bool found = false;
          for (unsigned iidx = 0; iidx < in.size(); ++iidx)
          {
            unsigned next = in[iidx];
            if (chain_indices[inv_topo_order[next]] == -1U)
            {
              found = true;
              curr = next;
              chain_indices[inv_topo_order[curr]] = num_chains;
              break;
            }
          }
          if (!found) break;
        }
        chain_indices[inv_topo_order[curr]] = num_chains;
        ++num_chains;
      }

      // Fourth, find the frontiers of chains that are connected to each node
      std::vector<std::vector<int> > all_chain_frontiers(topo_order.size());
      std::vector<std::vector<unsigned> > incoming_reduced(topo_order.size());
      for (unsigned idx = 0; idx < topo_order.size(); ++idx)
      {
        std::vector<int> chain_frontiers(num_chains, -1);
        const std::vector<unsigned> &in = incoming[topo_order[idx]];
        std::vector<unsigned> &in_reduced = incoming_reduced[idx];
        for (unsigned iidx = 0; iidx < in.size(); ++iidx)
        {
          int rank = inv_topo_order[in[iidx]];
#ifdef DEBUG_LEGION
          assert((unsigned)rank < idx);
#endif
          const std::vector<int> &pred_chain_frontiers =
            all_chain_frontiers[rank];
          for (unsigned k = 0; k < num_chains; ++k)
            chain_frontiers[k] =
              std::max(chain_frontiers[k], pred_chain_frontiers[k]);
        }
        for (unsigned iidx = 0; iidx < in.size(); ++iidx)
        {
          int rank = inv_topo_order[in[iidx]];
          unsigned chain_idx = chain_indices[rank];
          if (chain_frontiers[chain_idx] < rank)
          {
            in_reduced.push_back(in[iidx]);
            chain_frontiers[chain_idx] = rank;
          }
        }
#ifdef DEBUG_LEGION
        assert(in.size() == 0 || in_reduced.size() > 0);
#endif
        all_chain_frontiers[idx].swap(chain_frontiers);
      }

      // Lastly, suppress transitive dependences using chains
      if (deferred)
      {
        // Save the data structures for finalizing the transitive
        // reduction for later, the next replay will incorporate them
        std::vector<unsigned> *inv_topo_order_copy = 
          new std::vector<unsigned>();
        inv_topo_order_copy->swap(inv_topo_order);
        std::vector<std::vector<unsigned> > *in_reduced_copy = 
          new std::vector<std::vector<unsigned> >();
        in_reduced_copy->swap(incoming_reduced);
        // Write them to the members
        pending_inv_topo_order.store(inv_topo_order_copy);
        // Need memory fence so writes happen in this order
        __sync_synchronize();
        pending_transitive_reduction.store(in_reduced_copy);
      }
      else
        finalize_transitive_reduction(inv_topo_order, incoming_reduced);
    }

    //--------------------------------------------------------------------------
    void PhysicalTemplate::finalize_transitive_reduction(
                    const std::vector<unsigned> &inv_topo_order,
                    const std::vector<std::vector<unsigned> > &incoming_reduced)
    //--------------------------------------------------------------------------
    {
      for (unsigned idx = 0; idx < instructions.size(); ++idx)
        if (instructions[idx]->get_kind() == MERGE_EVENT)
        {
          MergeEvent *merge = instructions[idx]->as_merge_event();
          unsigned order = inv_topo_order[merge->lhs];
#ifdef DEBUG_LEGION
          assert(order != -1U);
#endif
          const std::vector<unsigned> &in_reduced = incoming_reduced[order];
          if (in_reduced.size() == merge->rhs.size())
          {
#ifdef DEBUG_LEGION
            for (unsigned iidx = 0; iidx < in_reduced.size(); ++iidx)
              assert(merge->rhs.find(in_reduced[iidx]) != merge->rhs.end());
#endif
            continue;
          }
#ifdef DEBUG_LEGION
          std::set<unsigned> new_rhs;
          for (unsigned iidx = 0; iidx < in_reduced.size(); ++iidx)
          {
            assert(merge->rhs.find(in_reduced[iidx]) != merge->rhs.end());
            new_rhs.insert(in_reduced[iidx]);
          }
#else
          std::set<unsigned> new_rhs(in_reduced.begin(), in_reduced.end());
#endif
          // Remove any references to crossing events which are no longer needed
          if (!crossing_events.empty())
          {
            for (std::set<unsigned>::const_iterator it =
                  merge->rhs.begin(); it != merge->rhs.end(); it++)
            {
              std::map<unsigned,unsigned>::iterator finder =
                crossing_events.find(*it);
              if ((finder != crossing_events.end()) &&
                  (new_rhs.find(*it) == new_rhs.end()))
              {
#ifdef DEBUG_LEGION
                assert(finder->second > 0);
#endif
                finder->second--;
              }
            }
          }
          merge->rhs.swap(new_rhs);
        }
      // Remove any crossing instructions from the slices that are no
      // longer needed because the transitive reduction eliminated the
      // need for the edge
      for (std::map<unsigned,unsigned>::iterator it =
            crossing_events.begin(); it != crossing_events.end(); /*nothing*/)
      {
        if (it->second == 0)
        {
          // No more references to this crossing instruction so remove it
          bool found = false;
          for (std::vector<std::vector<Instruction*> >::iterator sit =
                slices.begin(); sit != slices.end(); sit++)
          {
            for (std::vector<Instruction*>::iterator iit =
                  sit->begin(); iit != sit->end(); iit++)
            {
              TriggerEvent *trigger = (*iit)->as_trigger_event();
              if (trigger == NULL)
                continue;
              if (trigger->lhs == it->first)
              {
                sit->erase(iit);
                found = true;
                break;
              }
            }
            if (found)
              break;
          }
          std::map<unsigned,unsigned>::iterator to_delete = it++;
          crossing_events.erase(to_delete);
        }
        else
          it++;
      }
    }

    //--------------------------------------------------------------------------
    void PhysicalTemplate::propagate_copies(std::vector<unsigned> *gen)
    //--------------------------------------------------------------------------
    {
      std::vector<int> substs(events.size(), -1);
      std::vector<Instruction*> new_instructions;
      new_instructions.reserve(instructions.size());
      std::set<Instruction*> to_prune;
      for (unsigned idx = 0; idx < instructions.size(); ++idx)
      {
        Instruction *inst = instructions[idx];
        if (instructions[idx]->get_kind() == MERGE_EVENT)
        {
          MergeEvent *merge = instructions[idx]->as_merge_event();
#ifdef DEBUG_LEGION
          assert(merge->rhs.size() > 0);
#endif
          if (merge->rhs.size() == 1)
          {
            substs[merge->lhs] = *merge->rhs.begin();
#ifdef DEBUG_LEGION
            assert(merge->lhs != (unsigned)substs[merge->lhs]);
#endif
            if (gen == NULL)
              to_prune.insert(inst);
            else
              delete inst;
          }
          else
            new_instructions.push_back(inst);
        }
        else
          new_instructions.push_back(inst);
      }

      if (instructions.size() == new_instructions.size()) return;

      instructions.swap(new_instructions);

      std::vector<unsigned> new_gen((gen == NULL) ? 0 : gen->size(), -1U);
      if (gen != NULL)
        initialize_generators(new_gen);

      for (unsigned idx = 0; idx < instructions.size(); ++idx)
      {
        Instruction *inst = instructions[idx];
        int lhs = -1;
        switch (inst->get_kind())
        {
          case GET_TERM_EVENT:
            {
              GetTermEvent *term = inst->as_get_term_event();
              lhs = term->lhs;
              break;
            }
          case CREATE_AP_USER_EVENT:
            {
              CreateApUserEvent *create = inst->as_create_ap_user_event();
              lhs = create->lhs;
              break;
            }
          case TRIGGER_EVENT:
            {
              TriggerEvent *trigger = inst->as_trigger_event();
              int subst = substs[trigger->rhs];
              if (subst >= 0) trigger->rhs = (unsigned)subst;
              break;
            }
          case BARRIER_ARRIVAL:
            {
              BarrierArrival *arrival = inst->as_barrier_arrival();
              int subst = substs[arrival->rhs];
              if (subst >= 0) arrival->rhs = (unsigned)subst;
              lhs = arrival->lhs;
              break;
            }
          case MERGE_EVENT:
            {
              MergeEvent *merge = inst->as_merge_event();
              std::set<unsigned> new_rhs;
              for (std::set<unsigned>::iterator it = merge->rhs.begin();
                   it != merge->rhs.end(); ++it)
              {
                int subst = substs[*it];
                if (subst >= 0) new_rhs.insert((unsigned)subst);
                else new_rhs.insert(*it);
              }
              merge->rhs.swap(new_rhs);
              lhs = merge->lhs;
              break;
            }
          case ISSUE_COPY:
            {
              IssueCopy *copy = inst->as_issue_copy();
              int subst = substs[copy->precondition_idx];
              if (subst >= 0) copy->precondition_idx = (unsigned)subst;
              lhs = copy->lhs;
              break;
            }
          case ISSUE_FILL:
            {
              IssueFill *fill = inst->as_issue_fill();
              int subst = substs[fill->precondition_idx];
              if (subst >= 0) fill->precondition_idx = (unsigned)subst;
              lhs = fill->lhs;
              break;
            }
          case ISSUE_ACROSS:
            {
              IssueAcross *across = inst->as_issue_across();
              int subst = substs[across->copy_precondition];
              if (subst >= 0) across->copy_precondition= (unsigned)subst;
              if (across->collective_precondition != 0)
              {
                int subst = substs[across->collective_precondition];
                if (subst >= 0) 
                  across->collective_precondition = (unsigned)subst;
              }
              if (across->src_indirect_precondition != 0)
              {
                int subst = substs[across->src_indirect_precondition];
                if (subst >= 0) 
                  across->src_indirect_precondition = (unsigned)subst;
              }
              if (across->dst_indirect_precondition != 0)
              {
                int subst = substs[across->dst_indirect_precondition];
                if (subst >= 0) 
                  across->dst_indirect_precondition = (unsigned)subst;
              }
              lhs = across->lhs;
              break;
            }
          case SET_EFFECTS:
            {
              SetEffects *effects = inst->as_set_effects();
              int subst = substs[effects->rhs];
              if (subst >= 0) effects->rhs = (unsigned)subst;
              break;
            }
          case SET_OP_SYNC_EVENT:
            {
              SetOpSyncEvent *sync = inst->as_set_op_sync_event();
              lhs = sync->lhs;
              break;
            }
          case BARRIER_ADVANCE:
            {
              BarrierAdvance *advance = inst->as_barrier_advance();
              lhs = advance->lhs;
              break;
            }
          case ASSIGN_FENCE_COMPLETION:
            {
              lhs = fence_completion_id;
              break;
            }
          case COMPLETE_REPLAY:
            {
              CompleteReplay *replay = inst->as_complete_replay();
              int subst = substs[replay->rhs];
              if (subst >= 0) replay->rhs = (unsigned)subst;
              break;
            }
          default:
            {
              break;
            }
        }
        if ((lhs != -1) && (gen != NULL))
          new_gen[lhs] = idx;
      }
      if (gen != NULL)
        gen->swap(new_gen);
      if (!to_prune.empty())
      {
#ifdef DEBUG_LEGION
        assert(!slices.empty());
#endif
        // Remove these instructions from any slices and then delete them
        for (unsigned idx = 0; idx < slices.size(); idx++)
        {
          std::vector<Instruction*> &slice = slices[idx];
          for (std::vector<Instruction*>::iterator it =
                slice.begin(); it != slice.end(); /*nothing*/)
          {
            std::set<Instruction*>::iterator finder =
              to_prune.find(*it);
            if (finder != to_prune.end())
            {
              it = slice.erase(it);
              delete *finder;
              to_prune.erase(finder);
              if (to_prune.empty())
                break;
            }
            else
              it++;
          }
          if (to_prune.empty())
            break;
        }
#ifdef DEBUG_LEGION
        assert(to_prune.empty());
#endif
      }
    }

    //--------------------------------------------------------------------------
    void PhysicalTemplate::eliminate_dead_code(std::vector<unsigned> &gen)
    //--------------------------------------------------------------------------
    {
      std::vector<bool> used(instructions.size(), false);
      for (unsigned idx = 0; idx < instructions.size(); ++idx)
      {
        Instruction *inst = instructions[idx];
        InstructionKind kind = inst->get_kind();
        // We only eliminate two kinds of instructions:
        // GetTermEvent and SetOpSyncEvent
        used[idx] = kind != SET_OP_SYNC_EVENT;
        switch (kind)
        {
          case MERGE_EVENT:
            {
              MergeEvent *merge = inst->as_merge_event();
              for (std::set<unsigned>::iterator it = merge->rhs.begin();
                   it != merge->rhs.end(); ++it)
              {
#ifdef DEBUG_LEGION
                assert(gen[*it] != -1U);
#endif
                used[gen[*it]] = true;
              }
              break;
            }
          case TRIGGER_EVENT:
            {
              TriggerEvent *trigger = inst->as_trigger_event();
#ifdef DEBUG_LEGION
              assert(gen[trigger->rhs] != -1U);
#endif
              used[gen[trigger->rhs]] = true;
              break;
            }
          case ISSUE_COPY:
            {
              IssueCopy *copy = inst->as_issue_copy();
#ifdef DEBUG_LEGION
              assert(gen[copy->precondition_idx] != -1U);
#endif
              used[gen[copy->precondition_idx]] = true;
              break;
            }
          case ISSUE_FILL:
            {
              IssueFill *fill = inst->as_issue_fill();
#ifdef DEBUG_LEGION
              assert(gen[fill->precondition_idx] != -1U);
#endif
              used[gen[fill->precondition_idx]] = true;
              break;
            }
          case ISSUE_ACROSS:
            {
              IssueAcross *across = inst->as_issue_across();
#ifdef DEBUG_LEGION
              assert(gen[across->copy_precondition] != -1U);
#endif
              used[gen[across->copy_precondition]] = true;
              if (across->collective_precondition != 0)
              {
#ifdef DEBUG_LEGION
                assert(gen[across->collective_precondition] != -1U);
#endif
                used[gen[across->collective_precondition]] = true;
              }
              if (across->src_indirect_precondition!= 0)
              {
#ifdef DEBUG_LEGION
                assert(gen[across->src_indirect_precondition] != -1U);
#endif
                used[gen[across->src_indirect_precondition]] = true;
              }
              if (across->dst_indirect_precondition!= 0)
              {
#ifdef DEBUG_LEGION
                assert(gen[across->dst_indirect_precondition] != -1U);
#endif
                used[gen[across->dst_indirect_precondition]] = true;
              }
              break;
            }
          case SET_EFFECTS:
            {
              SetEffects *effects = inst->as_set_effects();
#ifdef DEBUG_LEGION
              assert(gen[effects->rhs] != -1U);
#endif
              used[gen[effects->rhs]] = true;
              break;
            }
          case COMPLETE_REPLAY:
            {
              CompleteReplay *complete = inst->as_complete_replay();
#ifdef DEBUG_LEGION
              assert(gen[complete->rhs] != -1U);
#endif
              used[gen[complete->rhs]] = true;
              break;
            }
          case BARRIER_ARRIVAL:
            {
              BarrierArrival *arrival = inst->as_barrier_arrival();
#ifdef DEBUG_LEGION
              assert(gen[arrival->rhs] != -1U);
#endif
              used[gen[arrival->rhs]] = true;
              break;
            }
          case GET_TERM_EVENT:
          case CREATE_AP_USER_EVENT:
          case SET_OP_SYNC_EVENT:
          case ASSIGN_FENCE_COMPLETION:
          case BARRIER_ADVANCE:
            {
              break;
            }
          default:
            {
              // unreachable
              assert(false);
            }
        }
      }
      initialize_eliminate_dead_code_frontiers(gen, used);

      std::vector<unsigned> inv_gen(instructions.size(), -1U);
      for (unsigned idx = 0; idx < gen.size(); ++idx)
      {
        unsigned g = gen[idx];
        if (g != -1U && g < instructions.size() && inv_gen[g] == -1U)
          inv_gen[g] = idx;
      }

      std::vector<Instruction*> new_instructions;
      std::vector<Instruction*> to_delete;
      std::vector<unsigned> new_gen(gen.size(), -1U);
      initialize_generators(new_gen);
      for (unsigned idx = 0; idx < instructions.size(); ++idx)
      {
        if (used[idx])
        {
          unsigned e = inv_gen[idx];
#ifdef DEBUG_LEGION
          assert(e == -1U || (e < new_gen.size() && new_gen[e] == -1U));
#endif
          if (e != -1U)
            new_gen[e] = new_instructions.size();
          new_instructions.push_back(instructions[idx]);
        }
        else
          to_delete.push_back(instructions[idx]);
      }

      instructions.swap(new_instructions);
      gen.swap(new_gen);
      for (unsigned idx = 0; idx < to_delete.size(); ++idx)
        delete to_delete[idx];
    }

    //--------------------------------------------------------------------------
    void PhysicalTemplate::push_complete_replays(void)
    //--------------------------------------------------------------------------
    {
      for (unsigned idx = 0; idx < slices.size(); ++idx)
      {
        std::vector<Instruction*> &instructions = slices[idx];
        std::vector<Instruction*> new_instructions;
        new_instructions.reserve(instructions.size());
        std::vector<Instruction*> complete_replays;
        for (unsigned iidx = 0; iidx < instructions.size(); ++iidx)
        {
          Instruction *inst = instructions[iidx];
          if (inst->get_kind() == COMPLETE_REPLAY)
            complete_replays.push_back(inst);
          else
            new_instructions.push_back(inst);
        }
        new_instructions.insert(new_instructions.end(),
                                complete_replays.begin(),
                                complete_replays.end());
        instructions.swap(new_instructions);
      }
    }

    //--------------------------------------------------------------------------
    void PhysicalTemplate::dump_template(void)
    //--------------------------------------------------------------------------
    {
      InnerContext *ctx = trace->logical_trace->ctx;
      log_tracing.info() << "#### " << replayable << " " << this << " Trace "
        << trace->logical_trace->tid << " for " << ctx->get_task_name()
        << " (UID " << ctx->get_unique_id() << ") ####";
      for (unsigned sidx = 0; sidx < replay_parallelism; ++sidx)
      {
        log_tracing.info() << "[Slice " << sidx << "]";
        dump_instructions(slices[sidx]);
      }
      for (std::map<unsigned, unsigned>::iterator it = frontiers.begin();
           it != frontiers.end(); ++it)
        log_tracing.info() << "  events[" << it->second << "] = events["
                           << it->first << "]";
      dump_sharded_template();

      log_tracing.info() << "[Precondition]";
      for (std::vector<TraceConditionSet*>::const_iterator it =
            conditions.begin(); it != conditions.end(); it++)
        (*it)->dump_preconditions();

      log_tracing.info() << "[Anticondition]";
      for (std::vector<TraceConditionSet*>::const_iterator it =
            conditions.begin(); it != conditions.end(); it++)
        (*it)->dump_anticonditions();

      log_tracing.info() << "[Postcondition]";
      for (std::vector<TraceConditionSet*>::const_iterator it =
            conditions.begin(); it != conditions.end(); it++)
        (*it)->dump_postconditions();
    }

    //--------------------------------------------------------------------------
    void PhysicalTemplate::dump_instructions(
                                  const std::vector<Instruction*> &instructions)
    //--------------------------------------------------------------------------
    {
      for (std::vector<Instruction*>::const_iterator it = instructions.begin();
           it != instructions.end(); ++it)
        log_tracing.info() << "  " << (*it)->to_string(memo_entries);
    }

    //--------------------------------------------------------------------------
    void PhysicalTemplate::pack_recorder(Serializer &rez,
                                         std::set<RtEvent> &applied_events)
    //--------------------------------------------------------------------------
    {
      rez.serialize(trace->runtime->address_space);
      rez.serialize(this);
      RtUserEvent remote_applied = Runtime::create_rt_user_event();
      rez.serialize(remote_applied);
      rez.serialize(recording_done);
      applied_events.insert(remote_applied);
    }

    //--------------------------------------------------------------------------
    void PhysicalTemplate::record_premap_output(Memoizable *memo,
                                         const Mapper::PremapTaskOutput &output,
                                         std::set<RtEvent> &applied_events)
    //--------------------------------------------------------------------------
    {
      const TraceLocalID op_key = memo->get_trace_local_id();
      AutoLock t_lock(template_lock);
#ifdef DEBUG_LEGION
      assert(is_recording());
      assert(!output.reduction_futures.empty());
      assert(cached_premappings.find(op_key) == cached_premappings.end());
#endif
      CachedPremapping &premapping = cached_premappings[op_key];
      premapping.future_locations = output.reduction_futures;
    }

    //--------------------------------------------------------------------------
    void PhysicalTemplate::get_premap_output(IndexTask *task,
                                          std::vector<Memory> &future_locations)
    //--------------------------------------------------------------------------
    {
      TraceLocalID op_key = task->get_trace_local_id();
      AutoLock t_lock(template_lock, 1, false/*exclusive*/);
#ifdef DEBUG_LEGION
      assert(is_replaying());
#endif
      CachedPremappings::const_iterator finder = 
        cached_premappings.find(op_key);
#ifdef DEBUG_LEGION
      assert(finder != cached_premappings.end());
#endif
      future_locations = finder->second.future_locations;
    }

    //--------------------------------------------------------------------------
    void PhysicalTemplate::record_mapper_output(const TraceLocalID &tlid,
                                            const Mapper::MapTaskOutput &output,
                              const std::deque<InstanceSet> &physical_instances,
                              const std::vector<size_t> &future_size_bounds,
                              const std::vector<TaskTreeCoordinates> &coords,
                                              std::set<RtEvent> &applied_events)
    //--------------------------------------------------------------------------
    {
      AutoLock t_lock(template_lock);
#ifdef DEBUG_LEGION
      assert(is_recording());
      assert(cached_mappings.find(tlid) == cached_mappings.end());
#endif
      CachedMapping &mapping = cached_mappings[tlid];
      // If you change the things recorded from output here then
      // you also need to change RemoteTraceRecorder::record_mapper_output
      mapping.target_procs = output.target_procs;
      mapping.chosen_variant = output.chosen_variant;
      mapping.task_priority = output.task_priority;
      mapping.postmap_task = output.postmap_task;
      mapping.future_locations = output.future_locations;
      mapping.future_size_bounds = future_size_bounds;
      // Check to see if the future coordinates are inside of our trace
      // They have to be inside of our trace in order for it to be safe
      // for use to be able to re-use their upper bound sizes (because
      // we know those tasks are reusing the same variants)
      for (unsigned idx = 0; idx < future_size_bounds.size(); idx++)
      {
        // If there's no upper bound then no need to check if the
        // future is inside 
        if (future_size_bounds[idx] == SIZE_MAX)
          continue;
        const TaskTreeCoordinates &future_coords = coords[idx];
#ifdef DEBUG_LEGION
        assert(future_coords.size() <= coordinates.size()); 
#endif
        if (future_coords.empty() ||
            (future_coords.size() < coordinates.size()))
        {
          mapping.future_size_bounds[idx] = SIZE_MAX;
          continue;
        }
#ifdef DEBUG_LEGION
#ifndef NDEBUG
        // If the size of the coordinates are the same we better
        // be inside the same parent task or something is really wrong
        for (unsigned idx2 = 0; idx2 < (future_coords.size()-1); idx2++)
          assert(future_coords[idx2] == coordinates[idx2]);
#endif
#endif
        // check to see if it came after the start of the trace
        if (coordinates[idx].context_index <= future_coords[idx].context_index)
          continue;
        // Otherwise not inside the trace and therefore we cannot
        // record the bounds for the future
        mapping.future_size_bounds[idx] = SIZE_MAX;
      }
      mapping.physical_instances = physical_instances;
      WrapperReferenceMutator mutator(applied_events);
      for (std::deque<InstanceSet>::iterator it =
           mapping.physical_instances.begin(); it !=
           mapping.physical_instances.end(); ++it)
      {
        for (unsigned idx = 0; idx < it->size(); idx++)
        {
          const InstanceRef &ref = (*it)[idx];
          if (ref.is_virtual_ref())
            has_virtual_mapping = true;
          else
            ref.add_valid_reference(MAPPING_ACQUIRE_REF, &mutator);
        }
      }
    }

    //--------------------------------------------------------------------------
    void PhysicalTemplate::get_mapper_output(SingleTask *task,
                                             VariantID &chosen_variant,
                                             TaskPriority &task_priority,
                                             bool &postmap_task,
                              std::vector<Processor> &target_procs,
                              std::vector<Memory> &future_locations,
                              std::vector<size_t> &future_size_bounds,
                              std::deque<InstanceSet> &physical_instances) const
    //--------------------------------------------------------------------------
    {
      TraceLocalID op_key = task->get_trace_local_id();
      AutoLock t_lock(template_lock, 1, false/*exclusive*/);
#ifdef DEBUG_LEGION
      assert(is_replaying());
#endif
      CachedMappings::const_iterator finder = cached_mappings.find(op_key);
#ifdef DEBUG_LEGION
      assert(finder != cached_mappings.end());
#endif
      chosen_variant = finder->second.chosen_variant;
      task_priority = finder->second.task_priority;
      postmap_task = finder->second.postmap_task;
      target_procs = finder->second.target_procs;
      future_locations = finder->second.future_locations;
      future_size_bounds = finder->second.future_size_bounds;
      physical_instances = finder->second.physical_instances;
    }

    //--------------------------------------------------------------------------
    void PhysicalTemplate::record_get_term_event(ApEvent lhs,
                                     unsigned op_kind, const TraceLocalID &tlid)
    //--------------------------------------------------------------------------
    {
      const bool fence = (op_kind == Operation::FENCE_OP_KIND);
      AutoLock tpl_lock(template_lock);
#ifdef DEBUG_LEGION
      assert(is_recording());
#endif
      unsigned lhs_ = convert_event(lhs);
      record_memo_entry(tlid, lhs_, op_kind);
      insert_instruction(new GetTermEvent(*this, lhs_, tlid, fence));
    }

    //--------------------------------------------------------------------------
    void PhysicalTemplate::request_term_event(ApUserEvent &term_event)
    //--------------------------------------------------------------------------
    {
#ifdef DEBUG_LEGION
      assert(!term_event.exists() || term_event.has_triggered());
#endif
      term_event = Runtime::create_ap_user_event(NULL);
    }

    //--------------------------------------------------------------------------
    void PhysicalTemplate::record_create_ap_user_event(
                                     ApUserEvent &lhs, const TraceLocalID &tlid)
    //--------------------------------------------------------------------------
    {
      // Make the event here so it is on our local node
      // Note this is important for control replications where the
      // convert_event method will check this property
      lhs = Runtime::create_ap_user_event(NULL);
      AutoLock tpl_lock(template_lock);
#ifdef DEBUG_LEGION
      assert(is_recording());
#endif

      unsigned lhs_ = convert_event(lhs);
      user_events[lhs_] = lhs;
      insert_instruction(new CreateApUserEvent(*this, lhs_, tlid));
    }

    //--------------------------------------------------------------------------
    void PhysicalTemplate::record_trigger_event(ApUserEvent lhs, ApEvent rhs,
                                                const TraceLocalID &tlid)
    //--------------------------------------------------------------------------
    {
#ifdef DEBUG_LEGION
      assert(lhs.exists());
#endif
      AutoLock tpl_lock(template_lock);
#ifdef DEBUG_LEGION
      assert(is_recording());
#endif
      // Do this first in case it gets pre-empted
      const unsigned rhs_ = 
        rhs.exists() ? find_event(rhs, tpl_lock) : fence_completion_id;
      unsigned lhs_ = find_event(lhs, tpl_lock);
      events.push_back(ApEvent());
      insert_instruction(new TriggerEvent(*this, lhs_, rhs_, tlid));
    }

    //--------------------------------------------------------------------------
    void PhysicalTemplate::record_merge_events(ApEvent &lhs, ApEvent rhs_,
                                               const TraceLocalID &tlid)
    //--------------------------------------------------------------------------
    {
      std::vector<ApEvent> rhs(1, rhs_);
      record_merge_events(lhs, rhs, tlid);
    }

    //--------------------------------------------------------------------------
    void PhysicalTemplate::record_merge_events(ApEvent &lhs, ApEvent e1,
                                           ApEvent e2, const TraceLocalID &tlid)
    //--------------------------------------------------------------------------
    {
      std::vector<ApEvent> rhs(2);
      rhs[0] = e1;
      rhs[1] = e2;
      record_merge_events(lhs, rhs, tlid);
    }

    //--------------------------------------------------------------------------
    void PhysicalTemplate::record_merge_events(ApEvent &lhs, ApEvent e1,
                                               ApEvent e2, ApEvent e3,
                                               const TraceLocalID &tlid)
    //--------------------------------------------------------------------------
    {
      std::vector<ApEvent> rhs(3);
      rhs[0] = e1;
      rhs[1] = e2;
      rhs[2] = e3;
      record_merge_events(lhs, rhs, tlid);
    }

    //--------------------------------------------------------------------------
    void PhysicalTemplate::record_merge_events(ApEvent &lhs,
                                               const std::set<ApEvent>& rhs,
                                               const TraceLocalID &tlid)
    //--------------------------------------------------------------------------
    {
      AutoLock tpl_lock(template_lock);
#ifdef DEBUG_LEGION
      assert(is_recording());
#endif

      std::set<unsigned> rhs_;
      for (std::set<ApEvent>::const_iterator it = rhs.begin(); it != rhs.end();
           it++)
      {
        std::map<ApEvent,unsigned>::const_iterator finder = event_map.find(*it);
        if (finder != event_map.end())
          rhs_.insert(finder->second);
      }
      if (rhs_.size() == 0)
        rhs_.insert(fence_completion_id);

#ifndef LEGION_DISABLE_EVENT_PRUNING
      if (!lhs.exists() || (rhs.find(lhs) != rhs.end()))
      {
        ApUserEvent rename = Runtime::create_ap_user_event(NULL);
        Runtime::trigger_event(NULL, rename, lhs);
        lhs = rename;
      }
#endif

      insert_instruction(new MergeEvent(*this, convert_event(lhs), rhs_, tlid));
    }

    //--------------------------------------------------------------------------
    void PhysicalTemplate::record_merge_events(ApEvent &lhs,
                                               const std::vector<ApEvent>& rhs,
                                               const TraceLocalID &tlid)
    //--------------------------------------------------------------------------
    {
      AutoLock tpl_lock(template_lock);
#ifdef DEBUG_LEGION
      assert(is_recording());
#endif

      std::set<unsigned> rhs_;
      for (std::vector<ApEvent>::const_iterator it =
            rhs.begin(); it != rhs.end(); it++)
      {
        std::map<ApEvent,unsigned>::const_iterator finder = event_map.find(*it);
        if (finder != event_map.end())
          rhs_.insert(finder->second);
      }
      if (rhs_.size() == 0)
        rhs_.insert(fence_completion_id);

#ifndef LEGION_DISABLE_EVENT_PRUNING
      if (!lhs.exists())
      {
        Realm::UserEvent rename(Realm::UserEvent::create_user_event());
        rename.trigger();
        lhs = ApEvent(rename);
      }
      else
      {
        // Check for reuse
        for (unsigned idx = 0; idx < rhs.size(); idx++)
        {
          if (lhs != rhs[idx])
            continue;
          Realm::UserEvent rename(Realm::UserEvent::create_user_event());
          rename.trigger(lhs);
          lhs = ApEvent(rename);
          break;
        }
      }
#endif

      insert_instruction(new MergeEvent(*this, convert_event(lhs), rhs_, tlid));
    }

    //--------------------------------------------------------------------------
    void PhysicalTemplate::record_collective_barrier(ApBarrier bar, 
              ApEvent pre, const std::pair<size_t,size_t> &key, size_t arrivals)
    //--------------------------------------------------------------------------
    {
      // should only be called on sharded physical templates
      assert(false);
    }

    //--------------------------------------------------------------------------
    void PhysicalTemplate::record_issue_copy(const TraceLocalID &tlid, 
                                 ApEvent &lhs, IndexSpaceExpression *expr,
                                 const std::vector<CopySrcDstField>& src_fields,
                                 const std::vector<CopySrcDstField>& dst_fields,
                                 const std::vector<Reservation> &reservations,
#ifdef LEGION_SPY
                                             RegionTreeID src_tree_id,
                                             RegionTreeID dst_tree_id,
#endif
                                             ApEvent precondition,
                                             PredEvent pred_guard)
    //--------------------------------------------------------------------------
    {
      if (!lhs.exists())
      {
        Realm::UserEvent rename(Realm::UserEvent::create_user_event());
        rename.trigger();
        lhs = ApEvent(rename);
      } 

      AutoLock tpl_lock(template_lock);
#ifdef DEBUG_LEGION
      assert(is_recording());
#endif
      // Do this first in case it gets preempted
      const unsigned rhs_ = find_event(precondition, tpl_lock);
      unsigned lhs_ = convert_event(lhs);
      insert_instruction(new IssueCopy(
            *this, lhs_, expr, tlid,
            src_fields, dst_fields, reservations,
#ifdef LEGION_SPY
            src_tree_id, dst_tree_id,
#endif
            rhs_)); 
    }

    //--------------------------------------------------------------------------
    void PhysicalTemplate::record_issue_fill(const TraceLocalID &tlid, 
                                             ApEvent &lhs,
                                             IndexSpaceExpression *expr,
                                 const std::vector<CopySrcDstField> &fields,
                                             const void *fill_value, 
                                             size_t fill_size,
#ifdef LEGION_SPY
                                             UniqueID fill_uid,
                                             FieldSpace handle,
                                             RegionTreeID tree_id,
#endif
                                             ApEvent precondition,
                                             PredEvent pred_guard)
    //--------------------------------------------------------------------------
    {
      if (!lhs.exists())
      {
        ApUserEvent rename = Runtime::create_ap_user_event(NULL);
        Runtime::trigger_event(NULL, rename);
        lhs = rename;
      }

      AutoLock tpl_lock(template_lock);
#ifdef DEBUG_LEGION
      assert(is_recording());
#endif
      // Do this first in case it gets preempted
      const unsigned rhs_ = find_event(precondition, tpl_lock);
      unsigned lhs_ = convert_event(lhs);
      insert_instruction(new IssueFill(*this, lhs_, expr, tlid,
                                       fields, fill_value, fill_size, 
#ifdef LEGION_SPY
                                       fill_uid, handle, tree_id,
#endif
                                       rhs_));
    }

    //--------------------------------------------------------------------------
    void PhysicalTemplate::record_issue_across(const TraceLocalID &tlid, 
                                              ApEvent &lhs,
                                              ApEvent collective_precondition,
                                              ApEvent copy_precondition,
                                              ApEvent src_indirect_precondition,
                                              ApEvent dst_indirect_precondition,
                                              CopyAcrossExecutor *executor)
    //--------------------------------------------------------------------------
    {
      if (!lhs.exists())
      {
        ApUserEvent rename = Runtime::create_ap_user_event(NULL);
        Runtime::trigger_event(NULL, rename);
        lhs = rename;
      }

      AutoLock tpl_lock(template_lock);
#ifdef DEBUG_LEGION
      assert(is_recording());
#endif
      unsigned copy_pre = find_event(copy_precondition, tpl_lock);
      unsigned collective_pre = 0, src_indirect_pre = 0, dst_indirect_pre = 0;
      if (collective_precondition.exists())
        collective_pre = find_event(collective_precondition, tpl_lock);
      if (src_indirect_precondition.exists())
        src_indirect_pre = find_event(src_indirect_precondition, tpl_lock);
      if (dst_indirect_precondition.exists())
        dst_indirect_pre = find_event(dst_indirect_precondition, tpl_lock);
      unsigned lhs_ = convert_event(lhs);
      IssueAcross *across = new IssueAcross(*this, lhs_,copy_pre,collective_pre,
       src_indirect_pre, dst_indirect_pre, tlid, executor);
      across_copies.push_back(across);
      insert_instruction(across);
    }

    //--------------------------------------------------------------------------
    void PhysicalTemplate::record_op_inst(const TraceLocalID &tlid,
                                          unsigned idx,
                                          const UniqueInst &inst,
                                          RegionNode *node,
                                          const RegionUsage &usage,
                                          const FieldMask &user_mask,
                                          bool update_validity,
                                          std::set<RtEvent> &applied)
    //--------------------------------------------------------------------------
    {
      AutoLock tpl_lock(template_lock);
      if (trace_regions.insert(node, user_mask))
        node->add_base_resource_ref(TRACE_REF);
      if (update_validity)
        record_instance_user(op_insts[tlid], inst, usage, 
                             node->row_source, user_mask, applied);
    }

    //--------------------------------------------------------------------------
    void PhysicalTemplate::record_instance_user(InstUsers &users,
                                                const UniqueInst &instance,
                                                const RegionUsage &usage,
                                                IndexSpaceExpression *expr,
                                                const FieldMask &mask,
                                                std::set<RtEvent> &applied)
    //--------------------------------------------------------------------------
    {
      if (!IS_READ_ONLY(usage))
        record_mutated_instance(instance, expr, mask, applied);
      for (InstUsers::iterator it = users.begin(); it != users.end(); it++)
      {
        if (!it->matches(instance, usage, expr))
          continue;
        it->mask |= mask;
        return;
      }
      users.emplace_back(InstanceUser(instance, usage, expr, mask));
      if (recorded_views.find(instance.view_did) == recorded_views.end())
      {
        RtEvent ready;
        InstanceView *view = static_cast<InstanceView*>(
            trace->runtime->find_or_request_logical_view(
                                instance.view_did, ready));
        recorded_views[instance.view_did] = view;
        WrapperReferenceMutator mutator(applied);
        if (ready.exists() && !ready.has_triggered())
          ready.wait();
        view->add_base_valid_ref(TRACE_REF, &mutator);
      }
      if (recorded_expressions.insert(expr).second)
      {
        WrapperReferenceMutator mutator(applied);
        expr->add_base_expression_reference(TRACE_REF, &mutator);
      }
    }

    //--------------------------------------------------------------------------
    void PhysicalTemplate::record_mutated_instance(const UniqueInst &inst,
                              IndexSpaceExpression *expr, const FieldMask &mask,
                              std::set<RtEvent> &applied_events)
    //--------------------------------------------------------------------------
    {
      FieldMaskSet<IndexSpaceExpression> &insts = mutated_insts[inst];
      if (insts.empty() &&
          (recorded_views.find(inst.view_did) == recorded_views.end()))
      {
        RtEvent ready;
        InstanceView *view = static_cast<InstanceView*>(
            trace->runtime->find_or_request_logical_view(inst.view_did, ready));
        recorded_views[inst.view_did] = view;
        WrapperReferenceMutator mutator(applied_events);
        if (ready.exists() && !ready.has_triggered())
          ready.wait();
        view->add_base_valid_ref(TRACE_REF, &mutator);
      }
      if (insts.insert(expr,mask) && recorded_expressions.insert(expr).second)
      {
        WrapperReferenceMutator mutator(applied_events);
        expr->add_base_expression_reference(TRACE_REF, &mutator);
      }
    }

    //--------------------------------------------------------------------------
    void PhysicalTemplate::record_fill_inst(ApEvent lhs,
                                 IndexSpaceExpression *expr,
                                 const UniqueInst &inst,
                                 const FieldMask &fill_mask,
                                 std::set<RtEvent> &applied_events,
                                 const bool reduction_initialization)
    //--------------------------------------------------------------------------
    {
      AutoLock tpl_lock(template_lock);
#ifdef DEBUG_LEGION
      assert(is_recording());
#endif
      const unsigned lhs_ = find_event(lhs, tpl_lock);
      const RegionUsage usage(LEGION_WRITE_ONLY, LEGION_EXCLUSIVE, 0);
      record_instance_user(copy_insts[lhs_], inst, usage, expr, 
                           fill_mask, applied_events);
    }

    //--------------------------------------------------------------------------
    void PhysicalTemplate::record_copy_insts(ApEvent lhs, 
                         const TraceLocalID &tlid,
                         unsigned src_idx, unsigned dst_idx,
                         IndexSpaceExpression *expr,
                         const UniqueInst &src_inst, const UniqueInst &dst_inst,
                         const FieldMask &src_mask, const FieldMask &dst_mask,
                         PrivilegeMode src_mode, PrivilegeMode dst_mode,
                         ReductionOpID redop, std::set<RtEvent> &applied_events)
    //--------------------------------------------------------------------------
    {
      AutoLock tpl_lock(template_lock);
#ifdef DEBUG_LEGION
      assert(is_recording());
#endif
      const unsigned lhs_ = find_event(lhs, tpl_lock);
      const RegionUsage src_usage(src_mode, LEGION_EXCLUSIVE, 0);
      const RegionUsage dst_usage(dst_mode, LEGION_EXCLUSIVE, redop);
      record_instance_user(copy_insts[lhs_], src_inst, src_usage,
                           expr, src_mask, applied_events);
      record_instance_user(copy_insts[lhs_], dst_inst, dst_usage,
                           expr, dst_mask, applied_events);
    }

    //--------------------------------------------------------------------------
    void PhysicalTemplate::record_across_insts(ApEvent lhs, 
                                 const TraceLocalID &tlid,
                                 unsigned src_idx, unsigned dst_idx,
                                 IndexSpaceExpression *expr,
                                 const AcrossInsts &src_insts,
                                 const AcrossInsts &dst_insts,
                                 PrivilegeMode src_mode, PrivilegeMode dst_mode,
                                 bool src_indirect, bool dst_indirect,
                                 std::set<RtEvent> &applied_events)
    //--------------------------------------------------------------------------
    {
      AutoLock tpl_lock(template_lock);
#ifdef DEBUG_LEGION
      assert(is_recording());
#endif
      const unsigned lhs_ = find_event(lhs, tpl_lock);
      const RegionUsage src_usage(src_mode, LEGION_EXCLUSIVE, 0);
      for (AcrossInsts::const_iterator it =
            src_insts.begin(); it != src_insts.end(); it++)
        record_instance_user(src_indirect ? 
            src_indirect_insts[lhs_] : copy_insts[lhs_],
            it->first, src_usage, expr, it->second, applied_events);
      const RegionUsage dst_usage(dst_mode, LEGION_EXCLUSIVE, 0);
      for (AcrossInsts::const_iterator it =
            dst_insts.begin(); it != dst_insts.end(); it++)
        record_instance_user(dst_indirect ?
            dst_indirect_insts[lhs_] : copy_insts[lhs_],
            it->first, dst_usage, expr, it->second, applied_events);
    }

    //--------------------------------------------------------------------------
    void PhysicalTemplate::record_indirect_insts(ApEvent indirect_done,
                            ApEvent all_done, IndexSpaceExpression *expr,
                            const AcrossInsts &insts,
                            std::set<RtEvent> &applied, PrivilegeMode privilege)
    //--------------------------------------------------------------------------
    {
      AutoLock tpl_lock(template_lock);
#ifdef DEBUG_LEGION
      assert(is_recording());
#endif
      const unsigned indirect = find_event(indirect_done, tpl_lock);
      const RegionUsage usage(privilege, LEGION_EXCLUSIVE, 0);
      for (AcrossInsts::const_iterator it = 
            insts.begin(); it != insts.end(); it++)
        record_instance_user(copy_insts[indirect], it->first, 
                             usage, expr, it->second, applied);
    }

    //--------------------------------------------------------------------------
    void PhysicalTemplate::record_set_op_sync_event(ApEvent &lhs, 
                                                    const TraceLocalID &tlid)
    //--------------------------------------------------------------------------
    {
      if (!lhs.exists())
      {
        ApUserEvent rename = Runtime::create_ap_user_event(NULL);
        Runtime::trigger_event(NULL, rename);
        lhs = rename;
      }
      AutoLock tpl_lock(template_lock);
#ifdef DEBUG_LEGION
      assert(is_recording());
#endif

      insert_instruction(new SetOpSyncEvent(*this, convert_event(lhs), tlid));
    }

    //--------------------------------------------------------------------------
    void PhysicalTemplate::record_set_effects(const TraceLocalID &tlid, 
                                              ApEvent &rhs)
    //--------------------------------------------------------------------------
    {
      AutoLock tpl_lock(template_lock);
#ifdef DEBUG_LEGION
      assert(is_recording());
#endif
      const unsigned rhs_ = find_event(rhs, tpl_lock);
      events.push_back(ApEvent());
      insert_instruction(new SetEffects(*this, tlid, rhs_));
    }

    //--------------------------------------------------------------------------
    void PhysicalTemplate::record_complete_replay(const TraceLocalID &tlid,
                                                  ApEvent rhs)
    //--------------------------------------------------------------------------
    {
      AutoLock tpl_lock(template_lock);
#ifdef DEBUG_LEGION
      assert(is_recording());
#endif
      // Do this first in case it gets preempted
      const unsigned rhs_ = find_event(rhs, tpl_lock);
      events.push_back(ApEvent());
      insert_instruction(new CompleteReplay(*this, tlid, rhs_));
    }

    //--------------------------------------------------------------------------
    void PhysicalTemplate::record_reservations(const TraceLocalID &tlid,
                                const std::map<Reservation,bool> &reservations,
                                std::set<RtEvent> &applied_events)
    //--------------------------------------------------------------------------
    {
      AutoLock tpl_lock(template_lock);
#ifdef DEBUG_LEGION
      assert(is_recording());
      assert(cached_reservations.find(tlid) == cached_reservations.end());
#endif
      cached_reservations[tlid] = reservations;
    }

    //--------------------------------------------------------------------------
    void PhysicalTemplate::get_task_reservations(SingleTask *task,
                                 std::map<Reservation,bool> &reservations) const
    //--------------------------------------------------------------------------
    {
      const TraceLocalID key = task->get_trace_local_id();
      AutoLock t_lock(template_lock, 1, false/*exclusive*/);
#ifdef DEBUG_LEGION
      assert(is_replaying());
#endif
      std::map<TraceLocalID,std::map<Reservation,bool> >::const_iterator
        finder = cached_reservations.find(key);
#ifdef DEBUG_LEGION
      assert(finder != cached_reservations.end());
#endif
      reservations = finder->second;
    }

    //--------------------------------------------------------------------------
    void PhysicalTemplate::record_owner_shard(unsigned tid, ShardID owner)
    //--------------------------------------------------------------------------
    {
      // Only called on sharded physical template
      assert(false);
    }

    //--------------------------------------------------------------------------
    void PhysicalTemplate::record_local_space(unsigned tid, IndexSpace sp)
    //--------------------------------------------------------------------------
    {
      // Only called on sharded physical template
      assert(false);
    }

    //--------------------------------------------------------------------------
    void PhysicalTemplate::record_sharding_function(unsigned tid, 
                                                    ShardingFunction *function)
    //--------------------------------------------------------------------------
    {
      // Only called on sharded physical template
      assert(false);
    }

    //--------------------------------------------------------------------------
    ShardID PhysicalTemplate::find_owner_shard(unsigned tid)
    //--------------------------------------------------------------------------
    {
      // Only called on sharded physical template
      assert(false);
      return 0;
    }

    //--------------------------------------------------------------------------
    IndexSpace PhysicalTemplate::find_local_space(unsigned tid)
    //--------------------------------------------------------------------------
    {
      // Only called on sharded physical template
      assert(false);
      return IndexSpace::NO_SPACE;
    }

    //--------------------------------------------------------------------------
    ShardingFunction* PhysicalTemplate::find_sharding_function(unsigned tid)
    //--------------------------------------------------------------------------
    {
      // Only called on sharded physical template
      assert(false);
      return NULL;
    } 

    //--------------------------------------------------------------------------
    void PhysicalTemplate::initialize_replay(ApEvent completion, 
                                             bool recurrent, bool need_lock)
    //--------------------------------------------------------------------------
    {
      if (need_lock)
      {
        AutoLock t_lock(template_lock);
        initialize_replay(completion, recurrent, false/*need lock*/);
        return;
      }
      operations.emplace_back(std::map<TraceLocalID,Memoizable*>());
      pending_replays.emplace_back(std::make_pair(completion, recurrent));
    }

    //--------------------------------------------------------------------------
    void PhysicalTemplate::perform_replay(Runtime *runtime, 
                std::set<RtEvent> &replayed_events, RtEvent replay_precondition)
    //--------------------------------------------------------------------------
    {
      ApEvent completion;
      bool recurrent;
      {
        AutoLock t_lock(template_lock);
#ifdef DEBUG_LEGION
        assert(!pending_replays.empty());
#endif
        completion = pending_replays.front().first;
        recurrent = pending_replays.front().second;
        pending_replays.pop_front();
      }
      // Check to see if we have a pending transitive reduction result
      std::vector<std::vector<unsigned> > *transitive_reduction = 
        pending_transitive_reduction.load();
      if (transitive_reduction != NULL)
      {
        std::vector<unsigned> *inv_topo_order = pending_inv_topo_order.load();
#ifdef DEBUG_LEGION
        assert(inv_topo_order != NULL);
#endif
        finalize_transitive_reduction(*inv_topo_order, *transitive_reduction);
        delete inv_topo_order;
        pending_inv_topo_order.store(NULL);
        delete transitive_reduction;
        pending_transitive_reduction.store(NULL);
        // We also need to rerun the propagate copies analysis to
        // remove any mergers which contain only a single input
        propagate_copies(NULL/*don't need the gen out*/);
        // If it was requested that we dump the traces do that now
        if (runtime->dump_physical_traces)
          dump_template();
      }

      if (recurrent)
      {
        fence_completion = ApEvent::NO_AP_EVENT;
        for (std::map<unsigned, unsigned>::iterator it = frontiers.begin();
            it != frontiers.end(); ++it)
          events[it->second] = events[it->first];
      }
      else
      {
        fence_completion = completion;
        for (std::map<unsigned, unsigned>::iterator it = frontiers.begin();
            it != frontiers.end(); ++it)
          events[it->second] = completion;
      }

      events[fence_completion_id] = fence_completion;

      for (std::map<unsigned, unsigned>::iterator it =
            crossing_events.begin(); it != crossing_events.end(); ++it)
      {
        ApUserEvent ev = Runtime::create_ap_user_event(NULL);
        events[it->first] = ev;
        user_events[it->first] = ev;
      }

      const std::vector<Processor> &replay_targets = 
        trace->get_replay_targets();
      for (unsigned idx = 0; idx < replay_parallelism; ++idx)
      {
        ReplaySliceArgs args(this, idx, recurrent);
        const RtEvent done = runtime->replay_on_cpus ?
          runtime->issue_application_processor_task(args, LG_LOW_PRIORITY,
            replay_targets[idx % replay_targets.size()], replay_precondition) :
          runtime->issue_runtime_meta_task(args, LG_THROUGHPUT_WORK_PRIORITY,
            replay_precondition, replay_targets[idx % replay_targets.size()]);
        replayed_events.insert(done);
      }
    }

    //--------------------------------------------------------------------------
    void PhysicalTemplate::finish_replay(std::set<ApEvent> &postconditions)
    //--------------------------------------------------------------------------
    {
      for (std::map<unsigned,unsigned>::const_iterator it =
            frontiers.begin(); it != frontiers.end(); it++)
        postconditions.insert(events[it->first]);
      if (last_fence != NULL)
        postconditions.insert(events[last_fence->lhs]);
      // Now we can remove the operations as well
      AutoLock t_lock(template_lock);
#ifdef DEBUG_LEGION
      assert(!operations.empty());
#endif
      operations.pop_front();
    }

    //--------------------------------------------------------------------------
    bool PhysicalTemplate::defer_template_deletion(ApEvent &pending_deletion,
                                              std::set<RtEvent> &applied_events)
    //--------------------------------------------------------------------------
    {
      pending_deletion = get_completion_for_deletion();
      if (!pending_deletion.exists())
        return false;
      RtEvent precondition = Runtime::protect_event(pending_deletion);
      if (transitive_reduction_done.exists() && 
          !transitive_reduction_done.has_triggered())
      {
        if (precondition.exists())
          precondition = 
            Runtime::merge_events(precondition, transitive_reduction_done);
        else
          precondition = transitive_reduction_done;
      }
      if (precondition.exists() && !precondition.has_triggered())
      {
        DeleteTemplateArgs args(this);
        applied_events.insert(trace->runtime->issue_runtime_meta_task(args,
                                            LG_LOW_PRIORITY, precondition));
        return true;
      }
      else
        return false;
    }

    //--------------------------------------------------------------------------
    /*static*/ void PhysicalTemplate::handle_replay_slice(const void *args)
    //--------------------------------------------------------------------------
    {
      const ReplaySliceArgs *pargs = (const ReplaySliceArgs*)args;
      pargs->tpl->execute_slice(pargs->slice_index, pargs->recurrent_replay);
    }

    //--------------------------------------------------------------------------
    /*static*/ void PhysicalTemplate::handle_transitive_reduction(
                                                               const void *args)
    //--------------------------------------------------------------------------
    {
      const TransitiveReductionArgs *targs =
        (const TransitiveReductionArgs*)args;
      targs->tpl->transitive_reduction(true/*deferred*/); 
    }

    //--------------------------------------------------------------------------
    /*static*/ void PhysicalTemplate::handle_delete_template(const void *args)
    //--------------------------------------------------------------------------
    {
      const DeleteTemplateArgs *pargs = (const DeleteTemplateArgs*)args;
      delete pargs->tpl;
    }

    //--------------------------------------------------------------------------
    void PhysicalTemplate::trigger_recording_done(void)
    //--------------------------------------------------------------------------
    {
#ifdef DEBUG_LEGION
      assert(!recording_done.has_triggered());
#endif
      Runtime::trigger_event(recording_done);
    }

    //--------------------------------------------------------------------------
    unsigned PhysicalTemplate::find_memo_entry(const TraceLocalID &op_key)
    //--------------------------------------------------------------------------
    {
      std::map<TraceLocalID,std::pair<unsigned,unsigned> >::iterator 
        entry_finder = memo_entries.find(op_key);
#ifdef DEBUG_LEGION
      assert(entry_finder != memo_entries.end());
#endif
      return entry_finder->second.first;
    }

    //--------------------------------------------------------------------------
    void PhysicalTemplate::record_memo_entry(const TraceLocalID &tlid,
                                             unsigned entry, unsigned op_kind)
    //--------------------------------------------------------------------------
    {
#ifdef DEBUG_LEGION
      assert(memo_entries.find(tlid) == memo_entries.end());
#endif
      memo_entries[tlid] = std::pair<unsigned,unsigned>(entry, op_kind);
    }

    //--------------------------------------------------------------------------
#ifdef DEBUG_LEGION
    unsigned PhysicalTemplate::convert_event(const ApEvent &event, bool check)
#else
    inline unsigned PhysicalTemplate::convert_event(const ApEvent &event)
#endif
    //--------------------------------------------------------------------------
    {
      unsigned event_ = events.size();
      events.push_back(event);
#ifdef DEBUG_LEGION
      assert(event_map.find(event) == event_map.end());
#endif
      event_map[event] = event_;
      return event_;
    }

    //--------------------------------------------------------------------------
    inline unsigned PhysicalTemplate::find_event(const ApEvent &event, 
                                                 AutoLock &tpl_lock)
    //--------------------------------------------------------------------------
    {
      std::map<ApEvent,unsigned>::const_iterator finder = event_map.find(event);
#ifdef DEBUG_LEGION
      assert(finder != event_map.end());
      assert(finder->second != NO_INDEX);
#endif
      return finder->second;
    }

    //--------------------------------------------------------------------------
    inline void PhysicalTemplate::insert_instruction(Instruction *inst)
    //--------------------------------------------------------------------------
    {
#ifdef DEBUG_LEGION
      assert(instructions.size() + 1 == events.size());
#endif
      instructions.push_back(inst);
    }

    //--------------------------------------------------------------------------
    void PhysicalTemplate::find_all_last_users(const InstUsers &inst_users,
                                               std::set<unsigned> &users) const
    //--------------------------------------------------------------------------
    {
      for (InstUsers::const_iterator uit =
            inst_users.begin(); uit != inst_users.end(); uit++)
      {
        std::map<UniqueInst,std::deque<LastUserResult> >::const_iterator
          finder = instance_last_users.find(uit->instance);
#ifdef DEBUG_LEGION
        assert(finder != instance_last_users.end());
#endif
        for (std::deque<LastUserResult>::const_iterator it =
              finder->second.begin(); it != finder->second.end(); it++)
        {
          if (!it->user.matches(*uit))
            continue;
#ifdef DEBUG_LEGION
          assert(it->events.size() == it->frontiers.size());
#endif
          users.insert(it->frontiers.begin(), it->frontiers.end());
          break;
        }
      }
    }

    //--------------------------------------------------------------------------
    bool PhysicalTemplate::are_read_only_users(InstUsers &inst_users)
    //--------------------------------------------------------------------------
    {
      RegionTreeForest *forest = trace->runtime->forest;
      for (InstUsers::const_iterator vit = 
            inst_users.begin(); vit != inst_users.end(); vit++)
      {
        // Scan through the other users and look for anything overlapping
        LegionMap<UniqueInst,
                  FieldMaskSet<IndexSpaceExpression> >::const_iterator
          finder = mutated_insts.find(vit->instance);
        if (finder == mutated_insts.end())
          continue;
        if (vit->mask * finder->second.get_valid_mask())
          continue;
        for (FieldMaskSet<IndexSpaceExpression>::const_iterator it =
              finder->second.begin(); it != finder->second.end(); it++)
        {
          if (vit->mask * it->second)
            continue;
          IndexSpaceExpression *intersect = 
            forest->intersect_index_spaces(vit->expr, it->first);
          if (intersect->is_empty())
            continue;
          // Not immutable
          return false;
        }
      }
      return true;
    }

    /////////////////////////////////////////////////////////////
    // ShardedPhysicalTemplate
    /////////////////////////////////////////////////////////////

    //--------------------------------------------------------------------------
    ShardedPhysicalTemplate::ShardedPhysicalTemplate(PhysicalTrace *trace,
       ApEvent fence_event, TaskTreeCoordinates &&coords, ReplicateContext *ctx)
      : PhysicalTemplate(trace, fence_event, std::move(coords)), repl_ctx(ctx),
        local_shard(repl_ctx->owner_shard->shard_id), 
        total_shards(repl_ctx->shard_manager->total_shards),
        template_index(repl_ctx->register_trace_template(this)),
        total_replays(0), refreshed_barriers(0), next_deferral_precondition(0), 
        recording_barrier(repl_ctx->get_next_trace_recording_barrier()),
        recurrent_replays(0), updated_frontiers(0)
    //--------------------------------------------------------------------------
    {
      repl_ctx->add_reference();
    }

    //--------------------------------------------------------------------------
    ShardedPhysicalTemplate::~ShardedPhysicalTemplate(void)
    //--------------------------------------------------------------------------
    {
      for (std::map<unsigned,ApBarrier>::iterator it = 
            local_frontiers.begin(); it != local_frontiers.end(); it++)
        it->second.destroy_barrier();
      // Unregister ourselves from the context and then remove our reference
      repl_ctx->unregister_trace_template(template_index);
      if (repl_ctx->remove_reference())
        delete repl_ctx;
    } 

    //--------------------------------------------------------------------------
    void ShardedPhysicalTemplate::record_merge_events(ApEvent &lhs,
                         const std::set<ApEvent> &rhs, const TraceLocalID &tlid)
    //--------------------------------------------------------------------------
    {
      AutoLock tpl_lock(template_lock);
#ifdef DEBUG_LEGION
      assert(is_recording());
#endif
      std::set<unsigned> rhs_;
      std::set<RtEvent> wait_for;
      std::vector<ApEvent> pending_events;
      std::map<ApEvent,RtUserEvent> request_events;
      for (std::set<ApEvent>::const_iterator it =
            rhs.begin(); it != rhs.end(); it++)
      {
        if (!it->exists())
          continue;
        std::map<ApEvent,unsigned>::const_iterator finder = event_map.find(*it);
        if (finder == event_map.end())
        {
          // We're going to need to check this event later
          pending_events.push_back(*it);
          // See if anyone else has requested this event yet 
          std::map<ApEvent,RtEvent>::const_iterator request_finder = 
            pending_event_requests.find(*it);
          if (request_finder == pending_event_requests.end())
          {
            const RtUserEvent request_event = Runtime::create_rt_user_event();
            pending_event_requests[*it] = request_event;
            wait_for.insert(request_event);
            request_events[*it] = request_event;
          }
          else
            wait_for.insert(request_finder->second);
        }
        else if (finder->second != NO_INDEX)
          rhs_.insert(finder->second);
      }
      // If we have anything to wait for we need to do that
      if (!wait_for.empty())
      {
        tpl_lock.release();
        // Send any request messages first
        if (!request_events.empty())
        {
          for (std::map<ApEvent,RtUserEvent>::const_iterator it = 
                request_events.begin(); it != request_events.end(); it++)
            request_remote_shard_event(it->first, it->second);
        }
        // Do the wait
        const RtEvent wait_on = Runtime::merge_events(wait_for);
        if (wait_on.exists() && !wait_on.has_triggered())
          wait_on.wait();
        tpl_lock.reacquire();
        // All our pending events should be here now
        for (std::vector<ApEvent>::const_iterator it = 
              pending_events.begin(); it != pending_events.end(); it++)
        {
          std::map<ApEvent,unsigned>::const_iterator finder =
            event_map.find(*it);
#ifdef DEBUG_LEGION
          assert(finder != event_map.end());
#endif
          if (finder->second != NO_INDEX)
            rhs_.insert(finder->second);
        }
      }
      if (rhs_.size() == 0)
        rhs_.insert(fence_completion_id);
      
      // If the lhs event wasn't made on this node then we need to rename it
      // because we need all events to go back to a node where we know that
      // we have a shard that can answer queries about it
      const AddressSpaceID event_space = find_event_space(lhs);
      if (event_space != repl_ctx->runtime->address_space)
      {
        ApUserEvent rename = Runtime::create_ap_user_event(NULL);
        Runtime::trigger_event(NULL, rename, lhs);
        lhs = rename;
      }
#ifndef LEGION_DISABLE_EVENT_PRUNING
      else if (!lhs.exists() || (rhs.find(lhs) != rhs.end()))
      {
        ApUserEvent rename = Runtime::create_ap_user_event(NULL);
        Runtime::trigger_event(NULL, rename, lhs);
        lhs = rename;
      }
#endif
      insert_instruction(
          new MergeEvent(*this, convert_event(lhs), rhs_, tlid));
    }

    //--------------------------------------------------------------------------
    void ShardedPhysicalTemplate::record_merge_events(ApEvent &lhs,
                      const std::vector<ApEvent> &rhs, const TraceLocalID &tlid)
    //--------------------------------------------------------------------------
    {
      AutoLock tpl_lock(template_lock);
#ifdef DEBUG_LEGION
      assert(is_recording());
#endif
      std::set<unsigned> rhs_;
      std::set<RtEvent> wait_for;
      std::vector<ApEvent> pending_events;
      std::map<ApEvent,RtUserEvent> request_events;
      for (std::vector<ApEvent>::const_iterator it =
            rhs.begin(); it != rhs.end(); it++)
      {
        if (!it->exists())
          continue;
        std::map<ApEvent,unsigned>::const_iterator finder = event_map.find(*it);
        if (finder == event_map.end())
        {
          // We're going to need to check this event later
          pending_events.push_back(*it);
          // See if anyone else has requested this event yet 
          std::map<ApEvent,RtEvent>::const_iterator request_finder = 
            pending_event_requests.find(*it);
          if (request_finder == pending_event_requests.end())
          {
            const RtUserEvent request_event = Runtime::create_rt_user_event();
            pending_event_requests[*it] = request_event;
            wait_for.insert(request_event);
            request_events[*it] = request_event;
          }
          else
            wait_for.insert(request_finder->second);
        }
        else if (finder->second != NO_INDEX)
          rhs_.insert(finder->second);
      }
      // If we have anything to wait for we need to do that
      if (!wait_for.empty())
      {
        tpl_lock.release();
        // Send any request messages first
        if (!request_events.empty())
        {
          for (std::map<ApEvent,RtUserEvent>::const_iterator it = 
                request_events.begin(); it != request_events.end(); it++)
            request_remote_shard_event(it->first, it->second);
        }
        // Do the wait
        const RtEvent wait_on = Runtime::merge_events(wait_for);
        if (wait_on.exists() && !wait_on.has_triggered())
          wait_on.wait();
        tpl_lock.reacquire();
        // All our pending events should be here now
        for (std::vector<ApEvent>::const_iterator it = 
              pending_events.begin(); it != pending_events.end(); it++)
        {
          std::map<ApEvent,unsigned>::const_iterator finder =
            event_map.find(*it);
#ifdef DEBUG_LEGION
          assert(finder != event_map.end());
#endif
          if (finder->second != NO_INDEX)
            rhs_.insert(finder->second);
        }
      }
      if (rhs_.size() == 0)
        rhs_.insert(fence_completion_id);
      
      // If the lhs event wasn't made on this node then we need to rename it
      // because we need all events to go back to a node where we know that
      // we have a shard that can answer queries about it
      const AddressSpaceID event_space = find_event_space(lhs);
      if (event_space != repl_ctx->runtime->address_space)
      {
        ApUserEvent rename = Runtime::create_ap_user_event(NULL);
        Runtime::trigger_event(NULL, rename, lhs);
        lhs = rename;
      }
#ifndef LEGION_DISABLE_EVENT_PRUNING
      else if (!lhs.exists())
      {
        ApUserEvent rename = Runtime::create_ap_user_event(NULL);
        Runtime::trigger_event(NULL, rename);
        lhs = rename;
      }
      else
      {
        for (unsigned idx = 0; idx < rhs.size(); idx++)
        {
          if (lhs != rhs[idx])
            continue;
          ApUserEvent rename = Runtime::create_ap_user_event(NULL);
          Runtime::trigger_event(NULL, rename, lhs);
          lhs = rename;
          break;
        }
      }
#endif
      insert_instruction(
          new MergeEvent(*this, convert_event(lhs), rhs_, tlid));
    }

#ifdef DEBUG_LEGION
    //--------------------------------------------------------------------------
    unsigned ShardedPhysicalTemplate::convert_event(const ApEvent &event, 
                                                    bool check)
    //--------------------------------------------------------------------------
    {
      // We should only be recording events made on our node
      assert(!check || 
          (find_event_space(event) == repl_ctx->runtime->address_space));
      return PhysicalTemplate::convert_event(event, check);
    }
#endif

    //--------------------------------------------------------------------------
    unsigned ShardedPhysicalTemplate::find_event(const ApEvent &event,
                                                 AutoLock &tpl_lock)
    //--------------------------------------------------------------------------
    {
      std::map<ApEvent,unsigned>::const_iterator finder = event_map.find(event);
      // If we've already got it then we're done
      if (finder != event_map.end())
      {
#ifdef DEBUG_LEGION
        assert(finder->second != NO_INDEX);
#endif
        return finder->second;
      }
      // If we don't have it then we need to request it
      // See if someone else already sent the request
      RtEvent wait_for;
      RtUserEvent request_event;
      std::map<ApEvent,RtEvent>::const_iterator request_finder = 
        pending_event_requests.find(event);
      if (request_finder == pending_event_requests.end())
      {
        // We're the first ones so send the request
        request_event = Runtime::create_rt_user_event();
        wait_for = request_event;
        pending_event_requests[event] = wait_for;
      }
      else
        wait_for = request_finder->second;
      // Can't be holding the lock while we wait
      tpl_lock.release();
      // Send the request if necessary
      if (request_event.exists())
        request_remote_shard_event(event, request_event);
      if (wait_for.exists())
        wait_for.wait();
      tpl_lock.reacquire();
      // Once we get here then there better be an answer
      finder = event_map.find(event);
#ifdef DEBUG_LEGION
      assert(finder != event_map.end());
      assert(finder->second != NO_INDEX);
#endif
      return finder->second;
    }

    //--------------------------------------------------------------------------
    void ShardedPhysicalTemplate::record_collective_barrier(ApBarrier bar,
              ApEvent pre, const std::pair<size_t,size_t> &key, size_t arrivals)
    //--------------------------------------------------------------------------
    {
#ifdef DEBUG_LEGION
      assert(bar.exists());
#endif
      AutoLock tpl_lock(template_lock);
#ifdef DEBUG_LEGION
      assert(is_recording());
#endif
      const unsigned pre_ = pre.exists() ? find_event(pre, tpl_lock) : 0;
#ifdef DEBUG_LEGION
      const unsigned bar_ = convert_event(bar, false/*check*/);
#else
      const unsigned bar_ = convert_event(bar);
#endif
      // Use a NO_BARRIER here since it is going to be filled in on each replay
      // by an operation that will provide the name of the barrier to use
      BarrierArrival *arrival =
        new BarrierArrival(*this, bar, bar_, pre_, arrivals, true/*collect*/);
      insert_instruction(arrival);
#ifdef DEBUG_LEGION
      assert(collective_barriers.find(key) == collective_barriers.end());
#endif
      // Save this collective barrier
      collective_barriers[key] = arrival;
    }

    //--------------------------------------------------------------------------
    void ShardedPhysicalTemplate::record_issue_copy(const TraceLocalID &tlid, 
                                 ApEvent &lhs, IndexSpaceExpression *expr,
                                 const std::vector<CopySrcDstField>& src_fields,
                                 const std::vector<CopySrcDstField>& dst_fields,
                                 const std::vector<Reservation>& reservations,
#ifdef LEGION_SPY
                                 RegionTreeID src_tree_id,
                                 RegionTreeID dst_tree_id,
#endif
                                 ApEvent precondition, PredEvent pred_guard)
    //--------------------------------------------------------------------------
    {
      // Make sure the lhs event is local to our shard
      if (lhs.exists())
      {
        const AddressSpaceID event_space = find_event_space(lhs);
        if (event_space != repl_ctx->runtime->address_space)
        {
          ApUserEvent rename = Runtime::create_ap_user_event(NULL);
          Runtime::trigger_event(NULL, rename, lhs);
          lhs = rename;
        }
      }
      // Then do the base call
      PhysicalTemplate::record_issue_copy(tlid, lhs, expr, src_fields,
                                          dst_fields, reservations,
#ifdef LEGION_SPY
                                          src_tree_id, dst_tree_id,
#endif
                                          precondition, pred_guard); 
    } 
    
    //--------------------------------------------------------------------------
    void ShardedPhysicalTemplate::record_issue_fill(const TraceLocalID &tlid,
                                 ApEvent &lhs, IndexSpaceExpression *expr,
                                 const std::vector<CopySrcDstField> &fields,
                                 const void *fill_value, size_t fill_size,
#ifdef LEGION_SPY
                                 UniqueID fill_uid, FieldSpace handle,
                                 RegionTreeID tree_id,
#endif
                                 ApEvent precondition, PredEvent pred_guard)
    //--------------------------------------------------------------------------
    {
      // Make sure the lhs event is local to our shard
      if (lhs.exists())
      {
        const AddressSpaceID event_space = find_event_space(lhs);
        if (event_space != repl_ctx->runtime->address_space)
        {
          ApUserEvent rename = Runtime::create_ap_user_event(NULL);
          Runtime::trigger_event(NULL, rename, lhs);
          lhs = rename;
        }
      }
      // Then do the base call
      PhysicalTemplate::record_issue_fill(tlid, lhs, expr, fields,
                                          fill_value, fill_size,
#ifdef LEGION_SPY
                                          fill_uid, handle, tree_id,
#endif
                                          precondition, pred_guard);
    }

    //--------------------------------------------------------------------------
    void ShardedPhysicalTemplate::record_issue_across(const TraceLocalID &tlid, 
                                             ApEvent &lhs,
                                             ApEvent collective_precondition,
                                             ApEvent copy_precondition,
                                             ApEvent src_indirect_precondition,
                                             ApEvent dst_indirect_precondition,
                                             CopyAcrossExecutor *executor)
    //--------------------------------------------------------------------------
    {
      // Make sure the lhs event is local to our shard
      if (lhs.exists())
      {
        const AddressSpaceID event_space = find_event_space(lhs);
        if (event_space != repl_ctx->runtime->address_space)
        {
          ApUserEvent rename = Runtime::create_ap_user_event(NULL);
          Runtime::trigger_event(NULL, rename, lhs);
          lhs = rename;
        }
      }
      // Then do the base call
      PhysicalTemplate::record_issue_across(tlid, lhs, collective_precondition,
                                            copy_precondition,
                                            src_indirect_precondition,
                                            dst_indirect_precondition,
                                            executor);
    }

    //--------------------------------------------------------------------------
    void ShardedPhysicalTemplate::record_set_op_sync_event(ApEvent &lhs, 
                                                       const TraceLocalID &tlid)
    //--------------------------------------------------------------------------
    {
      // Make sure the lhs event is local to our shard
      if (lhs.exists())
      {
        const AddressSpaceID event_space = find_event_space(lhs);
        if (event_space != repl_ctx->runtime->address_space)
        {
          ApUserEvent rename = Runtime::create_ap_user_event(NULL);
          Runtime::trigger_event(NULL, rename, lhs);
          lhs = rename;
        }
      }
      // Then do the base call
      PhysicalTemplate::record_set_op_sync_event(lhs, tlid);
    } 

    //--------------------------------------------------------------------------
    ApBarrier ShardedPhysicalTemplate::find_trace_shard_event(ApEvent event,
                                                           ShardID remote_shard)
    //--------------------------------------------------------------------------
    {
      AutoLock tpl_lock(template_lock);
      // Check to see if we made this event
      std::map<ApEvent,unsigned>::const_iterator finder = event_map.find(event);
      // If we didn't make this event then we don't do anything
      if (finder == event_map.end() || (finder->second == NO_INDEX))
        return ApBarrier::NO_AP_BARRIER;
      // If we did make it then see if we have a remote barrier for it yet
      std::map<ApEvent,BarrierArrival*>::const_iterator barrier_finder = 
        remote_arrivals.find(event);
      if (barrier_finder == remote_arrivals.end())
      {
        // Make a new barrier and record it in the events
        ApBarrier barrier(Realm::Barrier::create_barrier(1/*arrival count*/));
        // Record this in the instruction stream
#ifdef DEBUG_LEGION
        const unsigned index = convert_event(barrier, false/*check*/);
#else
        const unsigned index = convert_event(barrier);
#endif
        // Then add a new instruction to arrive on the barrier with the
        // event as a precondition
        BarrierArrival *arrival_instruction =
          new BarrierArrival(*this, barrier, index, finder->second);
        insert_instruction(arrival_instruction);
        // Save this in the remote barriers
        remote_arrivals[event] = arrival_instruction;
        return arrival_instruction->record_subscribed_shard(remote_shard);
      }
      else
        return barrier_finder->second->record_subscribed_shard(remote_shard);
    }

    //--------------------------------------------------------------------------
    void ShardedPhysicalTemplate::record_trace_shard_event(
                                               ApEvent event, ApBarrier barrier)
    //--------------------------------------------------------------------------
    {
      AutoLock tpl_lock(template_lock);
#ifdef DEBUG_LEGION
      assert(event.exists());
      assert(event_map.find(event) == event_map.end());
#endif
      if (barrier.exists())
      {
#ifdef DEBUG_LEGION
        assert(local_advances.find(event) == local_advances.end());
        const unsigned index = convert_event(event, false/*check*/);
#else
        const unsigned index = convert_event(event);
#endif
        BarrierAdvance *advance = new BarrierAdvance(*this, barrier, index);
        insert_instruction(advance); 
        local_advances[event] = advance;
        // Don't remove it, just set it to NO_EVENT so we can tell the names
        // of the remote events that we got from other shards
        // See get_completion_for_deletion for where we use this
        std::map<ApEvent,RtEvent>::iterator finder = 
          pending_event_requests.find(event);
#ifdef DEBUG_LEGION
        assert(finder != pending_event_requests.end());
#endif
        finder->second = RtEvent::NO_RT_EVENT;
      }
      else // no barrier means it's not part of the trace
      {
        event_map[event] = NO_INDEX;
        // In this case we can remove it since we're not tracing it      
#ifdef DEBUG_LEGION
        std::map<ApEvent,RtEvent>::iterator finder = 
          pending_event_requests.find(event);
        assert(finder != pending_event_requests.end());
        pending_event_requests.erase(finder);
#else
        pending_event_requests.erase(event);
#endif
      }
    }

    //--------------------------------------------------------------------------
    ApBarrier ShardedPhysicalTemplate::find_trace_shard_frontier(ApEvent event,
                                                           ShardID remote_shard)
    //--------------------------------------------------------------------------
    {
      AutoLock tpl_lock(template_lock);
      // Check to see if we made this event
      std::map<ApEvent,unsigned>::const_iterator finder = event_map.find(event);
      // If we didn't make this event then we don't do anything
      if (finder == event_map.end() || (finder->second == NO_INDEX))
        return ApBarrier::NO_AP_BARRIER;
      std::map<unsigned,ApBarrier>::const_iterator barrier_finder =
        local_frontiers.find(finder->second);
      if (barrier_finder == local_frontiers.end())
      {
        // Make a barrier and record it 
        const ApBarrier result(
            Realm::Barrier::create_barrier(1/*arrival count*/));
        barrier_finder = local_frontiers.insert(
            std::make_pair(finder->second, result)).first;
      }
      // Record that this shard depends on this event
      local_subscriptions[finder->second].insert(remote_shard);
      return barrier_finder->second;
    }

    //--------------------------------------------------------------------------
    void ShardedPhysicalTemplate::record_trace_shard_frontier(
                                           unsigned frontier, ApBarrier barrier)
    //--------------------------------------------------------------------------
    {
      AutoLock tpl_lock(template_lock);
      remote_frontiers.emplace_back(std::make_pair(barrier, frontier));
    }

    //--------------------------------------------------------------------------
    void ShardedPhysicalTemplate::handle_trace_update(Deserializer &derez,
                                                      AddressSpaceID source)
    //--------------------------------------------------------------------------
    {
      Runtime *runtime = repl_ctx->runtime;
      UpdateKind kind;
      derez.deserialize(kind);
      RtUserEvent done;
      std::set<RtEvent> applied;
      switch (kind)
      {
        case UPDATE_MUTATED_INST:
          {
            derez.deserialize(done);
            UniqueInst inst;
            inst.deserialize(derez);
            PendingRemoteExpression pending;
            RtEvent expr_ready;
            IndexSpaceExpression *user_expr = 
              IndexSpaceExpression::unpack_expression(derez, runtime->forest, 
                                    source, pending, expr_ready);
            if (expr_ready.exists())
            {
              DeferTraceUpdateArgs args(this, kind, done, inst, derez, pending);
              runtime->issue_runtime_meta_task(args,
                  LG_LATENCY_MESSAGE_PRIORITY, expr_ready);
              return;
            }
            else if (handle_update_mutated_inst(inst, user_expr, 
                                                derez, applied, done))
              return;
            break;
          }
        case READ_ONLY_USERS_REQUEST:
          {
            ShardID source_shard;
            derez.deserialize(source_shard);
#ifdef DEBUG_LEGION
            assert(source_shard != repl_ctx->owner_shard->shard_id);
#endif
            size_t num_users;
            derez.deserialize(num_users);
            InstUsers inst_users(num_users);
            RegionTreeForest *forest = trace->runtime->forest;
            for (unsigned vidx = 0; vidx < num_users; vidx++)
            {
              InstanceUser &user = inst_users[vidx];
              user.instance.deserialize(derez);
              user.expr = 
                 IndexSpaceExpression::unpack_expression(derez, forest, source);
              derez.deserialize(user.mask);
            }
            std::atomic<bool> *result;
            derez.deserialize(result);
            derez.deserialize(done);
            ShardManager *manager = repl_ctx->shard_manager;
            if (!PhysicalTemplate::are_read_only_users(inst_users))
            {
              Serializer rez;
              rez.serialize(manager->repl_id);
              rez.serialize(source_shard);
              rez.serialize(template_index);
              rez.serialize(READ_ONLY_USERS_RESPONSE);
              rez.serialize(result);
              rez.serialize(done);
              manager->send_trace_update(source_shard, rez);
              // Make sure we don't double trigger
              done = RtUserEvent::NO_RT_USER_EVENT;
            }
            // Otherwise we can just fall through and trigger the event
            break;
          }
        case READ_ONLY_USERS_RESPONSE:
          {
            std::atomic<bool> *result;
            derez.deserialize(result);
            result->store(false);
            RtUserEvent done;
            derez.deserialize(done);
            Runtime::trigger_event(done);
            break;
          }
        case TEMPLATE_BARRIER_REFRESH:
          {
            size_t num_barriers;
            derez.deserialize(num_barriers);
            AutoLock tpl_lock(template_lock);
            if (update_advances_ready.exists())
            {
              for (unsigned idx = 0; idx < num_barriers; idx++)
              {
                ApEvent key;
                derez.deserialize(key);
                ApBarrier bar;
                derez.deserialize(bar);
                std::map<ApEvent,BarrierAdvance*>::const_iterator finder = 
                  local_advances.find(key);
#ifdef DEBUG_LEGION
                assert(finder != local_advances.end());
#endif
                finder->second->refresh_barrier(bar);
              }
              refreshed_barriers += num_barriers;
#ifdef DEBUG_LEGION
              assert(refreshed_barriers <= local_advances.size());
#endif
              // See if the wait has already been done by the local shard
              // If so, trigger it, otherwise do nothing so it can come
              // along and see that everything is done
              if (refreshed_barriers == local_advances.size())
              {
                done = update_advances_ready;
                // We're done so reset everything for the next refresh
                update_advances_ready = RtUserEvent::NO_RT_USER_EVENT;
                refreshed_barriers = 0;
              }
            }
            else
            {
              // Buffer these for later until we know it is safe to apply them
              for (unsigned idx = 0; idx < num_barriers; idx++)
              {
                ApEvent key;
                derez.deserialize(key);
#ifdef DEBUG_LEGION
                assert(pending_refresh_barriers.find(key) ==
                        pending_refresh_barriers.end());
#endif
                derez.deserialize(pending_refresh_barriers[key]); 
              }
            }
            break;
          }
        case FRONTIER_BARRIER_REFRESH:
          {
            size_t num_barriers;
            derez.deserialize(num_barriers);
            AutoLock tpl_lock(template_lock);
            if (update_frontiers_ready.exists())
            {
              // Unpack these barriers and refresh the frontiers
              for (unsigned idx = 0; idx < num_barriers; idx++)
              {
                ApBarrier oldbar, newbar;
                derez.deserialize(oldbar);
                derez.deserialize(newbar);
#ifdef DEBUG_LEGION
                bool found = false;
#endif
                for (std::vector<std::pair<ApBarrier,unsigned> >::iterator it =
                      remote_frontiers.begin(); it != 
                      remote_frontiers.end(); it++) 
                {
                  if (it->first != oldbar)
                    continue;
                  it->first = newbar;
#ifdef DEBUG_LEGION
                  found = true;
#endif
                  break;
                }
#ifdef DEBUG_LEGION
                assert(found);
#endif
              }
              updated_frontiers += num_barriers;
#ifdef DEBUG_LEGION
              assert(updated_frontiers <= remote_frontiers.size());
#endif
              if (updated_frontiers == remote_frontiers.size())
              {
                done = update_frontiers_ready;
                // We're done so reset everything for the next stage
                update_frontiers_ready = RtUserEvent::NO_RT_USER_EVENT;
                updated_frontiers = 0;
              }
            }
            else
            {
              // Buffer these barriers for later until it is safe
              for (unsigned idx = 0; idx < num_barriers; idx++)
              {
                ApBarrier oldbar;
                derez.deserialize(oldbar);
#ifdef DEBUG_LEGION
                assert(pending_refresh_frontiers.find(oldbar) ==
                        pending_refresh_frontiers.end());
#endif
                derez.deserialize(pending_refresh_frontiers[oldbar]);
              }
            }
            break;
          }
        default:
          assert(false);
      }
      if (done.exists())
      {
        if (!applied.empty())
          Runtime::trigger_event(done, Runtime::merge_events(applied));
        else
          Runtime::trigger_event(done);
      }
    }

    //--------------------------------------------------------------------------
    ShardedPhysicalTemplate::DeferTraceUpdateArgs::DeferTraceUpdateArgs(
     ShardedPhysicalTemplate *t, UpdateKind k, RtUserEvent d, 
     Deserializer &derez, const UniqueInst &i, RtUserEvent u)
      : LgTaskArgs<DeferTraceUpdateArgs>(implicit_provenance), target(t), 
        kind(k), done(d), inst(i), expr(NULL),
        buffer_size(derez.get_remaining_bytes()), buffer(malloc(buffer_size)),
        deferral_event(u)
    //--------------------------------------------------------------------------
    {
      memcpy(buffer, derez.get_current_pointer(), buffer_size);
      derez.advance_pointer(buffer_size);
    }

    //--------------------------------------------------------------------------
    ShardedPhysicalTemplate::DeferTraceUpdateArgs::DeferTraceUpdateArgs(
     ShardedPhysicalTemplate *t, UpdateKind k,RtUserEvent d,const UniqueInst &i,
     Deserializer &derez, IndexSpaceExpression *x, RtUserEvent u)
      : LgTaskArgs<DeferTraceUpdateArgs>(implicit_provenance), target(t),
        kind(k), done(d), inst(i), expr(x),
        buffer_size(derez.get_remaining_bytes()), buffer(malloc(buffer_size)),
        deferral_event(u)
    //--------------------------------------------------------------------------
    {
      memcpy(buffer, derez.get_current_pointer(), buffer_size);
      derez.advance_pointer(buffer_size);
      expr->add_base_expression_reference(META_TASK_REF);
    }

    //--------------------------------------------------------------------------
    ShardedPhysicalTemplate::DeferTraceUpdateArgs::DeferTraceUpdateArgs(
     ShardedPhysicalTemplate *t, UpdateKind k,RtUserEvent d,const UniqueInst &i,
     Deserializer &derez, const PendingRemoteExpression &pend)
      : LgTaskArgs<DeferTraceUpdateArgs>(implicit_provenance), target(t), 
        kind(k), done(d), inst(i), expr(NULL),
        pending(pend), buffer_size(derez.get_remaining_bytes()), 
        buffer(malloc(buffer_size))
    //--------------------------------------------------------------------------
    {
      memcpy(buffer, derez.get_current_pointer(), buffer_size);
      derez.advance_pointer(buffer_size);
    }

    //--------------------------------------------------------------------------
    ShardedPhysicalTemplate::DeferTraceUpdateArgs::DeferTraceUpdateArgs(
        const DeferTraceUpdateArgs &rhs, RtUserEvent d, IndexSpaceExpression *e)
      : LgTaskArgs<DeferTraceUpdateArgs>(rhs.provenance), target(rhs.target),
        kind(rhs.kind), done(rhs.done), inst(rhs.inst), expr(e), 
        pending(rhs.pending), buffer_size(rhs.buffer_size), buffer(rhs.buffer),
        deferral_event(d)
    //--------------------------------------------------------------------------
    {
      // Expression reference rolls over unless its new and we need a reference
      if (rhs.expr != expr)
        expr->add_base_expression_reference(META_TASK_REF);
    }

    //--------------------------------------------------------------------------
    /*static*/ void ShardedPhysicalTemplate::handle_deferred_trace_update(
                                             const void *args, Runtime *runtime)
    //--------------------------------------------------------------------------
    {
      const DeferTraceUpdateArgs *dargs = (const DeferTraceUpdateArgs*)args;
      std::set<RtEvent> applied;
      Deserializer derez(dargs->buffer, dargs->buffer_size);
      switch (dargs->kind)
      {
        case UPDATE_MUTATED_INST:
          {
            if (dargs->expr != NULL)
            {
              if (dargs->target->handle_update_mutated_inst(dargs->inst,
                        dargs->expr, derez, applied, dargs->done, dargs))
                return;
            }
            else
            {
              IndexSpaceExpression *expr = 
                runtime->forest->find_remote_expression(dargs->pending);
              if (dargs->target->handle_update_mutated_inst(dargs->inst,
                              expr, derez, applied, dargs->done, dargs))
                return;
            }
            break;
          }
        default:
          assert(false); // should never get here
      }
#ifdef DEBUG_LEGION
      assert(dargs->done.exists());
#endif
      if (!applied.empty())
        Runtime::trigger_event(dargs->done, Runtime::merge_events(applied));
      else
        Runtime::trigger_event(dargs->done);
      if (dargs->deferral_event.exists())
        Runtime::trigger_event(dargs->deferral_event);
      if ((dargs->expr != NULL) && 
          dargs->expr->remove_base_expression_reference(META_TASK_REF))
        delete dargs->expr;
      free(dargs->buffer);
    }

    //--------------------------------------------------------------------------
    bool ShardedPhysicalTemplate::handle_update_mutated_inst(
                                              const UniqueInst &inst,
                                              IndexSpaceExpression *user_expr, 
                                              Deserializer &derez, 
                                              std::set<RtEvent> &applied,
                                              RtUserEvent done,
                                              const DeferTraceUpdateArgs *dargs)
    //--------------------------------------------------------------------------
    {
      AutoTryLock tpl_lock(template_lock);
      if (!tpl_lock.has_lock())
      {
        RtUserEvent deferral;
        if (dargs != NULL)
          deferral = dargs->deferral_event;
        RtEvent pre;
        if (!deferral.exists())
        {
          deferral = Runtime::create_rt_user_event();
          pre = chain_deferral_events(deferral);
        }
        else
          pre = tpl_lock.try_next();
        if (dargs == NULL)
        {
          DeferTraceUpdateArgs args(this, UPDATE_MUTATED_INST, done, inst,
                                    derez, user_expr, deferral);
          repl_ctx->runtime->issue_runtime_meta_task(args, 
                  LG_LATENCY_MESSAGE_PRIORITY, pre);
        }
        else
        {
          DeferTraceUpdateArgs args(*dargs, deferral, user_expr);
          repl_ctx->runtime->issue_runtime_meta_task(args, 
                  LG_LATENCY_MESSAGE_PRIORITY, pre);
#ifdef DEBUG_LEGION
          // Keep the deserializer happy since we didn't use it
          derez.advance_pointer(derez.get_remaining_bytes());
#endif
        }
        return true;
      }
      FieldMask user_mask;
      derez.deserialize(user_mask);
      PhysicalTemplate::record_mutated_instance(inst, user_expr,
                                                user_mask, applied);
      return false;
    }

    //--------------------------------------------------------------------------
    void ShardedPhysicalTemplate::request_remote_shard_event(ApEvent event,
                                                         RtUserEvent done_event)
    //--------------------------------------------------------------------------
    {
#ifdef DEBUG_LEGION
      assert(event.exists());
#endif
      const AddressSpaceID event_space = find_event_space(event);
      repl_ctx->shard_manager->send_trace_event_request(this, 
          repl_ctx->owner_shard->shard_id, repl_ctx->runtime->address_space, 
          template_index, event, event_space, done_event);
    }

    //--------------------------------------------------------------------------
    /*static*/ AddressSpaceID ShardedPhysicalTemplate::find_event_space(
                                                                  ApEvent event)
    //--------------------------------------------------------------------------
    {
      // TODO: Remove hack include at top of file when we fix this 
      return Realm::ID(event.id).event_creator_node();
    }

    //--------------------------------------------------------------------------
    PhysicalTemplate::Replayable ShardedPhysicalTemplate::check_replayable(
                                         ReplTraceOp *op, InnerContext *context,
                                         UniqueID opid, bool has_blocking_call)
    //--------------------------------------------------------------------------
    {
#ifdef DEBUG_LEGION
      assert(op != NULL);
#endif
      // We need everyone else to be done capturing their traces
      // before we can do our own replayable check
      op->sync_for_replayable_check();
      // Do the base call first to determine if our local shard is replayable
      const Replayable result = 
       PhysicalTemplate::check_replayable(op, context, opid, has_blocking_call);
      if (result)
      {
        // Now we can do the exchange
        if (op->exchange_replayable(repl_ctx, true/*replayable*/))
          return result;
        else
          return Replayable(false, "Remote shard not replyable");
      }
      else
      {
        // Still need to do the exchange
        op->exchange_replayable(repl_ctx, false/*replayable*/);
        return result;
      }
    }

    //--------------------------------------------------------------------------
    void ShardedPhysicalTemplate::initialize_replay(
                       ApEvent fence_completion, bool recurrent, bool need_lock)
    //--------------------------------------------------------------------------
    {
      if (need_lock)
      {
        AutoLock t_lock(template_lock);
        initialize_replay(fence_completion, recurrent, false/*need lock*/);
        return;
      }
      PhysicalTemplate::initialize_replay(fence_completion, recurrent, false);
      pending_collectives.emplace_back(
          std::map<std::pair<size_t,size_t>,ApBarrier>());
    }

    //--------------------------------------------------------------------------
    void ShardedPhysicalTemplate::perform_replay(Runtime *runtime,
                std::set<RtEvent> &replayed_events, RtEvent replay_precondition)
    //--------------------------------------------------------------------------
    {
#ifdef DEBUG_LEGION
      assert(!replay_precondition.exists());
#endif
      ApEvent completion; bool recurrent;
      std::map<std::pair<size_t,size_t>,ApBarrier> collective_updates;
      {
        AutoLock t_lock(template_lock);
#ifdef DEBUG_LEGION
        assert(!pending_replays.empty());
        assert(!pending_collectives.empty());
#endif
        const std::pair<ApEvent,bool> &pending = pending_replays.front();
        completion = pending.first;
        recurrent = pending.second;
        collective_updates.swap(pending_collectives.front());
        pending_collectives.pop_front();
      }
      // Now update all of our barrier information
      if (recurrent)
      {
        // If we've run out of generations update the local barriers and
        // send out the updates to everyone
        if (recurrent_replays == Realm::Barrier::MAX_PHASES)
        {
          std::map<ShardID,std::map<ApBarrier/*old**/,ApBarrier/*new*/> >
            notifications;
          // Update our barriers and record which updates to send out
          for (std::map<unsigned,ApBarrier>::iterator it = 
                local_frontiers.begin(); it != local_frontiers.end(); it++)
          {
            const ApBarrier new_barrier(
                Realm::Barrier::create_barrier(1/*arrival count*/));
#ifdef DEBUG_LEGION
            assert(local_subscriptions.find(it->first) !=
                    local_subscriptions.end());
#endif
            const std::set<ShardID> &shards = local_subscriptions[it->first];
            for (std::set<ShardID>::const_iterator sit = 
                  shards.begin(); sit != shards.end(); sit++)
              notifications[*sit][it->second] = new_barrier;
            // destroy the old barrier and replace it with the new one
            it->second.destroy_barrier();
            it->second = new_barrier;
          }
          // Send out the notifications to all the remote shards
          ShardManager *manager = repl_ctx->shard_manager;
          for (std::map<ShardID,std::map<ApBarrier,ApBarrier> >::const_iterator
                nit = notifications.begin(); nit != notifications.end(); nit++)
          {
            Serializer rez;
            rez.serialize(manager->repl_id);
            rez.serialize(nit->first);
            rez.serialize(template_index);
            rez.serialize(FRONTIER_BARRIER_REFRESH);
            rez.serialize<size_t>(nit->second.size());
            for (std::map<ApBarrier,ApBarrier>::const_iterator it = 
                  nit->second.begin(); it != nit->second.end(); it++)
            {
              rez.serialize(it->first);
              rez.serialize(it->second);
            }
            manager->send_trace_update(nit->first, rez);
          }
          // Now we wait to see that we get all of our remote barriers updated
          RtEvent remote_frontiers_ready;
          {
            AutoLock tpl_lock(template_lock);
#ifdef DEBUG_LEGION
            assert(!update_frontiers_ready.exists());
#endif
            // Apply any pending refresh frontiers
            if (!pending_refresh_frontiers.empty())
            {
              for (std::map<ApBarrier,ApBarrier>::const_iterator pit =
                    pending_refresh_frontiers.begin(); pit != 
                    pending_refresh_frontiers.end(); pit++)
              {
#ifdef DEBUG_LEGION
                bool found = false;
#endif
                for (std::vector<std::pair<ApBarrier,unsigned> >::iterator it =
                      remote_frontiers.begin(); it !=
                      remote_frontiers.end(); it++)
                {
                  if (it->first != pit->first)
                    continue;
                  it->first = pit->second;
#ifdef DEBUG_LEGION
                  found = true;
#endif
                  break;
                }
#ifdef DEBUG_LEGION
                assert(found);
#endif
              }
              updated_frontiers += pending_refresh_frontiers.size();
#ifdef DEBUG_LEGION
              assert(updated_frontiers <= remote_frontiers.size());
#endif
              pending_refresh_frontiers.clear();
            }
            if (updated_frontiers < remote_frontiers.size())
            {
              update_frontiers_ready = Runtime::create_rt_user_event();
              remote_frontiers_ready = update_frontiers_ready;
            }
            else // Reset this back to zero for the next round
              updated_frontiers = 0;
          }
          // Wait for the remote frontiers to be updated
          if (remote_frontiers_ready.exists() &&
              !remote_frontiers_ready.has_triggered())
            remote_frontiers_ready.wait();
          // Reset this back to zero after barrier updates
          recurrent_replays = 0;
        }
        // Now we can do the normal update of events based on our barriers
        // Don't advance on last generation to avoid setting barriers back to 0
        const bool advance_barriers =
          ((++recurrent_replays) < Realm::Barrier::MAX_PHASES);
        for (std::map<unsigned,ApBarrier>::iterator it = 
              local_frontiers.begin(); it != local_frontiers.end(); it++)
        {
          Runtime::phase_barrier_arrive(it->second, 1/*count*/, 
                                        events[it->first]);
          if (advance_barriers)
            Runtime::advance_barrier(it->second);
        }
        for (std::vector<std::pair<ApBarrier,unsigned> >::iterator it = 
              remote_frontiers.begin(); it != remote_frontiers.end(); it++)
        {
          events[it->second] = it->first;
          if (advance_barriers)
            Runtime::advance_barrier(it->first);
        }
      }
      else
      {
        for (std::vector<std::pair<ApBarrier,unsigned> >::const_iterator it =
              remote_frontiers.begin(); it != remote_frontiers.end(); it++)
          events[it->second] = completion;
      }
      // Regardless of whether this is recurrent or not check to see if
      // we need to referesh the barriers for our instructions
      if (total_replays++ == Realm::Barrier::MAX_PHASES)
      {
        std::map<ShardID,std::map<ApEvent,ApBarrier> > notifications;
        // Need to update all our barriers since we're out of generations
        for (std::map<ApEvent,BarrierArrival*>::const_iterator it = 
              remote_arrivals.begin(); it != remote_arrivals.end(); it++)
          it->second->refresh_barrier(it->first, notifications);
        // Send out the notifications to all the shards
        ShardManager *manager = repl_ctx->shard_manager;
        for (std::map<ShardID,std::map<ApEvent,ApBarrier> >::const_iterator
              nit = notifications.begin(); nit != notifications.end(); nit++)
        {
#ifdef DEBUG_LEGION
          assert(nit->first != repl_ctx->owner_shard->shard_id);
#endif
          Serializer rez;
          rez.serialize(manager->repl_id);
          rez.serialize(nit->first);
          rez.serialize(template_index);
          rez.serialize(TEMPLATE_BARRIER_REFRESH);
          rez.serialize<size_t>(nit->second.size());
          for (std::map<ApEvent,ApBarrier>::const_iterator it = 
                nit->second.begin(); it != nit->second.end(); it++)
          {
            rez.serialize(it->first);
            rez.serialize(it->second);
          }
          manager->send_trace_update(nit->first, rez);
        }
        // Then wait for all our advances to be updated from other shards
        {
          AutoLock tpl_lock(template_lock);
#ifdef DEBUG_LEGION
          assert(!update_advances_ready.exists());
#endif
          if (!pending_refresh_barriers.empty())
          {
            for (std::map<ApEvent,ApBarrier>::const_iterator it = 
                  pending_refresh_barriers.begin(); it != 
                  pending_refresh_barriers.end(); it++)
            {
              std::map<ApEvent,BarrierAdvance*>::const_iterator finder = 
                local_advances.find(it->first);
#ifdef DEBUG_LEGION
              assert(finder != local_advances.end());
#endif
              finder->second->refresh_barrier(it->second);
            }
            refreshed_barriers += pending_refresh_barriers.size();
#ifdef DEBUG_LEGION
            assert(refreshed_barriers <= local_advances.size());
#endif
            pending_refresh_barriers.clear();
          }
          if (refreshed_barriers < local_advances.size())
          {
            update_advances_ready = Runtime::create_rt_user_event();
            replay_precondition = update_advances_ready;
          }
          else // Reset this back to zero for the next round
            refreshed_barriers = 0;
        }
        // Reset it back to one after updating our barriers
        total_replays = 1;
      }
      if (!collective_updates.empty())
      {
        for (std::map<std::pair<size_t,size_t>,ApBarrier>::const_iterator it =
              collective_updates.begin(); it != collective_updates.end(); it++)
        {
          // This data structure should be read-only at this point
          // so we shouldn't need the lock to access it
          std::map<std::pair<size_t,size_t>,BarrierArrival*>::const_iterator
            finder = collective_barriers.find(it->first);
#ifdef DEBUG_LEGION
          assert(finder != collective_barriers.end());
#endif
          finder->second->set_collective_barrier(it->second);
        }
      }
      // Now call the base version of this
      PhysicalTemplate::perform_replay(runtime, replayed_events, 
                                       replay_precondition);
    }

    //--------------------------------------------------------------------------
    void ShardedPhysicalTemplate::finish_replay(
                                              std::set<ApEvent> &postconditions)
    //--------------------------------------------------------------------------
    {
      for (std::map<unsigned,unsigned>::const_iterator it =
            frontiers.begin(); it != frontiers.end(); it++)
        postconditions.insert(events[it->first]);
      // Also need to do any local frontiers that we have here as well
      for (std::map<unsigned,ApBarrier>::const_iterator it = 
            local_frontiers.begin(); it != local_frontiers.end(); it++)
        postconditions.insert(events[it->first]);
      if (last_fence != NULL)
        postconditions.insert(events[last_fence->lhs]);
      // Now we can remove the operations as well
      AutoLock t_lock(template_lock);
#ifdef DEBUG_LEGION
      assert(!operations.empty());
#endif
      operations.pop_front();
    }

    //--------------------------------------------------------------------------
    ApEvent ShardedPhysicalTemplate::get_completion_for_deletion(void) const
    //--------------------------------------------------------------------------
    {
      // Skip the any events that are from remote shards since we  
      std::set<ApEvent> all_events;
      std::set<ApEvent> local_barriers;
      for (std::map<ApEvent,BarrierArrival*>::const_iterator it = 
            remote_arrivals.begin(); it != remote_arrivals.end(); it++)
        local_barriers.insert(it->second->get_current_barrier());
      for (std::map<ApEvent, unsigned>::const_iterator it = event_map.begin();
           it != event_map.end(); ++it)
      {
        // If this is a remote event or one of our barriers then don't use it
        if ((local_barriers.find(it->first) == local_barriers.end()) &&
            (pending_event_requests.find(it->first) == 
              pending_event_requests.end()))
          all_events.insert(it->first);
      }
      return Runtime::merge_events(NULL, all_events);
    }

    //--------------------------------------------------------------------------
    void ShardedPhysicalTemplate::record_mutated_instance(
                                                const UniqueInst &inst,
                                                IndexSpaceExpression *user_expr,
                                                const FieldMask &user_mask,
                                                std::set<RtEvent> &applied)
    //--------------------------------------------------------------------------
    {
      const ShardID target_shard = find_inst_owner(inst); 
      // Check to see if we're on the right shard, if not send the message
      if (target_shard != repl_ctx->owner_shard->shard_id)
      {
        RtUserEvent done = Runtime::create_rt_user_event();
        ShardManager *manager = repl_ctx->shard_manager;
        Serializer rez;
        rez.serialize(manager->repl_id);
        rez.serialize(target_shard);
        rez.serialize(template_index);
        rez.serialize(UPDATE_MUTATED_INST);
        rez.serialize(done);
        inst.serialize(rez);
        user_expr->pack_expression(rez, manager->get_shard_space(target_shard));
        rez.serialize(user_mask);
        manager->send_trace_update(target_shard, rez);
        applied.insert(done);
      }
      else
        PhysicalTemplate::record_mutated_instance(inst, user_expr, 
                                                  user_mask, applied);
    }

    //--------------------------------------------------------------------------
    ShardID ShardedPhysicalTemplate::find_inst_owner(const UniqueInst &inst)
    //--------------------------------------------------------------------------
    {
      // Figure out where the owner for this instance is and then send it to 
      // the appropriate shard trace. The algorithm we use for determining
      // the right shard trace is to send a instance to a shard trace on the 
      // node that owns the instance. If there is no shard on that node we 
      // round-robin views based on their owner node mod the number of nodes
      // where there are shards. Once on the correct node, then we pick the
      // shard corresponding to their instance ID mod the number of shards on
      // that node. This algorithm guarantees that all the related instances
      // end up on the same shard for analysis to determine if the trace is
      // replayable or not.
      const AddressSpaceID inst_owner =
        inst.get_analysis_space(trace->runtime);
      std::vector<ShardID> owner_shards;
      find_owner_shards(inst_owner, owner_shards);
#ifdef DEBUG_LEGION
      assert(!owner_shards.empty());
#endif
      // Round-robin based on the distributed IDs for the views in the
      // case where there are multiple shards, this should relatively
      // balance things out
      if (owner_shards.size() > 1)
        return owner_shards[inst.view_did % owner_shards.size()];
      else // If there's only one shard then there is only one choice
        return owner_shards.front();
    }

    //--------------------------------------------------------------------------
    void ShardedPhysicalTemplate::find_owner_shards(AddressSpaceID owner,
                                                   std::vector<ShardID> &shards)
    //--------------------------------------------------------------------------
    {
      // See if we already computed it or not
      std::map<AddressSpaceID,std::vector<ShardID> >::const_iterator finder = 
        did_shard_owners.find(owner);
      if (finder != did_shard_owners.end())
      {
        shards = finder->second;
        return;
      }
      // If we haven't computed it yet, then we need to do that now
      const ShardMapping &shard_spaces = repl_ctx->shard_manager->get_mapping();
      for (unsigned idx = 0; idx < shard_spaces.size(); idx++)
        if (shard_spaces[idx] == owner)
          shards.push_back(idx);
      // If we didn't find any then take the owner mod the number of total
      // spaces and then send it to the shards on that space
      if (shards.empty())
      {
        std::set<AddressSpaceID> unique_spaces;
        for (unsigned idx = 0; idx < shard_spaces.size(); idx++)
          unique_spaces.insert(shard_spaces[idx]);
        const unsigned count = owner % unique_spaces.size();
        std::set<AddressSpaceID>::const_iterator target_space = 
          unique_spaces.begin();
        for (unsigned idx = 0; idx < count; idx++)
          target_space++;
        for (unsigned idx = 0; idx < shard_spaces.size(); idx++)
          if (shard_spaces[idx] == *target_space)
            shards.push_back(idx);
      }
#ifdef DEBUG_LEGION
      assert(!shards.empty());
#endif
      // Save the result so we don't have to do this again for this space
      did_shard_owners[owner] = shards;
    }

    //--------------------------------------------------------------------------
    void ShardedPhysicalTemplate::record_owner_shard(unsigned tid,ShardID owner)
    //--------------------------------------------------------------------------
    {
      AutoLock tpl_lock(template_lock);
#ifdef DEBUG_LEGION
      assert(owner_shards.find(tid) == owner_shards.end());
#endif
      owner_shards[tid] = owner;
    }

    //--------------------------------------------------------------------------
    void ShardedPhysicalTemplate::record_local_space(unsigned tid,IndexSpace sp)
    //--------------------------------------------------------------------------
    {
      AutoLock tpl_lock(template_lock);
#ifdef DEBUG_LEGION
      assert(local_spaces.find(tid) == local_spaces.end());
#endif
      local_spaces[tid] = sp;
    }

    //--------------------------------------------------------------------------
    void ShardedPhysicalTemplate::record_sharding_function(unsigned tid,
                                                     ShardingFunction *function)
    //--------------------------------------------------------------------------
    {
      AutoLock tpl_lock(template_lock);
#ifdef DEBUG_LEGION
      assert(sharding_functions.find(tid) == sharding_functions.end());
#endif
      sharding_functions[tid] = function;
    }

    //--------------------------------------------------------------------------
    void ShardedPhysicalTemplate::issue_summary_operations(
                                  InnerContext *context, Operation *invalidator)
    //--------------------------------------------------------------------------
    {
#ifdef DEBUG_LEGION
      ReplicateContext *repl_ctx = dynamic_cast<ReplicateContext*>(context);
      assert(repl_ctx != NULL);
#else
      ReplicateContext *repl_ctx = static_cast<ReplicateContext*>(context); 
#endif
      ReplTraceSummaryOp *op = trace->runtime->get_available_repl_summary_op();
      op->initialize_summary(repl_ctx, this, invalidator);
#ifdef LEGION_SPY
      LegionSpy::log_summary_op_creator(op->get_unique_op_id(),
                                        invalidator->get_unique_op_id());
#endif
      op->execute_dependence_analysis();
    }

    //--------------------------------------------------------------------------
    void ShardedPhysicalTemplate::dump_sharded_template(void)
    //--------------------------------------------------------------------------
    {
      for (std::vector<std::pair<ApBarrier,unsigned> >::const_iterator it =
            remote_frontiers.begin(); it != remote_frontiers.end(); it++)
        log_tracing.info() << "events[" << it->second
                           << "] = Runtime::barrier_advance("
                           << std::hex << it->first.id << std::dec << ")";
      for (std::map<unsigned,ApBarrier>::const_iterator it =
            local_frontiers.begin(); it != local_frontiers.end(); it++)
        log_tracing.info() << "Runtime::phase_barrier_arrive(" 
                           << std::hex << it->second.id << std::dec
                           << ", events[" << it->first << "])";
    }

    //--------------------------------------------------------------------------
    ShardID ShardedPhysicalTemplate::find_owner_shard(unsigned tid)
    //--------------------------------------------------------------------------
    {
      AutoLock tpl_lock(template_lock);
#ifdef DEBUG_LEGION
      std::map<unsigned,ShardID>::const_iterator finder = 
        owner_shards.find(tid);
      assert(finder != owner_shards.end());
      return finder->second;
#else
      return owner_shards[tid];
#endif
    }

    //--------------------------------------------------------------------------
    IndexSpace ShardedPhysicalTemplate::find_local_space(unsigned tid)
    //--------------------------------------------------------------------------
    {
      AutoLock tpl_lock(template_lock);
#ifdef DEBUG_LEGION
      std::map<unsigned,IndexSpace>::const_iterator finder = 
        local_spaces.find(tid);
      assert(finder != local_spaces.end());
      return finder->second;
#else
      return local_spaces[tid];
#endif
    }

    //--------------------------------------------------------------------------
    ShardingFunction* ShardedPhysicalTemplate::find_sharding_function(
                                                                   unsigned tid)
    //--------------------------------------------------------------------------
    {
      AutoLock tpl_lock(template_lock);
#ifdef DEBUG_LEGION
      std::map<unsigned,ShardingFunction*>::const_iterator finder = 
        sharding_functions.find(tid);
      assert(finder != sharding_functions.end());
      return finder->second;
#else
      return sharding_functions[tid];
#endif
    }

    //--------------------------------------------------------------------------
    void ShardedPhysicalTemplate::trigger_recording_done(void)
    //--------------------------------------------------------------------------
    {
#ifdef DEBUG_LEGION
      assert(!recording_barrier.has_triggered());
#endif
      Runtime::phase_barrier_arrive(recording_barrier, 1/*count*/);
      Runtime::trigger_event(recording_done, recording_barrier);
    }

    //--------------------------------------------------------------------------
    void ShardedPhysicalTemplate::prepare_collective_barrier_replay(
                          const std::pair<size_t,size_t> &key, ApBarrier newbar)
    //--------------------------------------------------------------------------
    {
      AutoLock t_lock(template_lock);
#ifdef DEBUG_LEGION
      assert(!pending_collectives.empty());
#endif
      // Save the barrier until it's safe to update the instruction
      pending_collectives.back()[key] = newbar;
    }

    //--------------------------------------------------------------------------
    unsigned ShardedPhysicalTemplate::find_frontier_event(ApEvent event,
                                             std::vector<RtEvent> &ready_events)
    //--------------------------------------------------------------------------
    {
      // Check to see which shard should own this event
      std::map<ApEvent,unsigned>::const_iterator finder = event_map.find(event);
      if (finder != event_map.end())
      {
        if (finder->second == NO_INDEX)
          return 0; // start fence event
        else
          return PhysicalTemplate::find_frontier_event(event, ready_events);
      }
      const AddressSpaceID event_space = find_event_space(event);
      // Allocate a slot for this event though we might not use it 
      const unsigned next_event_id = events.size(); 
      const RtUserEvent done_event = Runtime::create_rt_user_event();
      repl_ctx->shard_manager->send_trace_frontier_request(this,
          repl_ctx->owner_shard->shard_id, repl_ctx->runtime->address_space,
          template_index, event, event_space, next_event_id, done_event);
      events.resize(next_event_id + 1);
      ready_events.push_back(done_event);
      return next_event_id;
    }

    //--------------------------------------------------------------------------
    bool ShardedPhysicalTemplate::are_read_only_users(InstUsers &inst_users)
    //--------------------------------------------------------------------------
    {
      std::map<ShardID,InstUsers> shard_inst_users;
      for (InstUsers::iterator vit = 
            inst_users.begin(); vit != inst_users.end(); vit++)
      {
        const ShardID owner_shard = find_inst_owner(vit->instance); 
        shard_inst_users[owner_shard].push_back(*vit);
      }
      std::atomic<bool> result(true);
      std::vector<RtEvent> done_events;
      ShardManager *manager = repl_ctx->shard_manager;
      const ShardID local_shard = repl_ctx->owner_shard->shard_id;
      for (std::map<ShardID,InstUsers>::iterator sit = 
            shard_inst_users.begin(); sit != shard_inst_users.end(); sit++)
      {
        if (sit->first != local_shard)
        {
          const RtUserEvent done = Runtime::create_rt_user_event();
          const AddressSpaceID target = manager->get_shard_space(sit->first);
          Serializer rez;
          rez.serialize(manager->repl_id);
          rez.serialize(sit->first);
          rez.serialize(template_index);
          rez.serialize(READ_ONLY_USERS_REQUEST);
          rez.serialize(local_shard);
          rez.serialize<size_t>(sit->second.size());
          for (InstUsers::const_iterator vit = 
                sit->second.begin(); vit != sit->second.end(); vit++)
          {
            vit->instance.serialize(rez);
            vit->expr->pack_expression(rez, target);
            rez.serialize(vit->mask);
          }
          rez.serialize(&result);
          rez.serialize(done);
          manager->send_trace_update(sit->first, rez);
          done_events.push_back(done);
        }
        else if (!PhysicalTemplate::are_read_only_users(sit->second))
        {
          // Still need to wait for anyone else to write to result if 
          // they end up finding out that they are not read-only
          result.store(false);
          break;
        }
      }
      if (!done_events.empty())
      {
        const RtEvent wait_on = Runtime::merge_events(done_events);
        if (wait_on.exists() && !wait_on.has_triggered())
          wait_on.wait();
      }
      return result.load();
    }

    //--------------------------------------------------------------------------
    void ShardedPhysicalTemplate::sync_compute_frontiers(ReplTraceOp *op,
                                    const std::vector<RtEvent> &frontier_events)
    //--------------------------------------------------------------------------
    {
#ifdef DEBUG_LEGION
      assert(op != NULL);
#endif
      if (!frontier_events.empty())
        op->sync_compute_frontiers(Runtime::merge_events(frontier_events));
      else
        op->sync_compute_frontiers(RtEvent::NO_RT_EVENT);
      // Check for any empty remote frontiers which were not actually
      // contained in the trace and therefore need to be pruned out of
      // any event mergers
      std::vector<unsigned> to_filter;
      for (std::vector<std::pair<ApBarrier,unsigned> >::iterator it =
            remote_frontiers.begin(); it != remote_frontiers.end(); /*nothing*/)
      {
        if (!it->first.exists())
        {
          to_filter.push_back(it->second);
          it = remote_frontiers.erase(it);
        }
        else
          it++;
      }
      if (!to_filter.empty())
      {
        for (std::vector<Instruction*>::const_iterator it = 
              instructions.begin(); it != instructions.end(); it++)
        {
          if ((*it)->get_kind() != MERGE_EVENT)
            continue;
          MergeEvent *merge = (*it)->as_merge_event();
          for (unsigned idx = 0; idx < to_filter.size(); idx++)
          {
            std::set<unsigned>::iterator finder =
              merge->rhs.find(to_filter[idx]);
            if (finder == merge->rhs.end())
              continue;
            // Found one, filter it out from the set
            merge->rhs.erase(finder);
            // Handle a weird case where we pruned them all out
            // Go back to the case of just pointing at the completion event
            if (merge->rhs.empty())
              merge->rhs.insert(0/*fence completion id*/);
          }
        }
      }
    }

    //--------------------------------------------------------------------------
    void ShardedPhysicalTemplate::initialize_generators(
                                                 std::vector<unsigned> &new_gen)
    //--------------------------------------------------------------------------
    {
      PhysicalTemplate::initialize_generators(new_gen);
      for (std::vector<std::pair<ApBarrier,unsigned> >::const_iterator it =
            remote_frontiers.begin(); it != remote_frontiers.end(); it++)
        new_gen[it->second] = 0;
    }

    //--------------------------------------------------------------------------
    void ShardedPhysicalTemplate::initialize_eliminate_dead_code_frontiers(
                      const std::vector<unsigned> &gen, std::vector<bool> &used)
    //--------------------------------------------------------------------------
    {
      PhysicalTemplate::initialize_eliminate_dead_code_frontiers(gen, used);
      for (std::map<unsigned,ApBarrier>::const_iterator it =
            local_frontiers.begin(); it != local_frontiers.end(); it++)
      {
        unsigned g = gen[it->first];
        if (g != -1U && g < instructions.size())
          used[g] = true;
      }
    }

    //--------------------------------------------------------------------------
    void ShardedPhysicalTemplate::initialize_transitive_reduction_frontiers(
       std::vector<unsigned> &topo_order, std::vector<unsigned> &inv_topo_order)
    //--------------------------------------------------------------------------
    {
      PhysicalTemplate::initialize_transitive_reduction_frontiers(topo_order,
                                                              inv_topo_order);
      for (std::vector<std::pair<ApBarrier,unsigned> >::const_iterator it = 
            remote_frontiers.begin(); it != remote_frontiers.end(); it++)
      {
        inv_topo_order[it->second] = topo_order.size();
        topo_order.push_back(it->second);
      }
    }

    /////////////////////////////////////////////////////////////
    // Instruction
    /////////////////////////////////////////////////////////////

    //--------------------------------------------------------------------------
    Instruction::Instruction(PhysicalTemplate& tpl, const TraceLocalID &o)
      : owner(o)
    //--------------------------------------------------------------------------
    {
    }

    /////////////////////////////////////////////////////////////
    // GetTermEvent
    /////////////////////////////////////////////////////////////

    //--------------------------------------------------------------------------
    GetTermEvent::GetTermEvent(PhysicalTemplate& tpl, unsigned l,
                               const TraceLocalID& r, bool fence)
      : Instruction(tpl, r), lhs(l)
    //--------------------------------------------------------------------------
    {
#ifdef DEBUG_LEGION
      assert(lhs < tpl.events.size());
#endif
      if (fence)
        tpl.update_last_fence(this);
    }

    //--------------------------------------------------------------------------
    void GetTermEvent::execute(std::vector<ApEvent> &events,
                               std::map<unsigned,ApUserEvent> &user_events,
                               std::map<TraceLocalID,Memoizable*> &operations,
                               const bool recurrent_replay)
    //--------------------------------------------------------------------------
    {
#ifdef DEBUG_LEGION
      assert(operations.find(owner) != operations.end());
      assert(operations.find(owner)->second != NULL);
#endif
      operations[owner]->replay_mapping_output();
      events[lhs] = operations[owner]->get_memo_completion();
    }

    //--------------------------------------------------------------------------
    std::string GetTermEvent::to_string(const MemoEntries &memo_entries)
    //--------------------------------------------------------------------------
    {
      std::stringstream ss;
      MemoEntries::const_iterator finder = memo_entries.find(owner);
#ifdef DEBUG_LEGION
      assert(finder != memo_entries.end());
#endif
      ss << "events[" << lhs << "] = operations[" << owner
         << "].get_completion_event()    (op kind: "
         << Operation::op_names[finder->second.second]
         << ")";
      return ss.str();
    }

    /////////////////////////////////////////////////////////////
    // CreateApUserEvent
    /////////////////////////////////////////////////////////////

    //--------------------------------------------------------------------------
    CreateApUserEvent::CreateApUserEvent(PhysicalTemplate& tpl, unsigned l,
                                         const TraceLocalID &o)
      : Instruction(tpl, o), lhs(l)
    //--------------------------------------------------------------------------
    {
#ifdef DEBUG_LEGION
      assert(lhs < tpl.events.size());
      assert(tpl.user_events.find(lhs) != tpl.user_events.end());
#endif
    }

    //--------------------------------------------------------------------------
    void CreateApUserEvent::execute(std::vector<ApEvent> &events,
                                 std::map<unsigned,ApUserEvent> &user_events,
                                 std::map<TraceLocalID,Memoizable*> &operations,
                                 const bool recurrent_replay)
    //--------------------------------------------------------------------------
    {
#ifdef DEBUG_LEGION
      assert(user_events.find(lhs) != user_events.end());
#endif
      ApUserEvent ev = Runtime::create_ap_user_event(NULL);
      events[lhs] = ev;
      user_events[lhs] = ev;
    }

    //--------------------------------------------------------------------------
    std::string CreateApUserEvent::to_string(const MemoEntries &memo_entries)
    //--------------------------------------------------------------------------
    {
      std::stringstream ss;
      ss << "events[" << lhs << "] = Runtime::create_ap_user_event()    "
         << "(owner: " << owner << ")";
      return ss.str();
    }

    /////////////////////////////////////////////////////////////
    // TriggerEvent
    /////////////////////////////////////////////////////////////

    //--------------------------------------------------------------------------
    TriggerEvent::TriggerEvent(PhysicalTemplate& tpl, unsigned l, unsigned r,
                               const TraceLocalID &o)
      : Instruction(tpl, o), lhs(l), rhs(r)
    //--------------------------------------------------------------------------
    {
#ifdef DEBUG_LEGION
      assert(lhs < tpl.events.size());
      assert(rhs < tpl.events.size());
#endif
    }

    //--------------------------------------------------------------------------
    void TriggerEvent::execute(std::vector<ApEvent> &events,
                               std::map<unsigned,ApUserEvent> &user_events,
                               std::map<TraceLocalID,Memoizable*> &operations,
                               const bool recurrent_replay)
    //--------------------------------------------------------------------------
    {
#ifdef DEBUG_LEGION
      assert(events[lhs].exists());
      assert(user_events[lhs].exists());
      assert(events[lhs].id == user_events[lhs].id);
#endif
      Runtime::trigger_event(NULL, user_events[lhs], events[rhs]);
    }

    //--------------------------------------------------------------------------
    std::string TriggerEvent::to_string(const MemoEntries &memo_entries)
    //--------------------------------------------------------------------------
    {
      std::stringstream ss;
      ss << "Runtime::trigger_event(events[" << lhs
         << "], events[" << rhs << "])    (owner: " << owner << ")";
      return ss.str();
    }

    /////////////////////////////////////////////////////////////
    // MergeEvent
    /////////////////////////////////////////////////////////////

    //--------------------------------------------------------------------------
    MergeEvent::MergeEvent(PhysicalTemplate& tpl, unsigned l,
                           const std::set<unsigned>& r, const TraceLocalID &o)
      : Instruction(tpl, o), lhs(l), rhs(r)
    //--------------------------------------------------------------------------
    {
#ifdef DEBUG_LEGION
      assert(lhs < tpl.events.size());
      assert(rhs.size() > 0);
      for (std::set<unsigned>::iterator it = rhs.begin(); it != rhs.end();
           ++it)
        assert(*it < tpl.events.size());
#endif
    }

    //--------------------------------------------------------------------------
    void MergeEvent::execute(std::vector<ApEvent> &events,
                             std::map<unsigned,ApUserEvent> &user_events,
                             std::map<TraceLocalID,Memoizable*> &operations,
                             const bool recurrent_replay)
    //--------------------------------------------------------------------------
    {
      std::vector<ApEvent> to_merge;
      to_merge.reserve(rhs.size());
      for (std::set<unsigned>::const_iterator it =
            rhs.begin(); it != rhs.end(); it++)
      {
#ifdef DEBUG_LEGION
        assert(*it < events.size());
#endif
        to_merge.push_back(events[*it]);
      }
      ApEvent result = Runtime::merge_events(NULL, to_merge);
      events[lhs] = result;
    }

    //--------------------------------------------------------------------------
    std::string MergeEvent::to_string(const MemoEntries &memo_entries)
    //--------------------------------------------------------------------------
    {
      std::stringstream ss;
      ss << "events[" << lhs << "] = Runtime::merge_events(";
      unsigned count = 0;
      for (std::set<unsigned>::iterator it = rhs.begin(); it != rhs.end();
           ++it)
      {
        if (count++ != 0) ss << ",";
        ss << "events[" << *it << "]";
      }
      ss << ")    (owner: " << owner << ")";
      return ss.str();
    }

    /////////////////////////////////////////////////////////////
    // AssignFenceCompletion
    /////////////////////////////////////////////////////////////

    //--------------------------------------------------------------------------
    AssignFenceCompletion::AssignFenceCompletion(
                       PhysicalTemplate& t, unsigned l, const TraceLocalID &o)
      : Instruction(t, o), tpl(t), lhs(l)
    //--------------------------------------------------------------------------
    {
#ifdef DEBUG_LEGION
      assert(lhs < tpl.events.size());
#endif
    }

    //--------------------------------------------------------------------------
    void AssignFenceCompletion::execute(std::vector<ApEvent> &events,
                                 std::map<unsigned,ApUserEvent> &user_events,
                                 std::map<TraceLocalID,Memoizable*> &operations,
                                 const bool recurrent_replay)
    //--------------------------------------------------------------------------
    {
      events[lhs] = tpl.get_fence_completion();
    }

    //--------------------------------------------------------------------------
    std::string AssignFenceCompletion::to_string(
                                                const MemoEntries &memo_entries)
    //--------------------------------------------------------------------------
    {
      std::stringstream ss;
      ss << "events[" << lhs << "] = fence_completion";
      return ss.str();
    }

    /////////////////////////////////////////////////////////////
    // IssueCopy
    /////////////////////////////////////////////////////////////

    //--------------------------------------------------------------------------
    IssueCopy::IssueCopy(PhysicalTemplate& tpl,
                         unsigned l, IndexSpaceExpression *e,
                         const TraceLocalID& key,
                         const std::vector<CopySrcDstField>& s,
                         const std::vector<CopySrcDstField>& d,
                         const std::vector<Reservation>& r,
#ifdef LEGION_SPY
                         RegionTreeID src_tid, RegionTreeID dst_tid,
#endif
                         unsigned pi)
      : Instruction(tpl, key), lhs(l), expr(e), src_fields(s), dst_fields(d), 
        reservations(r),
#ifdef LEGION_SPY
        src_tree_id(src_tid), dst_tree_id(dst_tid),
#endif
        precondition_idx(pi)
    //--------------------------------------------------------------------------
    {
#ifdef DEBUG_LEGION
      assert(lhs < tpl.events.size());
      assert(src_fields.size() > 0);
      assert(dst_fields.size() > 0);
      assert(precondition_idx < tpl.events.size());
      assert(expr != NULL);
#endif
      expr->add_base_expression_reference(TRACE_REF);
    }

    //--------------------------------------------------------------------------
    IssueCopy::~IssueCopy(void)
    //--------------------------------------------------------------------------
    {
      if (expr->remove_base_expression_reference(TRACE_REF))
        delete expr;
    }

    //--------------------------------------------------------------------------
    void IssueCopy::execute(std::vector<ApEvent> &events,
                            std::map<unsigned,ApUserEvent> &user_events,
                            std::map<TraceLocalID,Memoizable*> &operations,
                            const bool recurrent_replay)
    //--------------------------------------------------------------------------
    {
#ifdef DEBUG_LEGION
      assert(operations.find(owner) != operations.end());
      assert(operations.find(owner)->second != NULL);
#endif
      Memoizable *memo = operations[owner];
      Operation *op = memo->get_operation();
      ApEvent precondition = events[precondition_idx];
      const PhysicalTraceInfo trace_info(op, -1U, false);
      events[lhs] = expr->issue_copy(op, trace_info, dst_fields, 
                                     src_fields, reservations,
#ifdef LEGION_SPY
                                     src_tree_id, dst_tree_id,
#endif
                                     precondition, PredEvent::NO_PRED_EVENT);
    }

    //--------------------------------------------------------------------------
    std::string IssueCopy::to_string(const MemoEntries &memo_entries)
    //--------------------------------------------------------------------------
    {
      std::stringstream ss;
      ss << "events[" << lhs << "] = copy(operations[" << owner << "], "
         << "Index expr: " << expr->expr_id << ", {";
      for (unsigned idx = 0; idx < src_fields.size(); ++idx)
      {
        ss << "(" << std::hex << src_fields[idx].inst.id
           << "," << std::dec << src_fields[idx].subfield_offset
           << "," << src_fields[idx].size
           << "," << src_fields[idx].field_id
           << "," << src_fields[idx].serdez_id << ")";
        if (idx != src_fields.size() - 1) ss << ",";
      }
      ss << "}, {";
      for (unsigned idx = 0; idx < dst_fields.size(); ++idx)
      {
        ss << "(" << std::hex << dst_fields[idx].inst.id
           << "," << std::dec << dst_fields[idx].subfield_offset
           << "," << dst_fields[idx].size
           << "," << dst_fields[idx].field_id
           << "," << dst_fields[idx].serdez_id << ")";
        if (idx != dst_fields.size() - 1) ss << ",";
      }
      ss << "}, events[" << precondition_idx << "]";
      ss << ")";

      return ss.str();
    }

    /////////////////////////////////////////////////////////////
    // IssueAcross
    /////////////////////////////////////////////////////////////

    //--------------------------------------------------------------------------
    IssueAcross::IssueAcross(PhysicalTemplate& tpl, unsigned l, unsigned copy,
                             unsigned collective, unsigned src_indirect,
                             unsigned dst_indirect, const TraceLocalID& key,
                             CopyAcrossExecutor *exec)
      : Instruction(tpl, key), lhs(l), copy_precondition(copy), 
        collective_precondition(collective), 
        src_indirect_precondition(src_indirect),
        dst_indirect_precondition(dst_indirect), executor(exec)
    //--------------------------------------------------------------------------
    {
#ifdef DEBUG_LEGION
      assert(lhs < tpl.events.size());
#endif
      executor->add_reference();
    }

    //--------------------------------------------------------------------------
    IssueAcross::~IssueAcross(void)
    //--------------------------------------------------------------------------
    {
      if (executor->remove_reference())
        delete executor;
    }

    //--------------------------------------------------------------------------
    void IssueAcross::execute(std::vector<ApEvent> &events,
                              std::map<unsigned,ApUserEvent> &user_events,
                              std::map<TraceLocalID,Memoizable*> &operations,
                              const bool recurrent_replay)
    //--------------------------------------------------------------------------
    {
#ifdef DEBUG_LEGION
      assert(operations.find(owner) != operations.end());
      assert(operations.find(owner)->second != NULL);
#endif
      Memoizable *memo = operations[owner];
      Operation *op = memo->get_operation();
      ApEvent copy_pre = events[copy_precondition];
      ApEvent src_indirect_pre = events[src_indirect_precondition];
      ApEvent dst_indirect_pre = events[dst_indirect_precondition];
      const PhysicalTraceInfo trace_info(op, -1U, false);
      events[lhs] = executor->execute(op, PredEvent::NO_PRED_EVENT,
                                      copy_pre, src_indirect_pre,
                                      dst_indirect_pre, trace_info,
                                      recurrent_replay);
    }

    //--------------------------------------------------------------------------
    std::string IssueAcross::to_string(const MemoEntries &memo_entires)
    //--------------------------------------------------------------------------
    {
      std::stringstream ss;
      ss << "events[" << lhs << "] = indirect(operations[" << owner << "], "
         << "Copy Across Executor: " << executor << ", {";
      ss << ", TODO: indirections";
      ss << "}, events[" << copy_precondition << "]";
      ss << ", events[" << collective_precondition << "]";
      ss << ", events[" << src_indirect_precondition << "]";
      ss << ", events[" << dst_indirect_precondition << "]";
      ss << ")";
      return ss.str();
    }

    /////////////////////////////////////////////////////////////
    // IssueFill
    /////////////////////////////////////////////////////////////

    //--------------------------------------------------------------------------
    IssueFill::IssueFill(PhysicalTemplate& tpl, unsigned l, 
                         IndexSpaceExpression *e, const TraceLocalID &key,
                         const std::vector<CopySrcDstField> &f,
                         const void *value, size_t size, 
#ifdef LEGION_SPY
                         UniqueID uid, FieldSpace h, RegionTreeID tid,
#endif
                         unsigned pi)
      : Instruction(tpl, key), lhs(l), expr(e), fields(f), fill_size(size),
#ifdef LEGION_SPY
        fill_uid(uid), handle(h), tree_id(tid),
#endif
        precondition_idx(pi)
    //--------------------------------------------------------------------------
    {
#ifdef DEBUG_LEGION
      assert(lhs < tpl.events.size());
      assert(fields.size() > 0);
      assert(precondition_idx < tpl.events.size());
#endif
      expr->add_base_expression_reference(TRACE_REF);
      fill_value = malloc(fill_size);
      memcpy(fill_value, value, fill_size);
    }

    //--------------------------------------------------------------------------
    IssueFill::~IssueFill(void)
    //--------------------------------------------------------------------------
    {
      if (expr->remove_base_expression_reference(TRACE_REF))
        delete expr;
      free(fill_value);
    }

    //--------------------------------------------------------------------------
    void IssueFill::execute(std::vector<ApEvent> &events,
                            std::map<unsigned,ApUserEvent> &user_events,
                            std::map<TraceLocalID,Memoizable*> &operations,
                            const bool recurrent_replay)
    //--------------------------------------------------------------------------
    {
#ifdef DEBUG_LEGION
      assert(operations.find(owner) != operations.end());
      assert(operations.find(owner)->second != NULL);
#endif
      Memoizable *memo = operations[owner];
      Operation *op = memo->get_operation();
      ApEvent precondition = events[precondition_idx];
      const PhysicalTraceInfo trace_info(op, -1U, false);
      events[lhs] = expr->issue_fill(op, trace_info, fields, 
                                     fill_value, fill_size,
#ifdef LEGION_SPY
                                     fill_uid, handle, tree_id,
#endif
                                     precondition, PredEvent::NO_PRED_EVENT);
    }

    //--------------------------------------------------------------------------
    std::string IssueFill::to_string(const MemoEntries &memo_entries)
    //--------------------------------------------------------------------------
    {
      std::stringstream ss;
      ss << "events[" << lhs << "] = fill(Index expr: " << expr->expr_id
         << ", {";
      for (unsigned idx = 0; idx < fields.size(); ++idx)
      {
        ss << "(" << std::hex << fields[idx].inst.id
           << "," << std::dec << fields[idx].subfield_offset
           << "," << fields[idx].size
           << "," << fields[idx].field_id
           << "," << fields[idx].serdez_id << ")";
        if (idx != fields.size() - 1) ss << ",";
      }
      ss << "}, events[" << precondition_idx << "])    (owner: "
         << owner << ")";
      return ss.str();
    }

    /////////////////////////////////////////////////////////////
    // SetOpSyncEvent
    /////////////////////////////////////////////////////////////

    //--------------------------------------------------------------------------
    SetOpSyncEvent::SetOpSyncEvent(PhysicalTemplate& tpl, unsigned l,
                                       const TraceLocalID& r)
      : Instruction(tpl, r), lhs(l)
    //--------------------------------------------------------------------------
    {
#ifdef DEBUG_LEGION
      assert(lhs < tpl.events.size());
#endif
    }

    //--------------------------------------------------------------------------
    void SetOpSyncEvent::execute(std::vector<ApEvent> &events,
                                 std::map<unsigned,ApUserEvent> &user_events,
                                 std::map<TraceLocalID,Memoizable*> &operations,
                                 const bool recurrent_replay)
    //--------------------------------------------------------------------------
    {
#ifdef DEBUG_LEGION
      assert(operations.find(owner) != operations.end());
      assert(operations.find(owner)->second != NULL);
#endif
      Memoizable *memoizable = operations[owner];
#ifdef DEBUG_LEGION
      assert(memoizable != NULL);
#endif
      ApEvent sync_condition = memoizable->compute_sync_precondition(NULL);
      events[lhs] = sync_condition;
    }

    //--------------------------------------------------------------------------
    std::string SetOpSyncEvent::to_string(const MemoEntries &memo_entries)
    //--------------------------------------------------------------------------
    {
      std::stringstream ss;
      MemoEntries::const_iterator finder = memo_entries.find(owner);
#ifdef DEBUG_LEGION
      assert(finder != memo_entries.end());
#endif
      ss << "events[" << lhs << "] = operations[" << owner
         << "].compute_sync_precondition()    (op kind: "
         << Operation::op_names[finder->second.second]
         << ")";
      return ss.str();
    }

    /////////////////////////////////////////////////////////////
    // SetEffects
    /////////////////////////////////////////////////////////////

    //--------------------------------------------------------------------------
    SetEffects::SetEffects(PhysicalTemplate& tpl, const TraceLocalID& l,
                           unsigned r)
      : Instruction(tpl, l), rhs(r)
    //--------------------------------------------------------------------------
    {
#ifdef DEBUG_LEGION
      assert(rhs < tpl.events.size());
#endif
    }

    //--------------------------------------------------------------------------
    void SetEffects::execute(std::vector<ApEvent> &events,
                             std::map<unsigned,ApUserEvent> &user_events,
                             std::map<TraceLocalID,Memoizable*> &operations,
                             const bool recurrent_replay)
    //--------------------------------------------------------------------------
    {
#ifdef DEBUG_LEGION
      assert(operations.find(owner) != operations.end());
      assert(operations.find(owner)->second != NULL);
#endif
      Memoizable *memoizable = operations[owner];
#ifdef DEBUG_LEGION
      assert(memoizable != NULL);
#endif
      memoizable->set_effects_postcondition(events[rhs]);
    }

    //--------------------------------------------------------------------------
    std::string SetEffects::to_string(const MemoEntries &memo_entries)
    //--------------------------------------------------------------------------
    {
      std::stringstream ss;
      MemoEntries::const_iterator finder = memo_entries.find(owner);
#ifdef DEBUG_LEGION
      assert(finder != memo_entries.end());
#endif
      ss << "operations[" << owner << "].set_effects_postcondition(events["
         << rhs << "])    (op kind: "
         << Operation::op_names[finder->second.second]
         << ")";
      return ss.str();
    }

    /////////////////////////////////////////////////////////////
    // CompleteReplay
    /////////////////////////////////////////////////////////////

    //--------------------------------------------------------------------------
    CompleteReplay::CompleteReplay(PhysicalTemplate& tpl,
                                              const TraceLocalID& l, unsigned r)
      : Instruction(tpl, l), rhs(r)
    //--------------------------------------------------------------------------
    {
#ifdef DEBUG_LEGION
      assert(rhs < tpl.events.size());
#endif
    }

    //--------------------------------------------------------------------------
    void CompleteReplay::execute(std::vector<ApEvent> &events,
                                 std::map<unsigned,ApUserEvent> &user_events,
                                 std::map<TraceLocalID,Memoizable*> &operations,
                                 const bool recurrent_replay)
    //--------------------------------------------------------------------------
    {
#ifdef DEBUG_LEGION
      assert(operations.find(owner) != operations.end());
      assert(operations.find(owner)->second != NULL);
#endif
      Memoizable *memoizable = operations[owner];
#ifdef DEBUG_LEGION
      assert(memoizable != NULL);
#endif
      memoizable->complete_replay(events[rhs]);
    }

    //--------------------------------------------------------------------------
    std::string CompleteReplay::to_string(const MemoEntries &memo_entries)
    //--------------------------------------------------------------------------
    {
      std::stringstream ss;
      MemoEntries::const_iterator finder = memo_entries.find(owner);
#ifdef DEBUG_LEGION
      assert(finder != memo_entries.end());
#endif
      ss << "operations[" << owner
         << "].complete_replay(events[" << rhs << "])    (op kind: "
         << Operation::op_names[finder->second.second]
         << ")";
      return ss.str();
    }

    /////////////////////////////////////////////////////////////
    // BarrierArrival
    /////////////////////////////////////////////////////////////

    //--------------------------------------------------------------------------
    BarrierArrival::BarrierArrival(PhysicalTemplate &tpl, ApBarrier bar,
                                   unsigned _lhs, unsigned _rhs,
                                   size_t arrivals, bool collect)
      : Instruction(tpl, TraceLocalID(0,DomainPoint())), barrier(bar), 
        lhs(_lhs), rhs(_rhs), arrival_count(arrivals), collective(collect)
    //--------------------------------------------------------------------------
    {
#ifdef DEBUG_LEGION
      assert(lhs < tpl.events.size());
      assert(rhs < tpl.events.size());
#endif
    }

    //--------------------------------------------------------------------------
    BarrierArrival::~BarrierArrival(void)
    //--------------------------------------------------------------------------
    {
      // Destroy our barrier if we're not a collective barrier
      if (!collective)
        barrier.destroy_barrier();
    }

    //--------------------------------------------------------------------------
    void BarrierArrival::execute(std::vector<ApEvent> &events,
                                 std::map<unsigned,ApUserEvent> &user_events,
                                 std::map<TraceLocalID,Memoizable*> &operations,
                                 const bool recurrent_replay)
    //--------------------------------------------------------------------------
    {
#ifdef DEBUG_LEGION
      assert(rhs < events.size());
      assert(lhs < events.size());
#endif
      Runtime::phase_barrier_arrive(barrier, arrival_count, events[rhs]);
      events[lhs] = barrier;
      if (!collective)
        Runtime::advance_barrier(barrier);
    }

    //--------------------------------------------------------------------------
    std::string BarrierArrival::to_string(const MemoEntries &memo_entries)
    //--------------------------------------------------------------------------
    {
      std::stringstream ss; 
      ss << "events[" << lhs << "] = Runtime::phase_barrier_arrive("
         << std::hex << barrier.id << std::dec << ", events[" << rhs << "], "
         << "collective: " << (collective ? "yes" : "no") << ")";
      return ss.str();
    }

    //--------------------------------------------------------------------------
    ApBarrier BarrierArrival::record_subscribed_shard(ShardID remote_shard)
    //--------------------------------------------------------------------------
    {
#ifdef DEBUG_LEGION
      assert(!collective);
#endif
      subscribed_shards.push_back(remote_shard);
      return barrier;
    }

    //--------------------------------------------------------------------------
    void BarrierArrival::refresh_barrier(ApEvent key, 
                  std::map<ShardID,std::map<ApEvent,ApBarrier> > &notifications)
    //--------------------------------------------------------------------------
    {
#ifdef DEBUG_LEGION
      assert(!collective);
#endif
      // Destroy the old barrier
      barrier.destroy_barrier();
      // Make the new barrier
      barrier = ApBarrier(Realm::Barrier::create_barrier(1/*total arrivals*/));
      for (std::vector<ShardID>::const_iterator it = 
            subscribed_shards.begin(); it != subscribed_shards.end(); it++)
        notifications[*it][key] = barrier;
    }

    //--------------------------------------------------------------------------
    void BarrierArrival::remote_refresh_barrier(ApBarrier newbar)
    //--------------------------------------------------------------------------
    {
#ifdef DEBUG_LEGION
      assert(!collective);
      assert(subscribed_shards.empty()); 
#endif
      barrier = newbar;
    }

    //--------------------------------------------------------------------------
    void BarrierArrival::set_collective_barrier(ApBarrier newbar)
    //--------------------------------------------------------------------------
    {
#ifdef DEBUG_LEGION
      assert(collective);
#endif
      barrier = newbar;
    }

    /////////////////////////////////////////////////////////////
    // BarrierAdvance
    /////////////////////////////////////////////////////////////

    //--------------------------------------------------------------------------
    BarrierAdvance::BarrierAdvance(PhysicalTemplate &tpl,
                                   ApBarrier bar, unsigned _lhs) 
      : Instruction(tpl, TraceLocalID(0,DomainPoint())), barrier(bar), lhs(_lhs)
    //--------------------------------------------------------------------------
    {
#ifdef DEBUG_LEGION
      assert(lhs < tpl.events.size());
#endif
    }

    //--------------------------------------------------------------------------
    void BarrierAdvance::execute(std::vector<ApEvent> &events,
                                 std::map<unsigned,ApUserEvent> &user_events,
                                 std::map<TraceLocalID,Memoizable*> &operations,
                                 const bool recurrent_replay)
    //--------------------------------------------------------------------------
    {
#ifdef DEBUG_LEGION
      assert(lhs < events.size());
#endif
      events[lhs] = barrier;
      Runtime::advance_barrier(barrier);
    }

    //--------------------------------------------------------------------------
    std::string BarrierAdvance::to_string(const MemoEntries &memo_entries)
    //--------------------------------------------------------------------------
    {
      std::stringstream ss;
      ss << "events[" << lhs << "] = Runtime::barrier_advance("
         << std::hex << barrier.id << std::dec << ")";
      return ss.str();
    }

  }; // namespace Internal 
}; // namespace Legion
<|MERGE_RESOLUTION|>--- conflicted
+++ resolved
@@ -1226,7 +1226,7 @@
 
     //--------------------------------------------------------------------------
     void TraceCaptureOp::initialize_capture(InnerContext *ctx, bool has_block,
-                                  bool remove_trace_ref, const char *provenance)
+                                  bool remove_trace_ref, Provenance *provenance)
     //--------------------------------------------------------------------------
     {
       initialize(ctx, EXECUTION_FENCE, false/*need future*/, provenance);
@@ -1376,7 +1376,7 @@
 
     //--------------------------------------------------------------------------
     void TraceCompleteOp::initialize_complete(InnerContext *ctx, bool has_block,
-                                              const char *provenance)
+                                              Provenance *provenance)
     //--------------------------------------------------------------------------
     {
       initialize(ctx, EXECUTION_FENCE, false/*need future*/, provenance);
@@ -3318,7 +3318,6 @@
     }
 
     //--------------------------------------------------------------------------
-<<<<<<< HEAD
     bool TraceConditionSet::finish_subscription(VersionManager *owner,
                                                 AddressSpaceID space)
     //--------------------------------------------------------------------------
@@ -3330,17 +3329,6 @@
 #ifdef DEBUG_LEGION
       assert(finder != subscription_owners.end());
       assert(finder->second > 0);
-=======
-    void PhysicalTemplate::issue_summary_operations(
-          InnerContext* context, Operation *invalidator, Provenance *provenance)
-    //--------------------------------------------------------------------------
-    {
-      TraceSummaryOp *op = trace->runtime->get_available_summary_op();
-      op->initialize_summary(context, this, invalidator, provenance);
-#ifdef LEGION_SPY
-      LegionSpy::log_summary_op_creator(op->get_unique_op_id(),
-                                        invalidator->get_unique_op_id());
->>>>>>> ccef5453
 #endif
       if (--finder->second == 0)
         subscription_owners.erase(finder);
@@ -4189,11 +4177,11 @@
 
     //--------------------------------------------------------------------------
     void PhysicalTemplate::issue_summary_operations(
-                                  InnerContext* context, Operation *invalidator)
+          InnerContext* context, Operation *invalidator, Provenance *provenance)
     //--------------------------------------------------------------------------
     {
       TraceSummaryOp *op = trace->runtime->get_available_summary_op();
-      op->initialize_summary(context, this, invalidator);
+      op->initialize_summary(context, this, invalidator, provenance);
 #ifdef LEGION_SPY
       LegionSpy::log_summary_op_creator(op->get_unique_op_id(),
                                         invalidator->get_unique_op_id());
@@ -8378,7 +8366,7 @@
 
     //--------------------------------------------------------------------------
     void ShardedPhysicalTemplate::issue_summary_operations(
-                                  InnerContext *context, Operation *invalidator)
+          InnerContext *context, Operation *invalidator, Provenance *provenance)
     //--------------------------------------------------------------------------
     {
 #ifdef DEBUG_LEGION
@@ -8388,7 +8376,7 @@
       ReplicateContext *repl_ctx = static_cast<ReplicateContext*>(context); 
 #endif
       ReplTraceSummaryOp *op = trace->runtime->get_available_repl_summary_op();
-      op->initialize_summary(repl_ctx, this, invalidator);
+      op->initialize_summary(repl_ctx, this, invalidator, provenance);
 #ifdef LEGION_SPY
       LegionSpy::log_summary_op_creator(op->get_unique_op_id(),
                                         invalidator->get_unique_op_id());
