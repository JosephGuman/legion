--- conflicted
+++ resolved
@@ -3428,16 +3428,8 @@
       : trace(t), recording(true), replayable(false, "uninitialized"),
         fence_completion_id(0),
         replay_parallelism(t->runtime->max_replay_parallelism),
-<<<<<<< HEAD
-        previous_execution_fence(0), has_virtual_mapping(false),
+        has_virtual_mapping(false),
         recording_done(Runtime::create_rt_user_event())
-=======
-        has_virtual_mapping(false), last_fence(NULL),
-        recording_done(Runtime::create_rt_user_event()),
-        pre(t->runtime->forest), post(t->runtime->forest),
-        pre_reductions(t->runtime->forest), post_reductions(t->runtime->forest),
-        consumed_reductions(t->runtime->forest)
->>>>>>> 47ad06dc
     //--------------------------------------------------------------------------
     {
       events.push_back(fence_event);
