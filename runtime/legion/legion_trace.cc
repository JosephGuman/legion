/* Copyright 2021 Stanford University, NVIDIA Corporation
 *
 * Licensed under the Apache License, Version 2.0 (the "License");
 * you may not use this file except in compliance with the License.
 * You may obtain a copy of the License at
 *
 *     http://www.apache.org/licenses/LICENSE-2.0
 *
 * Unless required by applicable law or agreed to in writing, software
 * distributed under the License is distributed on an "AS IS" BASIS,
 * WITHOUT WARRANTIES OR CONDITIONS OF ANY KIND, either express or implied.
 * See the License for the specific language governing permissions and
 * limitations under the License.
 */


#include "legion.h"
#include "legion/legion_ops.h"
#include "legion/legion_spy.h"
#include "legion/legion_trace.h"
#include "legion/legion_tasks.h"
#include "legion/legion_instances.h"
#include "legion/legion_views.h"
#include "legion/legion_context.h"
#include "legion/legion_replication.h"

#include "realm/id.h" // TODO: remove this hackiness

namespace Legion {
  namespace Internal {

    LEGION_EXTERN_LOGGER_DECLARATIONS

    /////////////////////////////////////////////////////////////
    // Utility functions
    /////////////////////////////////////////////////////////////

    std::ostream& operator<<(std::ostream &out, const TraceLocalID &key)
    {
      out << "(" << key.first << ",";
      if (key.second.dim > 1) out << "(";
      for (int dim = 0; dim < key.second.dim; ++dim)
      {
        if (dim > 0) out << ",";
        out << key.second[dim];
      }
      if (key.second.dim > 1) out << ")";
      out << ")";
      return out;
    }

    std::ostream& operator<<(std::ostream &out,
                             const PhysicalTemplate::Replayable &r)
    {
      if (r.replayable)
        out << "Replayable";
      else
      {
        out << "Non-replayable (" << r.message << ")";
      }
      return out;
    }

    /////////////////////////////////////////////////////////////
    // LegionTrace 
    /////////////////////////////////////////////////////////////

    //--------------------------------------------------------------------------
    LegionTrace::LegionTrace(InnerContext *c, TraceID t, bool logical_only)
      : ctx(c), tid(t), state(LOGICAL_ONLY), last_memoized(0),
        physical_op_count(0), blocking_call_observed(false), 
        has_intermediate_ops(false), fixed(false)
    //--------------------------------------------------------------------------
    {
      physical_trace = logical_only ? NULL : 
        new PhysicalTrace(c->owner_task->runtime, this);
    }

    //--------------------------------------------------------------------------
    LegionTrace::~LegionTrace(void)
    //--------------------------------------------------------------------------
    {
      if (physical_trace != NULL)
        delete physical_trace;
    }

    //--------------------------------------------------------------------------
    void LegionTrace::fix_trace(void)
    //--------------------------------------------------------------------------
    {
#ifdef DEBUG_LEGION
      assert(!fixed);
#endif
      fixed = true;
    }

    //--------------------------------------------------------------------------
    void LegionTrace::register_physical_only(Operation *op)
    //--------------------------------------------------------------------------
    {
#ifdef LEGION_SPY
      std::pair<Operation*,GenerationID> key(op, op->get_generation());
      const unsigned index = operations.size();
      op->set_trace_local_id(index);
      op->add_mapping_reference(key.second);
      operations.push_back(key);
      current_uids[key] = op->get_unique_op_id();
#else
      op->set_trace_local_id(physical_op_count++);
#endif
    }

    //--------------------------------------------------------------------------
    void LegionTrace::replay_aliased_children(
                             std::vector<RegionTreePath> &privilege_paths) const
    //--------------------------------------------------------------------------
    {
      unsigned index = operations.size() - 1;
      std::map<unsigned,LegionVector<AliasChildren>::aligned>::const_iterator
        finder = aliased_children.find(index);
      if (finder == aliased_children.end())
        return;
      for (LegionVector<AliasChildren>::aligned::const_iterator it = 
            finder->second.begin(); it != finder->second.end(); it++)
      {
#ifdef DEBUG_LEGION
        assert(it->req_index < privilege_paths.size());
#endif
        privilege_paths[it->req_index].record_aliased_children(it->depth,
                                                               it->mask);
      }
    }

    //--------------------------------------------------------------------------
    void LegionTrace::end_trace_execution(FenceOp *op)
    //--------------------------------------------------------------------------
    {
      if (is_replaying())
      {
#ifdef LEGION_SPY
        for (std::vector<std::pair<Operation*,GenerationID> >::const_iterator
              it = operations.begin(); it != operations.end(); it++)
          it->first->remove_mapping_reference(it->second);
        operations.clear();
        current_uids.clear();
#else
#ifdef DEBUG_LEGION
        assert(operations.empty());
#endif
        // Reset the physical op count for the next replay
        physical_op_count = 0;
#endif
        return;
      }

      // Register for this fence on every one of the operations in
      // the trace and then clear out the operations data structure
      for (std::set<std::pair<Operation*,GenerationID> >::iterator it =
            frontiers.begin(); it != frontiers.end(); ++it)
      {
        const std::pair<Operation*,GenerationID> &target = *it;
#ifdef DEBUG_LEGION
        assert(!target.first->is_internal_op());
#endif
        op->register_dependence(target.first, target.second);
#ifdef LEGION_SPY
        for (unsigned req_idx = 0; req_idx < num_regions[target]; req_idx++)
        {
          LegionSpy::log_mapping_dependence(
              op->get_context()->get_unique_id(), current_uids[target], req_idx,
              op->get_unique_op_id(), 0, LEGION_TRUE_DEPENDENCE);
        }
#endif
        // Remove any mapping references that we hold
        target.first->remove_mapping_reference(target.second);
      }
      operations.clear();
      last_memoized = 0;
      frontiers.clear();
#ifdef LEGION_SPY
      current_uids.clear();
      num_regions.clear();
#endif
    }

#ifdef LEGION_SPY
    //--------------------------------------------------------------------------
    UniqueID LegionTrace::get_current_uid_by_index(unsigned op_idx) const
    //--------------------------------------------------------------------------
    {
      assert(op_idx < operations.size());
      const std::pair<Operation*,GenerationID> &key = operations[op_idx];
      std::map<std::pair<Operation*,GenerationID>,UniqueID>::const_iterator
        finder = current_uids.find(key);
      assert(finder != current_uids.end());
      return finder->second;
    }
#endif

    //--------------------------------------------------------------------------
    void LegionTrace::invalidate_trace_cache(Operation *invalidator)
    //--------------------------------------------------------------------------
    {
      if (physical_trace == NULL)
        return;
      PhysicalTemplate *current_template = 
        physical_trace->get_current_template();
      if (current_template == NULL)
        return;
      bool execution_fence = false;
      if (invalidator->invalidates_physical_trace_template(execution_fence))
      {
        // Check to see if this is an execution fence or not
        if (execution_fence)
        {
          // If it is an execution fence we need to record the previous
          // templates completion event as a precondition for the fence
#ifdef DEBUG_LEGION
          FenceOp *fence_op = dynamic_cast<FenceOp*>(invalidator);
          assert(fence_op != NULL);
#else
          FenceOp *fence_op = static_cast<FenceOp*>(invalidator);
#endif
          // Record that we had an intermediate execution fence between replays
          // Update the execution event for the trace to be this fence event
          physical_trace->record_intermediate_execution_fence(fence_op);
        }
        else
        {
          physical_trace->clear_cached_template();
          current_template->issue_summary_operations(ctx, invalidator);
          has_intermediate_ops = false;
        }
      }
      else
        has_intermediate_ops = true;
    }

    /////////////////////////////////////////////////////////////
    // StaticTrace
    /////////////////////////////////////////////////////////////

    //--------------------------------------------------------------------------
    StaticTrace::StaticTrace(TraceID t, InnerContext *c, bool logical_only,
                             const std::set<RegionTreeID> *trees)
      : LegionTrace(c, t, logical_only)
    //--------------------------------------------------------------------------
    {
      if (trees != NULL)
        application_trees.insert(trees->begin(), trees->end());
    }
    
    //--------------------------------------------------------------------------
    StaticTrace::StaticTrace(const StaticTrace &rhs)
      : LegionTrace(NULL, 0, true)
    //--------------------------------------------------------------------------
    {
      // should never be called
      assert(false);
    }

    //--------------------------------------------------------------------------
    StaticTrace::~StaticTrace(void)
    //--------------------------------------------------------------------------
    {
      // Remove our mapping references and then clear the operations
      for (std::vector<std::pair<Operation*,GenerationID> >::const_iterator it =
            operations.begin(); it != operations.end(); it++)
        it->first->remove_mapping_reference(it->second);
      operations.clear();
    }

    //--------------------------------------------------------------------------
    StaticTrace& StaticTrace::operator=(const StaticTrace &rhs)
    //--------------------------------------------------------------------------
    {
      // should never be called
      assert(false);
      return *this;
    }

    //--------------------------------------------------------------------------
    bool StaticTrace::handles_region_tree(RegionTreeID tid) const
    //--------------------------------------------------------------------------
    {
      if (application_trees.empty())
        return true;
      return (application_trees.find(tid) != application_trees.end());
    }

    //--------------------------------------------------------------------------
    bool StaticTrace::initialize_op_tracing(Operation *op,
                               const std::vector<StaticDependence> *dependences,
                               const LogicalTraceInfo *trace_info)
    //--------------------------------------------------------------------------
    {
      // If we've already recorded all these, there's no need to do it again
      if (fixed)
        return false;
      // Internal operations get to skip this
      if (op->is_internal_op())
        return false;
      // All other operations have to add something to the list
      if (dependences == NULL)
        static_dependences.resize(static_dependences.size() + 1);
      else // Add it to the list of static dependences
        static_dependences.push_back(*dependences);
      return false;
    }

    //--------------------------------------------------------------------------
    void StaticTrace::register_operation(Operation *op, GenerationID gen)
    //--------------------------------------------------------------------------
    {
      std::pair<Operation*,GenerationID> key(op,gen);
      const unsigned index = operations.size();
      if (!ctx->runtime->no_physical_tracing &&
          op->is_memoizing() && !op->is_internal_op())
      {
        if (index != last_memoized)
          REPORT_LEGION_ERROR(ERROR_INCOMPLETE_PHYSICAL_TRACING,
              "Invalid memoization request. A trace cannot be partially "
              "memoized. Please change the mapper to request memoization "
              "for all the operations in the trace");
        op->set_trace_local_id(index);
        last_memoized = index + 1;
      }

      if (!op->is_internal_op())
      {
        frontiers.insert(key);
        const LegionVector<DependenceRecord>::aligned &deps = 
          translate_dependence_records(op, index); 
        operations.push_back(key);
#ifdef LEGION_SPY
        current_uids[key] = op->get_unique_op_id();
        num_regions[key] = op->get_region_count();
#endif
        // Add a mapping reference since people will be 
        // registering dependences
        op->add_mapping_reference(gen);  
        // Then compute all the dependences on this operation from
        // our previous recording of the trace
        for (LegionVector<DependenceRecord>::aligned::const_iterator it = 
              deps.begin(); it != deps.end(); it++)
        {
#ifdef DEBUG_LEGION
          assert((it->operation_idx >= 0) &&
                 ((size_t)it->operation_idx < operations.size()));
#endif
          const std::pair<Operation*,GenerationID> &target = 
                                                operations[it->operation_idx];
          std::set<std::pair<Operation*,GenerationID> >::iterator finder =
            frontiers.find(target);
          if (finder != frontiers.end())
          {
            finder->first->remove_mapping_reference(finder->second);
            frontiers.erase(finder);
          }

          if ((it->prev_idx == -1) || (it->next_idx == -1))
          {
            op->register_dependence(target.first, target.second);
#ifdef LEGION_SPY
            LegionSpy::log_mapping_dependence(
               op->get_context()->get_unique_id(),
               get_current_uid_by_index(it->operation_idx),
               (it->prev_idx == -1) ? 0 : it->prev_idx,
               op->get_unique_op_id(), 
               (it->next_idx == -1) ? 0 : it->next_idx, LEGION_TRUE_DEPENDENCE);
#endif
          }
          else
          {
            op->register_region_dependence(it->next_idx, target.first,
                                           target.second, it->prev_idx,
                                           it->dtype, it->validates,
                                           it->dependent_mask);
#ifdef LEGION_SPY
            LegionSpy::log_mapping_dependence(
                op->get_context()->get_unique_id(),
                get_current_uid_by_index(it->operation_idx), it->prev_idx,
                op->get_unique_op_id(), it->next_idx, it->dtype);
#endif
          }
        }
      }
      else
      {
        // We already added our creator to the list of operations
        // so the set of dependences is index-1
#ifdef DEBUG_LEGION
        assert(index > 0);
#endif
        const LegionVector<DependenceRecord>::aligned &deps = 
          translate_dependence_records(operations[index-1].first, index-1);
        // Special case for internal operations
        // Internal operations need to register transitive dependences
        // on all the other operations with which it interferes.
        // We can get this from the set of operations on which the
        // operation we are currently performing dependence analysis
        // has dependences.
        InternalOp *internal_op = static_cast<InternalOp*>(op);
#ifdef DEBUG_LEGION
        assert(internal_op == dynamic_cast<InternalOp*>(op));
#endif
        int internal_index = internal_op->get_internal_index();
        for (LegionVector<DependenceRecord>::aligned::const_iterator it = 
              deps.begin(); it != deps.end(); it++)
        {
          // We only record dependences for this internal operation on
          // the indexes for which this internal operation is being done
          if (internal_index != it->next_idx)
            continue;
#ifdef DEBUG_LEGION
          assert((it->operation_idx >= 0) &&
                 ((size_t)it->operation_idx < operations.size()));
#endif
          const std::pair<Operation*,GenerationID> &target = 
                                                operations[it->operation_idx];
          // If this is the case we can do the normal registration
          if ((it->prev_idx == -1) || (it->next_idx == -1))
          {
            internal_op->register_dependence(target.first, target.second); 
#ifdef LEGION_SPY
            LegionSpy::log_mapping_dependence(
               op->get_context()->get_unique_id(),
               get_current_uid_by_index(it->operation_idx),
               (it->prev_idx == -1) ? 0 : it->prev_idx,
               op->get_unique_op_id(), 
               (it->next_idx == -1) ? 0 : it->next_idx, LEGION_TRUE_DEPENDENCE);
#endif
          }
          else
          {
            internal_op->record_trace_dependence(target.first, target.second,
                                               it->prev_idx, it->next_idx,
                                               it->dtype, it->dependent_mask);
#ifdef LEGION_SPY
            LegionSpy::log_mapping_dependence(
                internal_op->get_context()->get_unique_id(),
                get_current_uid_by_index(it->operation_idx), it->prev_idx,
                internal_op->get_unique_op_id(), 0, it->dtype);
#endif
          }
        }
      }
    }

    //--------------------------------------------------------------------------
    void StaticTrace::record_dependence(
                                     Operation *target, GenerationID target_gen,
                                     Operation *source, GenerationID source_gen)
    //--------------------------------------------------------------------------
    {
      // should never be called
      assert(false);
    }
    
    //--------------------------------------------------------------------------
    void StaticTrace::record_region_dependence(
                                    Operation *target, GenerationID target_gen,
                                    Operation *source, GenerationID source_gen,
                                    unsigned target_idx, unsigned source_idx,
                                    DependenceType dtype, bool validates,
                                    const FieldMask &dependent_mask)
    //--------------------------------------------------------------------------
    {
      // should never be called
      assert(false);
    }

    //--------------------------------------------------------------------------
    void StaticTrace::record_no_dependence(
                                    Operation *target, GenerationID target_gen,
                                    Operation *source, GenerationID source_gen,
                                    unsigned target_idx, unsigned source_idx,
                                    const FieldMask &dependent_mask)
    //--------------------------------------------------------------------------
    {
      // should never be called
      assert(false);
    }

    //--------------------------------------------------------------------------
    void StaticTrace::record_aliased_children(unsigned req_index,unsigned depth,
                                              const FieldMask &aliase_mask)
    //--------------------------------------------------------------------------
    {
      // should never be called
      assert(false);
    }

    //--------------------------------------------------------------------------
    void StaticTrace::end_trace_capture(void)
    //--------------------------------------------------------------------------
    {
      // Remove mapping fences on the frontiers which haven't been removed yet
      for (std::set<std::pair<Operation*,GenerationID> >::const_iterator it =
            frontiers.begin(); it != frontiers.end(); it++)
        it->first->remove_mapping_reference(it->second);
      operations.clear();
      frontiers.clear();
      last_memoized = 0;
#ifdef LEGION_SPY
      current_uids.clear();
      num_regions.clear();
#endif
    }

#ifdef LEGION_SPY
    //--------------------------------------------------------------------------
    void StaticTrace::perform_logging(
                               UniqueID prev_fence_uid, UniqueID curr_fence_uid)
    //--------------------------------------------------------------------------
    {
      // TODO: Implement this if someone wants to memoize static traces
      assert(false);
    }
#endif

    //--------------------------------------------------------------------------
    const LegionVector<LegionTrace::DependenceRecord>::aligned& 
        StaticTrace::translate_dependence_records(Operation *op, unsigned index)
    //--------------------------------------------------------------------------
    {
      // If we already translated it then we are done
      if (index < translated_deps.size())
        return translated_deps[index];
      const unsigned start_idx = translated_deps.size();
      translated_deps.resize(index+1);
      RegionTreeForest *forest = ctx->runtime->forest;
      for (unsigned op_idx = start_idx; op_idx <= index; op_idx++)
      {
        const std::vector<StaticDependence> &static_deps = 
          static_dependences[op_idx];
        LegionVector<DependenceRecord>::aligned &translation = 
          translated_deps[op_idx];
        for (std::vector<StaticDependence>::const_iterator it = 
              static_deps.begin(); it != static_deps.end(); it++)
        {
          // Convert the previous offset into an absoluate offset    
          // If the previous offset is larger than the index then 
          // this dependence doesn't matter
          if (it->previous_offset > index)
            continue;
          // Compute the field mask by getting the parent region requirement
          unsigned parent_index = op->find_parent_index(it->current_req_index);
          FieldSpace field_space =  
            ctx->find_logical_region(parent_index).get_field_space();
          const FieldMask dependence_mask = 
            forest->get_node(field_space)->get_field_mask(it->dependent_fields);
          translation.push_back(DependenceRecord(index - it->previous_offset, 
                it->previous_req_index, it->current_req_index, it->validates, 
                it->dependence_type, dependence_mask));
        }
      }
      return translated_deps[index];
    }

    /////////////////////////////////////////////////////////////
    // DynamicTrace 
    /////////////////////////////////////////////////////////////

    //--------------------------------------------------------------------------
    DynamicTrace::DynamicTrace(TraceID t, InnerContext *c, bool logical_only)
      : LegionTrace(c, t, logical_only), tracing(true)
    //--------------------------------------------------------------------------
    {
    }

    //--------------------------------------------------------------------------
    DynamicTrace::DynamicTrace(const DynamicTrace &rhs)
      : LegionTrace(NULL, 0, true)
    //--------------------------------------------------------------------------
    {
      // should never be called
      assert(false);
    }

    //--------------------------------------------------------------------------
    DynamicTrace::~DynamicTrace(void)
    //--------------------------------------------------------------------------
    {
    }

    //--------------------------------------------------------------------------
    DynamicTrace& DynamicTrace::operator=(const DynamicTrace &rhs)
    //--------------------------------------------------------------------------
    {
      // should never be called
      assert(false);
      return *this;
    } 

    //--------------------------------------------------------------------------
    void DynamicTrace::end_trace_capture(void)
    //--------------------------------------------------------------------------
    {
#ifdef DEBUG_LEGION
      assert(tracing);
#endif
      // We don't record mapping dependences when tracing so we don't need
      // to remove them when we are here
      operations.clear();
      last_memoized = 0;
      op_map.clear();
      internal_dependences.clear();
      tracing = false;
#ifdef LEGION_SPY
      current_uids.clear();
      num_regions.clear();
#endif
    } 

    //--------------------------------------------------------------------------
    bool DynamicTrace::handles_region_tree(RegionTreeID tid) const
    //--------------------------------------------------------------------------
    {
      // Always handles all of them
      return true;
    }

    //--------------------------------------------------------------------------
    bool DynamicTrace::initialize_op_tracing(Operation *op,
                               const std::vector<StaticDependence> *dependences,
                               const LogicalTraceInfo *trace_info)
    //--------------------------------------------------------------------------
    {
      if (trace_info != NULL) // happens for internal operations
        return !trace_info->already_traced;
      else
        return !is_fixed();
    }

    //--------------------------------------------------------------------------
    void DynamicTrace::register_operation(Operation *op, GenerationID gen)
    //--------------------------------------------------------------------------
    {
      std::pair<Operation*,GenerationID> key(op,gen);
      const unsigned index = operations.size();
      if (!ctx->runtime->no_physical_tracing &&
          op->is_memoizing() && !op->is_internal_op())
      {
        if (index != last_memoized)
        {
          for (unsigned i = 0; i < operations.size(); ++i)
          {
            Operation *op = operations[i].first;
            if (!op->is_internal_op() && op->get_memoizable() == NULL)
              REPORT_LEGION_ERROR(ERROR_PHYSICAL_TRACING_UNSUPPORTED_OP,
                  "Invalid memoization request. Operation of type %s (UID %lld)"
                  " at index %d in trace %d requested memoization, but physical"
                  " tracing does not support this operation type yet.",
                  Operation::get_string_rep(op->get_operation_kind()),
                  op->get_unique_op_id(), i, tid);
          }
          REPORT_LEGION_ERROR(ERROR_INCOMPLETE_PHYSICAL_TRACING,
              "Invalid memoization request. A trace cannot be partially "
              "memoized. Please change the mapper to request memoization "
              "for all the operations in the trace");
        }
        op->set_trace_local_id(index);
        last_memoized = index + 1;
      }
      if (has_physical_trace() &&
          !op->is_internal_op() && op->get_memoizable() == NULL)
        REPORT_LEGION_ERROR(ERROR_PHYSICAL_TRACING_UNSUPPORTED_OP,
            "Invalid memoization request. Operation of type %s (UID %lld) "
            "at index %d in trace %d requested memoization, but physical "
            "tracing does not support this operation type yet.",
            Operation::get_string_rep(op->get_operation_kind()),
            op->get_unique_op_id(), index, tid);

      // Only need to save this in the map if we are not done tracing
      if (tracing)
      {
        // This is the normal case
        if (!op->is_internal_op())
        {
          operations.push_back(key);
          op_map[key] = index;
          // Add a new vector for storing dependences onto the back
          dependences.push_back(LegionVector<DependenceRecord>::aligned());
          // Record meta-data about the trace for verifying that
          // it is being replayed correctly
          op_info.push_back(OperationInfo(op));
        }
        else // Otherwise, track internal operations separately
        {
          std::pair<InternalOp*,GenerationID> 
            local_key(static_cast<InternalOp*>(op),gen);
          internal_dependences[local_key] = 
            LegionVector<DependenceRecord>::aligned();
        }
      }
      else
      {
        if (!op->is_internal_op())
        {
          frontiers.insert(key);
          // Check for exceeding the trace size
          if (index >= dependences.size())
            REPORT_LEGION_ERROR(ERROR_TRACE_VIOLATION_RECORDED,
                          "Trace violation! Recorded %zd operations in trace "
                          "%d in task %s (UID %lld) but %d operations have "
                          "now been issued!", dependences.size(), tid,
                          ctx->get_task_name(), ctx->get_unique_id(), index+1)
          // Check to see if the meta-data alignes
          const OperationInfo &info = op_info[index];
          // Check that they are the same kind of operation
          if (info.kind != op->get_operation_kind())
            REPORT_LEGION_ERROR(ERROR_TRACE_VIOLATION_OPERATION,
                          "Trace violation! Operation at index %d of trace %d "
                          "in task %s (UID %lld) was recorded as having type "
                          "%s but instead has type %s in replay.",
                          index, tid, ctx->get_task_name(),ctx->get_unique_id(),
                          Operation::get_string_rep(info.kind),
                          Operation::get_string_rep(op->get_operation_kind()))
          // Check that they have the same number of region requirements
          if (info.count != op->get_region_count())
            REPORT_LEGION_ERROR(ERROR_TRACE_VIOLATION_OPERATION,
                          "Trace violation! Operation at index %d of trace %d "
                          "in task %s (UID %lld) was recorded as having %d "
                          "regions, but instead has %zd regions in replay.",
                          index, tid, ctx->get_task_name(),
                          ctx->get_unique_id(), info.count,
                          op->get_region_count())
          // If we make it here, everything is good
          const LegionVector<DependenceRecord>::aligned &deps = 
                                                          dependences[index];
          operations.push_back(key);
#ifdef LEGION_SPY
          current_uids[key] = op->get_unique_op_id();
          num_regions[key] = op->get_region_count();
#endif
          // Add a mapping reference since people will be 
          // registering dependences
          op->add_mapping_reference(gen);  
          // Then compute all the dependences on this operation from
          // our previous recording of the trace
          for (LegionVector<DependenceRecord>::aligned::const_iterator it = 
                deps.begin(); it != deps.end(); it++)
          {
            // Skip any no-dependences since they are still no-deps here
            if (it->dtype == LEGION_NO_DEPENDENCE)
              continue;
#ifdef DEBUG_LEGION
            assert((it->operation_idx >= 0) &&
                   ((size_t)it->operation_idx < operations.size()));
#endif
            const std::pair<Operation*,GenerationID> &target = 
                                                  operations[it->operation_idx];
            std::set<std::pair<Operation*,GenerationID> >::iterator finder =
              frontiers.find(target);
            if (finder != frontiers.end())
            {
              finder->first->remove_mapping_reference(finder->second);
              frontiers.erase(finder);
            }

            if ((it->prev_idx == -1) || (it->next_idx == -1))
            {
              op->register_dependence(target.first, target.second); 
#ifdef LEGION_SPY
              LegionSpy::log_mapping_dependence(
               op->get_context()->get_unique_id(),
               get_current_uid_by_index(it->operation_idx),
               (it->prev_idx == -1) ? 0 : it->prev_idx,
               op->get_unique_op_id(), 
               (it->next_idx == -1) ? 0 : it->next_idx, LEGION_TRUE_DEPENDENCE);
#endif
            }
            else
            {
              op->register_region_dependence(it->next_idx, target.first,
                                             target.second, it->prev_idx,
                                             it->dtype, it->validates,
                                             it->dependent_mask);
#ifdef LEGION_SPY
              LegionSpy::log_mapping_dependence(
                  op->get_context()->get_unique_id(),
                  get_current_uid_by_index(it->operation_idx), it->prev_idx,
                  op->get_unique_op_id(), it->next_idx, it->dtype);
#endif
            }
          }
        }
        else
        {
          // We already added our creator to the list of operations
          // so the set of dependences is index-1
#ifdef DEBUG_LEGION
          assert(index > 0);
#endif
          const LegionVector<DependenceRecord>::aligned &deps = 
                                                        dependences[index-1];
          // Special case for internal operations
          // Internal operations need to register transitive dependences
          // on all the other operations with which it interferes.
          // We can get this from the set of operations on which the
          // operation we are currently performing dependence analysis
          // has dependences.
          InternalOp *internal_op = static_cast<InternalOp*>(op);
#ifdef DEBUG_LEGION
          assert(internal_op == dynamic_cast<InternalOp*>(op));
#endif
          int internal_index = internal_op->get_internal_index();
          for (LegionVector<DependenceRecord>::aligned::const_iterator it = 
                deps.begin(); it != deps.end(); it++)
          {
            // We only record dependences for this internal operation on
            // the indexes for which this internal operation is being done
            if (internal_index != it->next_idx)
              continue;
#ifdef DEBUG_LEGION
            assert((it->operation_idx >= 0) &&
                   ((size_t)it->operation_idx < operations.size()));
#endif
            const std::pair<Operation*,GenerationID> &target = 
                                                  operations[it->operation_idx];

            // If this is the case we can do the normal registration
            if ((it->prev_idx == -1) || (it->next_idx == -1))
            {
              internal_op->register_dependence(target.first, target.second); 
#ifdef LEGION_SPY
              LegionSpy::log_mapping_dependence(
               op->get_context()->get_unique_id(),
               get_current_uid_by_index(it->operation_idx),
               (it->prev_idx == -1) ? 0 : it->prev_idx,
               op->get_unique_op_id(), 
               (it->next_idx == -1) ? 0 : it->next_idx, LEGION_TRUE_DEPENDENCE);
#endif
            }
            else
            {
              // Promote no-dependence cases to full dependences here
              internal_op->record_trace_dependence(target.first, target.second,
                                                   it->prev_idx, it->next_idx,
                                                   LEGION_TRUE_DEPENDENCE, 
                                                   it->dependent_mask);
#ifdef LEGION_SPY
              LegionSpy::log_mapping_dependence(
                  internal_op->get_context()->get_unique_id(),
                  get_current_uid_by_index(it->operation_idx), it->prev_idx,
                  internal_op->get_unique_op_id(), 0, it->dtype);
#endif
            }
          }
        }
      }
    }

    //--------------------------------------------------------------------------
    void DynamicTrace::record_dependence(Operation *target,GenerationID tar_gen,
                                         Operation *source,GenerationID src_gen)
    //--------------------------------------------------------------------------
    {
#ifdef DEBUG_LEGION
      assert(tracing);
      if (!source->is_internal_op())
      {
        assert(operations.back().first == source);
        assert(operations.back().second == src_gen);
      }
#endif
      std::pair<Operation*,GenerationID> target_key(target, tar_gen);
      std::map<std::pair<Operation*,GenerationID>,unsigned>::const_iterator
        finder = op_map.find(target_key);
      // We only need to record it if it falls within our trace
      if (finder != op_map.end())
      {
        // Two cases here
        if (!source->is_internal_op())
        {
          // Normal case
          insert_dependence(DependenceRecord(finder->second));
        }
        else
        {
          // Otherwise this is an internal op so record it special
          // Don't record dependences on our creator
          if (target_key != operations.back())
          {
            std::pair<InternalOp*,GenerationID> 
              src_key(static_cast<InternalOp*>(source), src_gen);
#ifdef DEBUG_LEGION
            assert(internal_dependences.find(src_key) != 
                   internal_dependences.end());
#endif
            insert_dependence(src_key, DependenceRecord(finder->second));
          }
        }
      }
      else if (target->is_internal_op())
      {
        // They shouldn't both be internal operations, if they are, then
        // they should be going through the other path that tracks
        // dependences based on specific region requirements
#ifdef DEBUG_LEGION
        assert(!source->is_internal_op());
#endif
        // First check to see if the internal op is one of ours
        std::pair<InternalOp*,GenerationID> 
          local_key(static_cast<InternalOp*>(target),tar_gen);
        std::map<std::pair<InternalOp*,GenerationID>,
                LegionVector<DependenceRecord>::aligned>::const_iterator
          internal_finder = internal_dependences.find(local_key);
        if (internal_finder != internal_dependences.end())
        {
          const LegionVector<DependenceRecord>::aligned &internal_deps = 
                                                        internal_finder->second;
          for (LegionVector<DependenceRecord>::aligned::const_iterator it = 
                internal_deps.begin(); it != internal_deps.end(); it++)
            insert_dependence(DependenceRecord(it->operation_idx)); 
        }
      }
    }

    //--------------------------------------------------------------------------
    void DynamicTrace::record_region_dependence(Operation *target, 
                                                GenerationID tar_gen,
                                                Operation *source, 
                                                GenerationID src_gen,
                                                unsigned target_idx, 
                                                unsigned source_idx,
                                                DependenceType dtype,
                                                bool validates,
                                                const FieldMask &dep_mask)
    //--------------------------------------------------------------------------
    {
#ifdef DEBUG_LEGION
      assert(tracing);
      if (!source->is_internal_op())
      {
        assert(operations.back().first == source);
        assert(operations.back().second == src_gen);
      }
#endif
      std::pair<Operation*,GenerationID> target_key(target, tar_gen);
      std::map<std::pair<Operation*,GenerationID>,unsigned>::const_iterator
        finder = op_map.find(target_key);
      // We only need to record it if it falls within our trace
      if (finder != op_map.end())
      {
        // Two cases here, 
        if (!source->is_internal_op())
        {
          // Normal case
          insert_dependence(
              DependenceRecord(finder->second, target_idx, source_idx,
                   validates, dtype, dep_mask));
        }
        else
        {
          // Otherwise this is a internal op so record it special
          // Don't record dependences on our creator
          if (target_key != operations.back())
          { 
            std::pair<InternalOp*,GenerationID> 
              src_key(static_cast<InternalOp*>(source), src_gen);
#ifdef DEBUG_LEGION
            assert(internal_dependences.find(src_key) != 
                   internal_dependences.end());
#endif
            insert_dependence(src_key, 
                DependenceRecord(finder->second, target_idx, source_idx,
                     validates, dtype, dep_mask));
          }
        }
      }
      else if (target->is_internal_op())
      {
        // First check to see if the internal op is one of ours
        std::pair<InternalOp*,GenerationID> 
          local_key(static_cast<InternalOp*>(target), tar_gen);
        std::map<std::pair<InternalOp*,GenerationID>,
                 LegionVector<DependenceRecord>::aligned>::const_iterator
          internal_finder = internal_dependences.find(local_key);
        if (internal_finder != internal_dependences.end())
        {
          // It is one of ours, so two cases
          if (!source->is_internal_op())
          {
            // Iterate over the internal operation dependences and 
            // translate them to our dependences
            for (LegionVector<DependenceRecord>::aligned::const_iterator
                  it = internal_finder->second.begin(); 
                  it != internal_finder->second.end(); it++)
            {
              FieldMask overlap = it->dependent_mask & dep_mask;
              if (!overlap)
                continue;
              insert_dependence(
                  DependenceRecord(it->operation_idx, it->prev_idx,
                     source_idx, it->validates, it->dtype, overlap));
            }
          }
          else
          {
            // Iterate over the internal operation dependences
            // and translate them to our dependences
            std::pair<InternalOp*,GenerationID> 
              src_key(static_cast<InternalOp*>(source), src_gen);
#ifdef DEBUG_LEGION
            assert(internal_dependences.find(src_key) != 
                   internal_dependences.end());
#endif
            for (LegionVector<DependenceRecord>::aligned::const_iterator
                  it = internal_finder->second.begin(); 
                  it != internal_finder->second.end(); it++)
            {
              FieldMask overlap = it->dependent_mask & dep_mask;
              if (!overlap)
                continue;
              insert_dependence(src_key, 
                  DependenceRecord(it->operation_idx, it->prev_idx,
                    source_idx, it->validates, it->dtype, overlap));
            }
          }
        }
      }
    }

    //--------------------------------------------------------------------------
    void DynamicTrace::record_no_dependence(Operation *target, 
                                            GenerationID tar_gen,
                                            Operation *source, 
                                            GenerationID src_gen,
                                            unsigned target_idx, 
                                            unsigned source_idx,
                                            const FieldMask &dep_mask)
    //--------------------------------------------------------------------------
    {
#ifdef DEBUG_LEGION
      assert(tracing);
      assert(!target->is_internal_op());
      assert(!source->is_internal_op());
#endif
      std::pair<Operation*,GenerationID> target_key(target, tar_gen);
      std::map<std::pair<Operation*,GenerationID>,unsigned>::const_iterator
        finder = op_map.find(target_key);
      // We only need to record it if it falls within our trace
      if (finder != op_map.end())
      {
        insert_dependence(DependenceRecord(finder->second, target_idx, 
                  source_idx, false, LEGION_NO_DEPENDENCE, dep_mask));
      }
    }

    //--------------------------------------------------------------------------
    void DynamicTrace::record_aliased_children(unsigned req_index,
                                          unsigned depth, const FieldMask &mask)
    //--------------------------------------------------------------------------
    {
      unsigned index = operations.size() - 1;
      aliased_children[index].push_back(AliasChildren(req_index, depth, mask));
    } 

#ifdef LEGION_SPY
    //--------------------------------------------------------------------------
    void DynamicTrace::perform_logging(
                               UniqueID prev_fence_uid, UniqueID curr_fence_uid)
    //--------------------------------------------------------------------------
    {
      UniqueID context_uid = ctx->get_unique_id();
      for (unsigned idx = 0; idx < operations.size(); ++idx)
      {
        const UniqueID uid = get_current_uid_by_index(idx);
        const LegionVector<DependenceRecord>::aligned &deps = dependences[idx];
        for (LegionVector<DependenceRecord>::aligned::const_iterator it =
             deps.begin(); it != deps.end(); it++)
        {
          if ((it->prev_idx == -1) || (it->next_idx == -1))
          {
            LegionSpy::log_mapping_dependence(
               context_uid, get_current_uid_by_index(it->operation_idx),
               (it->prev_idx == -1) ? 0 : it->prev_idx,
               uid,
               (it->next_idx == -1) ? 0 : it->next_idx, LEGION_TRUE_DEPENDENCE);
          }
          else
          {
            LegionSpy::log_mapping_dependence(
                context_uid, get_current_uid_by_index(it->operation_idx),
                it->prev_idx, uid, it->next_idx, it->dtype);
          }
        }
        LegionSpy::log_mapping_dependence(
            context_uid, prev_fence_uid, 0, uid, 0, LEGION_TRUE_DEPENDENCE);
        LegionSpy::log_mapping_dependence(
            context_uid, uid, 0, curr_fence_uid, 0, LEGION_TRUE_DEPENDENCE);
      }
    }
#endif

    //--------------------------------------------------------------------------
    void DynamicTrace::insert_dependence(const DependenceRecord &record)
    //--------------------------------------------------------------------------
    {
#ifdef DEBUG_LEGION
      assert(!dependences.empty());
#endif
      LegionVector<DependenceRecord>::aligned &deps = dependences.back();
      // Try to merge it with an existing dependence
      for (unsigned idx = 0; idx < deps.size(); idx++)
        if (deps[idx].merge(record))
          return;
      // If we make it here, we couldn't merge it so just add it
      deps.push_back(record);
    }

    //--------------------------------------------------------------------------
    void DynamicTrace::insert_dependence(
                                 const std::pair<InternalOp*,GenerationID> &key,
                                 const DependenceRecord &record)
    //--------------------------------------------------------------------------
    {
      LegionVector<DependenceRecord>::aligned &deps = internal_dependences[key];
      // Try to merge it with an existing dependence
      for (unsigned idx = 0; idx < deps.size(); idx++)
        if (deps[idx].merge(record))
          return;
      // If we make it here, we couldn't merge it so just add it
      deps.push_back(record);
    }

    /////////////////////////////////////////////////////////////
    // TraceOp 
    /////////////////////////////////////////////////////////////

    //--------------------------------------------------------------------------
    TraceOp::TraceOp(Runtime *rt)
      : FenceOp(rt)
    //--------------------------------------------------------------------------
    {
    }

    //--------------------------------------------------------------------------
    TraceOp::TraceOp(const TraceOp &rhs)
      : FenceOp(NULL)
    //--------------------------------------------------------------------------
    {
      // should never be called
      assert(false);
    }

    //--------------------------------------------------------------------------
    TraceOp::~TraceOp(void)
    //--------------------------------------------------------------------------
    {
    }

    //--------------------------------------------------------------------------
    TraceOp& TraceOp::operator=(const TraceOp &rhs)
    //--------------------------------------------------------------------------
    {
      // should never be called
      assert(false);
      return *this;
    }

    //--------------------------------------------------------------------------
    void TraceOp::execute_dependence_analysis(void)
    //--------------------------------------------------------------------------
    {
#ifdef DEBUG_LEGION
      assert(mapping_tracker == NULL);
#endif
      // Make a dependence tracker
      mapping_tracker = new MappingDependenceTracker();
      // See if we have any fence dependences
      execution_fence_event = parent_ctx->register_implicit_dependences(this);
      parent_ctx->invalidate_trace_cache(local_trace, this);

      trigger_dependence_analysis();
      end_dependence_analysis();
    }

    /////////////////////////////////////////////////////////////
    // TraceCaptureOp 
    /////////////////////////////////////////////////////////////

    //--------------------------------------------------------------------------
    TraceCaptureOp::TraceCaptureOp(Runtime *rt)
      : TraceOp(rt)
    //--------------------------------------------------------------------------
    {
    }

    //--------------------------------------------------------------------------
    TraceCaptureOp::TraceCaptureOp(const TraceCaptureOp &rhs)
      : TraceOp(NULL)
    //--------------------------------------------------------------------------
    {
      // should never be called
      assert(false);
    }

    //--------------------------------------------------------------------------
    TraceCaptureOp::~TraceCaptureOp(void)
    //--------------------------------------------------------------------------
    {
    }

    //--------------------------------------------------------------------------
    TraceCaptureOp& TraceCaptureOp::operator=(const TraceCaptureOp &rhs)
    //--------------------------------------------------------------------------
    {
      // should never be called
      assert(false);
      return *this;
    }

    //--------------------------------------------------------------------------
    void TraceCaptureOp::initialize_capture(InnerContext *ctx, bool has_block,
                                            bool remove_trace_ref)
    //--------------------------------------------------------------------------
    {
      initialize(ctx, EXECUTION_FENCE, false/*need future*/);
#ifdef DEBUG_LEGION
      assert(trace != NULL);
#endif
      local_trace = trace;
      // Now mark our trace as NULL to avoid registering this operation
      trace = NULL;
      tracing = false;
      current_template = NULL;
      has_blocking_call = has_block;
      is_recording = false;
      remove_trace_reference = remove_trace_ref;
    }

    //--------------------------------------------------------------------------
    void TraceCaptureOp::activate(void)
    //--------------------------------------------------------------------------
    {
      activate_fence();
    }

    //--------------------------------------------------------------------------
    void TraceCaptureOp::deactivate(void)
    //--------------------------------------------------------------------------
    {
      deactivate_fence();
      runtime->free_capture_op(this);
    }

    //--------------------------------------------------------------------------
    const char* TraceCaptureOp::get_logging_name(void) const
    //--------------------------------------------------------------------------
    {
      return op_names[TRACE_CAPTURE_OP_KIND];
    }

    //--------------------------------------------------------------------------
    Operation::OpKind TraceCaptureOp::get_operation_kind(void) const
    //--------------------------------------------------------------------------
    {
      return TRACE_CAPTURE_OP_KIND;
    }

    //--------------------------------------------------------------------------
    void TraceCaptureOp::trigger_dependence_analysis(void)
    //--------------------------------------------------------------------------
    {
#ifdef DEBUG_LEGION
      assert(trace == NULL);
      assert(local_trace != NULL);
#endif
      // Indicate that we are done capturing this trace
      local_trace->end_trace_capture();
      // Register this fence with all previous users in the parent's context
      FenceOp::trigger_dependence_analysis();
      parent_ctx->record_previous_trace(local_trace);
      if (local_trace->is_recording())
      {
        PhysicalTrace *physical_trace = local_trace->get_physical_trace();
#ifdef DEBUG_LEGION
        assert(physical_trace != NULL);
#endif
        physical_trace->record_previous_template_completion(
            get_completion_event());
        current_template = physical_trace->get_current_template();
        physical_trace->clear_cached_template();
        // Save this since we can't read it later in the mapping stage
        is_recording = true;
      }
    }

    //--------------------------------------------------------------------------
    void TraceCaptureOp::trigger_mapping(void)
    //--------------------------------------------------------------------------
    {
      // Now finish capturing the physical trace
      if (is_recording)
      {
        PhysicalTrace *physical_trace = local_trace->get_physical_trace();
#ifdef DEBUG_LEGION
        assert(physical_trace != NULL);
        assert(current_template != NULL);
        assert(current_template->is_recording());
#endif
        current_template->finalize(parent_ctx, unique_op_id, has_blocking_call);
        if (!current_template->is_replayable())
        {
          physical_trace->record_failed_capture(current_template);
          ApEvent pending_deletion;
          if (!current_template->defer_template_deletion(pending_deletion,
                                                  map_applied_conditions))
            delete current_template;
          if (pending_deletion.exists())
            execution_preconditions.insert(pending_deletion);
        }
        else
        {
          ApEvent pending_deletion = physical_trace->record_replayable_capture(
                                      current_template, map_applied_conditions);
          if (pending_deletion.exists())
            execution_preconditions.insert(pending_deletion);
        }
        // Reset the local trace
        local_trace->initialize_tracing_state();
      }
      if (remove_trace_reference && local_trace->remove_reference())
        delete local_trace;
      FenceOp::trigger_mapping();
    }

    /////////////////////////////////////////////////////////////
    // TraceCompleteOp 
    /////////////////////////////////////////////////////////////

    //--------------------------------------------------------------------------
    TraceCompleteOp::TraceCompleteOp(Runtime *rt)
      : TraceOp(rt)
    //--------------------------------------------------------------------------
    {
    }

    //--------------------------------------------------------------------------
    TraceCompleteOp::TraceCompleteOp(const TraceCompleteOp &rhs)
      : TraceOp(NULL)
    //--------------------------------------------------------------------------
    {
      // should never be called
      assert(false);
    }

    //--------------------------------------------------------------------------
    TraceCompleteOp::~TraceCompleteOp(void)
    //--------------------------------------------------------------------------
    {
    }

    //--------------------------------------------------------------------------
    TraceCompleteOp& TraceCompleteOp::operator=(const TraceCompleteOp &rhs)
    //--------------------------------------------------------------------------
    {
      // should never be called
      assert(false);
      return *this;
    }

    //--------------------------------------------------------------------------
    void TraceCompleteOp::initialize_complete(InnerContext *ctx, bool has_block)
    //--------------------------------------------------------------------------
    {
      initialize(ctx, EXECUTION_FENCE, false/*need future*/);
#ifdef DEBUG_LEGION
      assert(trace != NULL);
#endif
      local_trace = trace;
      // Now mark our trace as NULL to avoid registering this operation
      trace = NULL;
      tracing = false;
      current_template = NULL;
      replayed = false;
      has_blocking_call = has_block;
      is_recording = false;
    }

    //--------------------------------------------------------------------------
    void TraceCompleteOp::activate(void)
    //--------------------------------------------------------------------------
    {
      activate_fence();
    }

    //--------------------------------------------------------------------------
    void TraceCompleteOp::deactivate(void)
    //--------------------------------------------------------------------------
    {
      deactivate_fence();
      runtime->free_trace_op(this);
    }

    //--------------------------------------------------------------------------
    const char* TraceCompleteOp::get_logging_name(void) const
    //--------------------------------------------------------------------------
    {
      return op_names[TRACE_COMPLETE_OP_KIND];
    }

    //--------------------------------------------------------------------------
    Operation::OpKind TraceCompleteOp::get_operation_kind(void) const
    //--------------------------------------------------------------------------
    {
      return TRACE_COMPLETE_OP_KIND; 
    }

    //--------------------------------------------------------------------------
    void TraceCompleteOp::trigger_dependence_analysis(void)
    //--------------------------------------------------------------------------
    {
#ifdef DEBUG_LEGION
      assert(trace == NULL);
      assert(local_trace != NULL);
#endif
#ifdef LEGION_SPY
      if (local_trace->is_replaying())
      {
        PhysicalTrace *physical_trace = local_trace->get_physical_trace();
#ifdef DEBUG_LEGION
        assert(physical_trace != NULL);
#endif
        local_trace->perform_logging(
         physical_trace->get_current_template()->get_fence_uid(), unique_op_id);
      }
#endif
      local_trace->end_trace_execution(this);
      parent_ctx->record_previous_trace(local_trace);

      if (local_trace->is_replaying())
      {
        if (has_blocking_call)
          REPORT_LEGION_ERROR(ERROR_INVALID_PHYSICAL_TRACING,
            "Physical tracing violation! Trace %d in task %s (UID %lld) "
            "encountered a blocking API call that was unseen when it was "
            "recorded. It is required that traces do not change their "
            "behavior.", local_trace->get_trace_id(),
            parent_ctx->get_task_name(), parent_ctx->get_unique_id())
        PhysicalTrace *physical_trace = local_trace->get_physical_trace();
#ifdef DEBUG_LEGION
        assert(physical_trace != NULL);
#endif 
        current_template = physical_trace->get_current_template();
#ifdef DEBUG_LEGION
        assert(current_template != NULL);
#endif
        parent_ctx->update_current_fence(this, true, true);
        // This is where we make sure that replays are done in order
        // We need to do this because we're not registering this as
        // a fence with the context
        physical_trace->chain_replays(this);
        physical_trace->record_previous_template_completion(completion_event);
        local_trace->initialize_tracing_state();
        replayed = true;
        return;
      }
      else if (local_trace->is_recording())
      {
        PhysicalTrace *physical_trace = local_trace->get_physical_trace();
#ifdef DEBUG_LEGION
        assert(physical_trace != NULL);
#endif
        physical_trace->record_previous_template_completion(completion_event);
        current_template = physical_trace->get_current_template();
        physical_trace->clear_cached_template();
        // Save this for later since we can't read it safely in mapping stage
        is_recording = true;
      }
      FenceOp::trigger_dependence_analysis();
    }

    //--------------------------------------------------------------------------
    void TraceCompleteOp::trigger_ready(void)
    //--------------------------------------------------------------------------
    {
      if (replayed)
      {
        // Having all our mapping dependences satisfied means that the previous 
        // replay of this template is done so we can start ours now
        std::set<RtEvent> replayed_events;
        current_template->perform_replay(runtime, replayed_events);
        if (!replayed_events.empty())
        {
          enqueue_ready_operation(Runtime::merge_events(replayed_events));
          return;
        }
      }
      enqueue_ready_operation();
    }

    //--------------------------------------------------------------------------
    void TraceCompleteOp::trigger_mapping(void)
    //--------------------------------------------------------------------------
    {
      // Now finish capturing the physical trace
      if (is_recording)
      {
#ifdef DEBUG_LEGION
        assert(current_template != NULL);
        assert(local_trace->get_physical_trace() != NULL);
        assert(current_template->is_recording());
#endif
        current_template->finalize(parent_ctx, unique_op_id, has_blocking_call);
        PhysicalTrace *physical_trace = local_trace->get_physical_trace();
        if (!current_template->is_replayable())
        {
          physical_trace->record_failed_capture(current_template);
          ApEvent pending_deletion;
          if (!current_template->defer_template_deletion(pending_deletion,
                                                  map_applied_conditions))
            delete current_template;
          if (pending_deletion.exists())
            execution_preconditions.insert(pending_deletion);
        }
        else
        {
          ApEvent pending_deletion = physical_trace->record_replayable_capture(
                                      current_template, map_applied_conditions);
          if (pending_deletion.exists())
            execution_preconditions.insert(pending_deletion);
        }
        local_trace->initialize_tracing_state();
      }
      else if (replayed)
      {
#ifdef DEBUG_LEGION
        assert(current_template != NULL);
#endif
        std::set<ApEvent> template_postconditions;
        current_template->finish_replay(template_postconditions);
        complete_mapping();
        if (!template_postconditions.empty())
          Runtime::trigger_event(NULL, completion_event, 
              Runtime::merge_events(NULL, template_postconditions));
        else
          Runtime::trigger_event(NULL, completion_event);
        need_completion_trigger = false;
        complete_execution();
        return;
      }
      FenceOp::trigger_mapping();
    }

    /////////////////////////////////////////////////////////////
    // TraceReplayOp
    /////////////////////////////////////////////////////////////

    //--------------------------------------------------------------------------
    TraceReplayOp::TraceReplayOp(Runtime *rt)
      : TraceOp(rt)
    //--------------------------------------------------------------------------
    {
    }

    //--------------------------------------------------------------------------
    TraceReplayOp::TraceReplayOp(const TraceReplayOp &rhs)
      : TraceOp(NULL)
    //--------------------------------------------------------------------------
    {
      // should never be called
      assert(false);
    }

    //--------------------------------------------------------------------------
    TraceReplayOp::~TraceReplayOp(void)
    //--------------------------------------------------------------------------
    {
    }

    //--------------------------------------------------------------------------
    TraceReplayOp& TraceReplayOp::operator=(const TraceReplayOp &rhs)
    //--------------------------------------------------------------------------
    {
      // should never be called
      assert(false);
      return *this;
    }

    //--------------------------------------------------------------------------
    void TraceReplayOp::initialize_replay(InnerContext *ctx, LegionTrace *trace)
    //--------------------------------------------------------------------------
    {
      initialize(ctx, EXECUTION_FENCE, false/*need future*/);
#ifdef DEBUG_LEGION
      assert(trace != NULL);
#endif
      local_trace = trace;
    }

    //--------------------------------------------------------------------------
    void TraceReplayOp::activate(void)
    //--------------------------------------------------------------------------
    {
      activate_fence();
    }

    //--------------------------------------------------------------------------
    void TraceReplayOp::deactivate(void)
    //--------------------------------------------------------------------------
    {
      deactivate_fence();
      runtime->free_replay_op(this);
    }

    //--------------------------------------------------------------------------
    const char* TraceReplayOp::get_logging_name(void) const
    //--------------------------------------------------------------------------
    {
      return op_names[TRACE_REPLAY_OP_KIND];
    }

    //--------------------------------------------------------------------------
    Operation::OpKind TraceReplayOp::get_operation_kind(void) const
    //--------------------------------------------------------------------------
    {
      return TRACE_REPLAY_OP_KIND;
    }

    //--------------------------------------------------------------------------
    void TraceReplayOp::trigger_dependence_analysis(void)
    //--------------------------------------------------------------------------
    {
#ifdef DEBUG_LEGION
      assert(trace == NULL);
      assert(local_trace != NULL);
#endif
      PhysicalTrace *physical_trace = local_trace->get_physical_trace();
#ifdef DEBUG_LEGION
      assert(physical_trace != NULL);
#endif
      bool recurrent = true;
      bool fence_registered = false;
      bool is_recording = local_trace->is_recording();
      if ((physical_trace->get_current_template() == NULL) || is_recording)
      {
        recurrent = false;
        {
          // Wait for the previous recordings to be done before checking
          // template preconditions, otherwise no template would exist.
          RtEvent mapped_event = parent_ctx->get_current_mapping_fence_event();
          if (mapped_event.exists())
            mapped_event.wait();
        }
#ifdef DEBUG_LEGION
        assert(!(local_trace->is_recording() || local_trace->is_replaying()));
#endif

        if (physical_trace->get_current_template() == NULL)
          physical_trace->check_template_preconditions(this,
                                    map_applied_conditions);
#ifdef DEBUG_LEGION
        assert(physical_trace->get_current_template() == NULL ||
               !physical_trace->get_current_template()->is_recording());
#endif
        parent_ctx->perform_fence_analysis(this, execution_preconditions,
                                           true/*mapping*/, true/*execution*/);
        physical_trace->set_current_execution_fence_event(
            get_completion_event());
        fence_registered = true;
      }

      if (physical_trace->get_current_template() != NULL)
      {
        // If we're recurrent, then check to see if we had any intermeidate
        // ops for which we still need to perform the fence analysis
        // If there were no intermediate dependences then we can just
        // record a dependence on the previous fence
        const ApEvent fence_completion = (recurrent &&
          !local_trace->has_intermediate_operations()) ?
            physical_trace->get_previous_template_completion()
                    : get_completion_event();
        if (recurrent && local_trace->has_intermediate_operations())
        {
          parent_ctx->perform_fence_analysis(this, execution_preconditions,
                                       true/*mapping*/, true/*execution*/);
          local_trace->reset_intermediate_operations();
        }
        if (!fence_registered)
          execution_preconditions.insert(
              parent_ctx->get_current_execution_fence_event());
        physical_trace->initialize_template(fence_completion, recurrent);
        local_trace->set_state_replay();
#ifdef LEGION_SPY
        physical_trace->get_current_template()->set_fence_uid(unique_op_id);
#endif
      }
      else if (!fence_registered)
      {
        parent_ctx->perform_fence_analysis(this, execution_preconditions,
                                           true/*mapping*/, true/*execution*/);
        physical_trace->set_current_execution_fence_event(
            get_completion_event());
      }

      // Now update the parent context with this fence before we can complete
      // the dependence analysis and possibly be deactivated
      parent_ctx->update_current_fence(this, true, true);
    }

    //--------------------------------------------------------------------------
    void TraceReplayOp::pack_remote_operation(Serializer &rez, 
                 AddressSpaceID target, std::set<RtEvent> &applied_events) const
    //--------------------------------------------------------------------------
    {
      pack_local_remote_operation(rez);
    }

    /////////////////////////////////////////////////////////////
    // TraceBeginOp
    /////////////////////////////////////////////////////////////

    //--------------------------------------------------------------------------
    TraceBeginOp::TraceBeginOp(Runtime *rt)
      : TraceOp(rt)
    //--------------------------------------------------------------------------
    {
    }

    //--------------------------------------------------------------------------
    TraceBeginOp::TraceBeginOp(const TraceBeginOp &rhs)
      : TraceOp(NULL)
    //--------------------------------------------------------------------------
    {
      // should never be called
      assert(false);
    }

    //--------------------------------------------------------------------------
    TraceBeginOp::~TraceBeginOp(void)
    //--------------------------------------------------------------------------
    {
    }

    //--------------------------------------------------------------------------
    TraceBeginOp& TraceBeginOp::operator=(const TraceBeginOp &rhs)
    //--------------------------------------------------------------------------
    {
      // should never be called
      assert(false);
      return *this;
    }

    //--------------------------------------------------------------------------
    void TraceBeginOp::initialize_begin(InnerContext *ctx, LegionTrace *trace)
    //--------------------------------------------------------------------------
    {
      initialize(ctx, MAPPING_FENCE, false/*need future*/);
#ifdef DEBUG_LEGION
      assert(trace != NULL);
#endif
      local_trace = trace;
      trace = NULL;
      tracing = false;
    }

    //--------------------------------------------------------------------------
    void TraceBeginOp::activate(void)
    //--------------------------------------------------------------------------
    {
      activate_fence();
    }

    //--------------------------------------------------------------------------
    void TraceBeginOp::deactivate(void)
    //--------------------------------------------------------------------------
    {
      deactivate_fence();
      runtime->free_begin_op(this);
    }

    //--------------------------------------------------------------------------
    const char* TraceBeginOp::get_logging_name(void) const
    //--------------------------------------------------------------------------
    {
      return op_names[TRACE_BEGIN_OP_KIND];
    }

    //--------------------------------------------------------------------------
    Operation::OpKind TraceBeginOp::get_operation_kind(void) const
    //--------------------------------------------------------------------------
    {
      return TRACE_BEGIN_OP_KIND;
    }

    /////////////////////////////////////////////////////////////
    // TraceSummaryOp
    /////////////////////////////////////////////////////////////

    //--------------------------------------------------------------------------
    TraceSummaryOp::TraceSummaryOp(Runtime *rt)
      : TraceOp(rt)
    //--------------------------------------------------------------------------
    {
    }

    //--------------------------------------------------------------------------
    TraceSummaryOp::TraceSummaryOp(const TraceSummaryOp &rhs)
      : TraceOp(NULL)
    //--------------------------------------------------------------------------
    {
      // should never be called
      assert(false);
    }

    //--------------------------------------------------------------------------
    TraceSummaryOp::~TraceSummaryOp(void)
    //--------------------------------------------------------------------------
    {
    }

    //--------------------------------------------------------------------------
    TraceSummaryOp& TraceSummaryOp::operator=(const TraceSummaryOp &rhs)
    //--------------------------------------------------------------------------
    {
      // should never be called
      assert(false);
      return *this;
    }

    //--------------------------------------------------------------------------
    void TraceSummaryOp::initialize_summary(InnerContext *ctx,
                                            PhysicalTemplate *tpl,
                                            Operation *invalidator)
    //--------------------------------------------------------------------------
    {
      initialize_operation(ctx, false/*track*/);
      fence_kind = MAPPING_FENCE;
      if (runtime->legion_spy_enabled)
        LegionSpy::log_fence_operation(parent_ctx->get_unique_id(),
                                       unique_op_id);
      context_index = invalidator->get_ctx_index();
      current_template = tpl;
      // The summary could have been marked as being traced,
      // so here we forcibly clear them out.
      trace = NULL;
      tracing = false;
    }

    //--------------------------------------------------------------------------
    void TraceSummaryOp::activate(void)
    //--------------------------------------------------------------------------
    {
      activate_fence();
      current_template = NULL;
    }

    //--------------------------------------------------------------------------
    void TraceSummaryOp::deactivate(void)
    //--------------------------------------------------------------------------
    {
      deactivate_fence();
      runtime->free_summary_op(this);
    }

    //--------------------------------------------------------------------------
    const char* TraceSummaryOp::get_logging_name(void) const
    //--------------------------------------------------------------------------
    {
      return op_names[TRACE_SUMMARY_OP_KIND];
    }

    //--------------------------------------------------------------------------
    Operation::OpKind TraceSummaryOp::get_operation_kind(void) const
    //--------------------------------------------------------------------------
    {
      return TRACE_SUMMARY_OP_KIND;
    }

    //--------------------------------------------------------------------------
    void TraceSummaryOp::trigger_dependence_analysis(void)
    //--------------------------------------------------------------------------
    {
      perform_fence_analysis(true/*register fence also*/);
    }

    //--------------------------------------------------------------------------
    void TraceSummaryOp::trigger_ready(void)
    //--------------------------------------------------------------------------
    {
      enqueue_ready_operation();
    }

    //--------------------------------------------------------------------------
    void TraceSummaryOp::trigger_mapping(void)
    //--------------------------------------------------------------------------
    {
#ifdef DEBUG_LEGION
      assert(current_template->is_replayable());
#endif
      current_template->apply_postcondition(this, map_applied_conditions);
      FenceOp::trigger_mapping();
    }

    //--------------------------------------------------------------------------
    void TraceSummaryOp::pack_remote_operation(Serializer &rez,
                 AddressSpaceID target, std::set<RtEvent> &applied_events) const
    //--------------------------------------------------------------------------
    {
      pack_local_remote_operation(rez);
    }

    /////////////////////////////////////////////////////////////
    // PhysicalTrace
    /////////////////////////////////////////////////////////////

    //--------------------------------------------------------------------------
    PhysicalTrace::PhysicalTrace(Runtime *rt, LegionTrace *lt)
      : runtime(rt), logical_trace(lt),
        repl_ctx(dynamic_cast<ReplicateContext*>(lt->ctx)),
        previous_replay(NULL), current_template(NULL), nonreplayable_count(0),
        new_template_count(0),
        previous_template_completion(ApEvent::NO_AP_EVENT),
        execution_fence_event(ApEvent::NO_AP_EVENT),
        intermediate_execution_fence(false)
    //--------------------------------------------------------------------------
    {
      if (runtime->replay_on_cpus)
      {
        Machine::ProcessorQuery local_procs(runtime->machine);
        local_procs.local_address_space();
        for (Machine::ProcessorQuery::iterator it =
             local_procs.begin(); it != local_procs.end(); it++)
          if (it->kind() == Processor::LOC_PROC)
            replay_targets.push_back(*it);
      }
      else
        replay_targets.push_back(runtime->utility_group);
    }

    //--------------------------------------------------------------------------
    PhysicalTrace::PhysicalTrace(const PhysicalTrace &rhs)
      : runtime(NULL), logical_trace(NULL), repl_ctx(NULL), 
        previous_replay(NULL), current_template(NULL), nonreplayable_count(0),
        new_template_count(0),
        previous_template_completion(ApEvent::NO_AP_EVENT),
        execution_fence_event(ApEvent::NO_AP_EVENT)
    //--------------------------------------------------------------------------
    {
      // should never be called
      assert(false);
    }

    //--------------------------------------------------------------------------
    PhysicalTrace::~PhysicalTrace()
    //--------------------------------------------------------------------------
    {
      for (std::vector<PhysicalTemplate*>::iterator it =
           templates.begin(); it != templates.end(); ++it)
        delete (*it);
      templates.clear();
    }

    //--------------------------------------------------------------------------
    PhysicalTrace& PhysicalTrace::operator=(const PhysicalTrace &rhs)
    //--------------------------------------------------------------------------
    {
      // should never be called
      assert(false);
      return *this;
    }

    //--------------------------------------------------------------------------
    ApEvent PhysicalTrace::record_replayable_capture(PhysicalTemplate *tpl,
                                      std::set<RtEvent> &map_applied_conditions)
    //--------------------------------------------------------------------------
    {
      ApEvent pending_deletion;
      // See if we're going to exceed the maximum number of templates
      if (templates.size() == logical_trace->ctx->get_max_trace_templates())
      {
#ifdef DEBUG_LEGION
        assert(!templates.empty());
#endif
        PhysicalTemplate *to_delete = templates.front();
        if (!to_delete->defer_template_deletion(pending_deletion, 
                                                map_applied_conditions))
          delete to_delete;
        // Remove the least recently used (first) one from the vector
        // shift it to the back first though, should be fast
        if (templates.size() > 1)
          std::rotate(templates.begin(),templates.begin()+1,templates.end());
        templates.pop_back();
      }
      templates.push_back(tpl);
      if (++new_template_count > LEGION_NEW_TEMPLATE_WARNING_COUNT)
      {
        REPORT_LEGION_WARNING(LEGION_WARNING_NEW_TEMPLATE_COUNT_EXCEEDED,
            "WARNING: The runtime has created %d new replayable templates "
            "for trace %u without replaying any existing templates. This "
            "may mean that your mapper is not making mapper decisions "
            "conducive to replaying templates. Please check that your "
            "mapper is making decisions that align with prior templates. "
            "If you believe that this number of templates is reasonable "
            "please adjust the settings for LEGION_NEW_TEMPLATE_WARNING_COUNT "
            "in legion_config.h.", LEGION_NEW_TEMPLATE_WARNING_COUNT, 
            logical_trace->get_trace_id())
        new_template_count = 0;
      }
      // Reset the nonreplayable count when we find a replayable template
      nonreplayable_count = 0;
      current_template = NULL;
      return pending_deletion;
    }

    //--------------------------------------------------------------------------
    void PhysicalTrace::record_failed_capture(PhysicalTemplate *tpl)
    //--------------------------------------------------------------------------
    {
      if (++nonreplayable_count > LEGION_NON_REPLAYABLE_WARNING)
      {
        const std::string &message = tpl->get_replayable_message();
        const char *message_buffer = message.c_str();
        REPORT_LEGION_WARNING(LEGION_WARNING_NON_REPLAYABLE_COUNT_EXCEEDED,
            "WARNING: The runtime has failed to memoize the trace more than "
            "%u times, due to the absence of a replayable template. It is "
            "highly likely that trace %u will not be memoized for the rest "
            "of execution. The most recent template was not replayable "
            "for the following reason: %s. Please change the mapper to stop "
            "making memoization requests.", LEGION_NON_REPLAYABLE_WARNING,
            logical_trace->get_trace_id(), message_buffer)
        nonreplayable_count = 0;
      }
      current_template = NULL;
    }

    //--------------------------------------------------------------------------
    void PhysicalTrace::check_template_preconditions(TraceReplayOp *op,
                                              std::set<RtEvent> &applied_events)
    //--------------------------------------------------------------------------
    {
      current_template = NULL;
      // Scan backwards since more recently used templates are likely
      // to be the ones that best match what we are executing
      for (int idx = templates.size() - 1; idx >= 0; idx--)
      {
        PhysicalTemplate *tpl = templates[idx];
        if (tpl->check_preconditions(op, applied_events))
        {
#ifdef DEBUG_LEGION
          assert(tpl->is_replayable());
#endif
          // Reset the nonreplayable count when a replayable template satisfies
          // the precondition
          nonreplayable_count = 0;
          // Also reset the new template count as we found a replay
          new_template_count = 0;
          current_template = tpl;
          // Move the template to the end of the vector as most-recently used
          if (idx < int(templates.size() - 1))
            std::rotate(templates.begin()+idx, 
                        templates.begin()+idx+1, templates.end());
          return;
        }
      }
    }

    //--------------------------------------------------------------------------
    bool PhysicalTrace::find_viable_templates(ReplTraceReplayOp *op,
                                             std::set<RtEvent> &applied_events,
                                             unsigned templates_to_find,
                                             std::vector<int> &viable_templates)
    //--------------------------------------------------------------------------
    {
#ifdef DEBUG_LEGION
      assert(templates_to_find > 0);
#endif
      for (int index = viable_templates.empty() ? templates.size() - 1 : 
            viable_templates.back() - 1; index >= 0; index--)
      {
        PhysicalTemplate *tpl = templates[index];
        if (tpl->check_preconditions(op, applied_events))
        {
          // A good tmplate so add it to the list
          viable_templates.push_back(index);
          // If we've found all our templates then we're done
          if (--templates_to_find == 0)
            return (index == 0); // whether we are done
        }
      }
      return true; // Iterated over all the templates
    }

    //--------------------------------------------------------------------------
    void PhysicalTrace::select_template(unsigned index)
    //--------------------------------------------------------------------------
    {
#ifdef DEBUG_LEGION
      assert(index < templates.size());
      assert(templates[index]->is_replayable());
#endif
      // Reset the nonreplayable count when a replayable template satisfies
      // the precondition
      nonreplayable_count = 0;
      // Also reset the new template count as we found a replay
      new_template_count = 0;
      current_template = templates[index]; 
      // Move this one to the back of the line since we all agreed to replay it
      // This way the most recently used on is the one at the end of the vector
      if (index < (templates.size() - 1))
        std::rotate(templates.begin()+index, 
                    templates.begin()+index+1, templates.end());
    }

    //--------------------------------------------------------------------------
    PhysicalTemplate* PhysicalTrace::start_new_template(void)
    //--------------------------------------------------------------------------
    {
      // If we have a replicated context then we are making sharded templates
      if (repl_ctx != NULL)
        current_template = 
          new ShardedPhysicalTemplate(this, execution_fence_event, repl_ctx);
      else
        current_template = new PhysicalTemplate(this, execution_fence_event);
      return current_template;
    }

    //--------------------------------------------------------------------------
    void PhysicalTrace::record_intermediate_execution_fence(FenceOp *fence)
    //--------------------------------------------------------------------------
    {
      if (!intermediate_execution_fence)
        fence->record_execution_precondition(previous_template_completion);
      previous_template_completion = fence->get_completion_event();
      intermediate_execution_fence = true;
    }

    //--------------------------------------------------------------------------
    void PhysicalTrace::chain_replays(FenceOp *replay_op)
    //--------------------------------------------------------------------------
    {
      if (previous_replay != NULL)
      {
#ifdef LEGION_SPY
        // Can't prune when doing legion spy
        replay_op->register_dependence(previous_replay, previous_replay_gen);
#else
        if (replay_op->register_dependence(previous_replay,previous_replay_gen))
          previous_replay = NULL;
#endif
      }
      previous_replay = replay_op;
      previous_replay_gen = replay_op->get_generation();
    }

    //--------------------------------------------------------------------------
    void PhysicalTrace::initialize_template(
                                       ApEvent fence_completion, bool recurrent)
    //--------------------------------------------------------------------------
    {
#ifdef DEBUG_LEGION
      assert(current_template != NULL);
#endif
      // If we had an intermeidate execution fence between replays then
      // we should no longer be considered recurrent when we replay the trace
      current_template->initialize_replay(fence_completion, 
                                   recurrent && !intermediate_execution_fence);
      // Reset this for the next replay
      intermediate_execution_fence = false;
    }

    /////////////////////////////////////////////////////////////
    // TraceViewSet
    /////////////////////////////////////////////////////////////

    //--------------------------------------------------------------------------
    std::string TraceViewSet::FailedPrecondition::to_string(
                                                         TaskContext *ctx) const
    //--------------------------------------------------------------------------
    {
      std::stringstream ss;
      char *m = mask.to_string();
      if (view->is_fill_view())
      {
        ss << "fill view: " << view
           << ", Index expr: " << expr->expr_id
           << ", Field Mask: " << m;
      }
      else
      {
#ifdef DEBUG_LEGION
        assert(view->is_instance_view());
#endif
        const char *mem_names[] = {
#define MEM_NAMES(name, desc) #name,
            REALM_MEMORY_KINDS(MEM_NAMES) 
#undef MEM_NAMES
          };
        IndividualManager *manager =
          view->get_manager()->as_individual_manager();
        FieldSpaceNode *field_space = manager->field_space_node;
        Memory memory = manager->memory_manager->memory;

        std::vector<FieldID> fields;
        field_space->get_field_set(mask, ctx, fields);

        ss << "view: " << view << " in " << mem_names[memory.kind()]
           << " memory " << std::hex << memory.id << std::dec
           << ", Index expr: " << expr->expr_id
           << ", Field Mask: " << m << ", Fields: ";
        for (std::vector<FieldID>::const_iterator it =
              fields.begin(); it != fields.end(); it++)
        {
          if (it != fields.begin())
            ss << ", ";
          const void *name = NULL;
          size_t name_size = 0;
          if (field_space->retrieve_semantic_information(
                LEGION_NAME_SEMANTIC_TAG, name, name_size,
                true/*can fail*/, false/*wait until*/))
            ss << ((const char*)name) << " (" << *it << ")";
          else
            ss << *it;
        }
      }
      return ss.str();
    }

    //--------------------------------------------------------------------------
    TraceViewSet::TraceViewSet(RegionTreeForest *f, DistributedID own_did, 
                               RegionNode *r)
      : forest(f), region(r), owner_did(own_did)
    //--------------------------------------------------------------------------
    {
      region->add_base_resource_ref(TRACE_REF);
    }

    //--------------------------------------------------------------------------
    TraceViewSet::TraceViewSet(RegionTreeForest *f, TraceViewSet &source,
                               DistributedID own_did, RegionNode *r,
                               std::set<RtEvent> &applied_events)
      : forest(f), region(r), owner_did(own_did)
    //--------------------------------------------------------------------------
    {
      region->add_base_resource_ref(TRACE_REF);
      conditions.swap(source.conditions);
      if (owner_did > 0)
      {
        WrapperReferenceMutator mutator(applied_events);
        for (ViewExprs::const_iterator vit = 
              conditions.begin(); vit != conditions.end(); ++vit)
        {
          vit->first->add_nested_valid_ref(owner_did, &mutator);
          for (FieldMaskSet<IndexSpaceExpression>::const_iterator it =
                vit->second.begin(); it != vit->second.end(); ++it)
            it->first->add_expression_reference();
        }
      }
    }

    //--------------------------------------------------------------------------
    TraceViewSet::~TraceViewSet(void)
    //--------------------------------------------------------------------------
    {
      if (owner_did > 0)
      {
        for (ViewExprs::const_iterator vit = 
              conditions.begin(); vit != conditions.end(); vit++)
        {
          for (FieldMaskSet<IndexSpaceExpression>::const_iterator it =
                vit->second.begin(); it != vit->second.end(); it++)
            if (it->first->remove_expression_reference())
              delete it->first;
          if (vit->first->remove_nested_valid_ref(owner_did))
            delete vit->first;
        }
      }
      if (region->remove_base_resource_ref(TRACE_REF))
        delete region;
      conditions.clear();
    }

    //--------------------------------------------------------------------------
    void TraceViewSet::insert(
                              LogicalView *view, IndexSpaceExpression *expr, 
                              const FieldMask &mask, std::set<RtEvent> *applied)
    //--------------------------------------------------------------------------
    {
      ViewExprs::iterator finder = conditions.find(view);
      IndexSpaceExpression *const total_expr = region->row_source; 
      const size_t expr_volume = expr->get_volume();
      if (expr != total_expr)
      {
#ifdef DEBUG_LEGION
        // This is a necessary but not sufficient condition for dominance
        // If we need to we can put in the full intersection test later
        assert(expr_volume <= total_expr->get_volume());
#endif
        // Recognize total expressions when they get here
        if (expr_volume == total_expr->get_volume())
          expr = total_expr;
      }
      // We need to enforce the invariant that there is at most one 
      // expression for field in this function
      if (finder != conditions.end())
      {
        FieldMask set_overlap = mask & finder->second.get_valid_mask();
        if (!!set_overlap)
        {
          if (set_overlap != mask)
          {
            // Handle the difference fields first before we mutate set_overlap
            FieldMask diff = mask - set_overlap;
            if (finder->second.insert(expr, mask) && (owner_did > 0))
              expr->add_expression_reference();
          }
          FieldMaskSet<IndexSpaceExpression> to_add;
          std::vector<IndexSpaceExpression*> to_delete;
          for (FieldMaskSet<IndexSpaceExpression>::iterator it =
                finder->second.begin(); it != finder->second.end(); it++)
          {
            const FieldMask overlap = set_overlap & it->second;
            if (!overlap)
              continue;
            if (it->first != total_expr)
            {
              if (it->first != expr)
              {
                // Not the same expression, so compute the union
                IndexSpaceExpression *union_expr = 
                  forest->union_index_spaces(it->first, expr);
                const size_t union_volume = union_expr->get_volume();
                if (it->first->get_volume() < union_volume)
                {
                  if (expr_volume < union_volume)
                    to_add.insert(union_expr, overlap);
                  else
                    to_add.insert(expr, overlap);
                  it.filter(overlap);
                  if (!it->second)
                    to_delete.push_back(it->first);
                }
                else
                  it.merge(overlap);
              }
              else
                it.merge(overlap);
            }
            set_overlap -= overlap;
            if (!set_overlap)
              break;
          }
          for (FieldMaskSet<IndexSpaceExpression>::const_iterator it =
                to_add.begin(); it != to_add.end(); it++)
            if (finder->second.insert(it->first, it->second) && (owner_did > 0))
              it->first->add_expression_reference();
          for (std::vector<IndexSpaceExpression*>::const_iterator it =
                to_delete.begin(); it != to_delete.end(); it++)
          {
            if (to_add.find(*it) != to_add.end())
              continue;
            finder->second.erase(*it);
            if ((owner_did > 0) && (*it)->remove_expression_reference())
              delete (*it);
          }
        }
        else if (finder->second.insert(expr, mask) && (owner_did > 0))
          expr->add_expression_reference();
      }
      else
      {
        if (owner_did > 0)
        {
#ifdef DEBUG_LEGION
          assert(applied != NULL);
#endif
          WrapperReferenceMutator mutator(*applied);
          view->add_nested_valid_ref(owner_did, &mutator);
          expr->add_expression_reference();
        }
        conditions[view].insert(expr, mask);
      }
    }

    //--------------------------------------------------------------------------
    void TraceViewSet::invalidate(
           LogicalView *view, IndexSpaceExpression *expr, const FieldMask &mask,
           std::map<IndexSpaceExpression*,unsigned> *expr_refs_to_remove,
           std::map<LogicalView*,unsigned> *view_refs_to_remove)
    //--------------------------------------------------------------------------
    {
      ViewExprs::iterator finder = conditions.find(view);
      if ((finder == conditions.end()) || 
          (finder->second.get_valid_mask() * mask))
        return;
      
      const size_t expr_volume = expr->get_volume();
      IndexSpaceExpression *const total_expr = region->row_source; 
#ifdef DEBUG_LEGION
      // This is a necessary but not sufficient condition for dominance
      // If we need to we can put in the full intersection test later
      assert(expr_volume <= total_expr->get_volume());
#endif
      if ((expr == total_expr) || (expr_volume == total_expr->get_volume()))
      {
        // Expr covers the whole instance so no need to do intersections
        if (!(finder->second.get_valid_mask() - mask))
        {
          // Dominate all fields so just filter everything
          if (owner_did > 0)
          {
            for (FieldMaskSet<IndexSpaceExpression>::const_iterator it =
                  finder->second.begin(); it != finder->second.end(); it++)
            {
              if (expr_refs_to_remove != NULL)
              {
                std::map<IndexSpaceExpression*,unsigned>::iterator finder =
                  expr_refs_to_remove->find(it->first);
                if (finder == expr_refs_to_remove->end())
                  (*expr_refs_to_remove)[it->first] = 1;
                else
                  finder->second += 1;
              }
              else if (it->first->remove_expression_reference())
                delete it->first;
            }
            if (view_refs_to_remove != NULL)
            {
              std::map<LogicalView*,unsigned>::iterator finder = 
                view_refs_to_remove->find(view);
              if (finder == view_refs_to_remove->end())
                (*view_refs_to_remove)[view] = 1;
              else
                finder->second += 1;
            }
            else if (view->remove_nested_valid_ref(owner_did))
              delete view;
          }
          conditions.erase(finder);
        }
        else
        {
          // Filter on fields
          std::vector<IndexSpaceExpression*> to_delete;
          for (FieldMaskSet<IndexSpaceExpression>::iterator it =
                finder->second.begin(); it != finder->second.end(); it++)
          {
            it.filter(mask);
            if (!it->second)
              to_delete.push_back(it->first);
          }
          for (std::vector<IndexSpaceExpression*>::const_iterator it =
                to_delete.begin(); it != to_delete.end(); it++)
          {
            finder->second.erase(*it);
            if (owner_did > 0)
            {
              if (expr_refs_to_remove != NULL)
              {
                std::map<IndexSpaceExpression*,unsigned>::iterator finder =
                  expr_refs_to_remove->find(*it);
                if (finder == expr_refs_to_remove->end())
                  (*expr_refs_to_remove)[*it] = 1;
                else
                  finder->second += 1;
              }
              else if ((*it)->remove_expression_reference())
                delete (*it);
            }
          }
          if (finder->second.empty())
          {
            if (owner_did > 0)
            {
              if (view_refs_to_remove != NULL)
              {
                std::map<LogicalView*,unsigned>::iterator finder = 
                  view_refs_to_remove->find(view);
                if (finder == view_refs_to_remove->end())
                  (*view_refs_to_remove)[view] = 1;
                else
                  finder->second += 1;
              }
              else if (view->remove_nested_valid_ref(owner_did))
                delete view;
            }
            conditions.erase(finder);
          }
          else
            finder->second.tighten_valid_mask();
        }
      }
      else
      {
        // We need intersection tests as part of filtering
        FieldMaskSet<IndexSpaceExpression> to_add;
        std::vector<IndexSpaceExpression*> to_delete;
        for (FieldMaskSet<IndexSpaceExpression>::iterator it =
              finder->second.begin(); it != finder->second.end(); it++)
        {
          const FieldMask overlap = mask & it->second;
          if (!overlap)
            continue;
          IndexSpaceExpression *intersection = expr;
          if (it->first != total_expr)
          {
            intersection = forest->intersect_index_spaces(it->first, expr);
            const size_t volume = intersection->get_volume();
            if (volume == 0)
              continue;
            if (volume == expr_volume)
              intersection = expr;
            else if (volume == it->first->get_volume())
              intersection = it->first;
          }
          if (intersection->get_volume() < it->first->get_volume())
          {
            // Only dominated part of it so compute the difference
            IndexSpaceExpression *diff = 
              forest->subtract_index_spaces(it->first, intersection);
            to_add.insert(diff, overlap);
          }
          // No matter what we're removing these fields for this expr
          it.filter(overlap);
          if (!it->second)
            to_delete.push_back(it->first);
        }
        for (FieldMaskSet<IndexSpaceExpression>::const_iterator it =
              to_add.begin(); it != to_add.end(); it++)
          if (finder->second.insert(it->first, it->second) && (owner_did > 0))
            it->first->add_expression_reference();
        for (std::vector<IndexSpaceExpression*>::const_iterator it =
              to_delete.begin(); it != to_delete.end(); it++)
        {
          if (to_add.find(*it) != to_add.end())
            continue;
          finder->second.erase(*it);
          if (owner_did > 0)
          {
            if (expr_refs_to_remove != NULL)
            {
              std::map<IndexSpaceExpression*,unsigned>::iterator finder =
                expr_refs_to_remove->find(*it);
              if (finder == expr_refs_to_remove->end())
                (*expr_refs_to_remove)[*it] = 1;
              else
                finder->second += 1;
            }
            else if ((*it)->remove_expression_reference())
              delete (*it);
          }
        }
        if (finder->second.empty())
        {
          if (owner_did > 0)
          {
            if (view_refs_to_remove != NULL)
            {
              std::map<LogicalView*,unsigned>::iterator finder = 
                view_refs_to_remove->find(view);
              if (finder == view_refs_to_remove->end())
                (*view_refs_to_remove)[view] = 1;
              else
                finder->second += 1;
            }
            else if (view->remove_nested_valid_ref(owner_did))
              delete view;
          }
          conditions.erase(finder);
        }
        else
          finder->second.tighten_valid_mask();
      }
    }

    //--------------------------------------------------------------------------
    void TraceViewSet::invalidate_all_but(LogicalView *except,
                              IndexSpaceExpression *expr, const FieldMask &mask,
                  std::map<IndexSpaceExpression*,unsigned> *expr_refs_to_remove,
                  std::map<LogicalView*,unsigned> *view_refs_to_remove)
    //--------------------------------------------------------------------------
    {
      std::vector<LogicalView*> to_invalidate;
      for (ViewExprs::const_iterator it = 
            conditions.begin(); it != conditions.end(); it++)
      {
        if (it->first == except)
          continue;
        if (it->second.get_valid_mask() * mask)
          continue;
        to_invalidate.push_back(it->first);
      }
      for (std::vector<LogicalView*>::const_iterator it = 
            to_invalidate.begin(); it != to_invalidate.end(); it++)
        invalidate(*it, expr, mask, expr_refs_to_remove, view_refs_to_remove);
    }

    //--------------------------------------------------------------------------
    bool TraceViewSet::dominates(LogicalView *view, IndexSpaceExpression *expr, 
                                 FieldMask &non_dominated) const
    //--------------------------------------------------------------------------
    {
      // If this is for an empty equivalence set then it doesn't matter
      if (expr->is_empty())
        return true;
      ViewExprs::const_iterator finder = conditions.find(view);
      if (finder == conditions.end())
        return false;

      const size_t expr_volume = expr->get_volume();
      IndexSpaceExpression *const total_expr = region->row_source;
#ifdef DEBUG_LEGION
      // This is a necessary but not sufficient condition for dominance
      // If we need to we can put in the full intersection test later
      assert(expr_volume <= total_expr->get_volume());
#endif
      if ((expr == total_expr) || (expr_volume == total_expr->get_volume()))
      {
        // Expression is for the whole view, so will only be dominated
        // by the expression for the full view
        FieldMaskSet<IndexSpaceExpression>::const_iterator expr_finder =
          finder->second.find(total_expr);
        if (expr_finder != finder->second.end())
        {
          non_dominated -= expr_finder->second;
          if (!non_dominated)
            return true;
        }
      }
      // There is at most one expression per field so just iterate and compare
      for (FieldMaskSet<IndexSpaceExpression>::const_iterator it =
            finder->second.begin(); it != finder->second.end(); it++)
      {
        const FieldMask overlap = non_dominated & it->second;
        if (!overlap)
          continue;
        if ((it->first != total_expr) && (it->first != expr))
        {
          IndexSpaceExpression *intersection = 
            forest->intersect_index_spaces(it->first, expr);
          const size_t volume = intersection->get_volume();
          if (volume == 0)
            continue;
          // Can only dominate if we have enough points
          if (volume < expr->get_volume())
            continue;
        }
        // If we get here we were dominated
        non_dominated -= overlap;
        if (!non_dominated)
          break;
      }
      // If there are no fields left then we dominated
      return !non_dominated;
    }

    //--------------------------------------------------------------------------
    void TraceViewSet::dominates(LogicalView *view, 
                            IndexSpaceExpression *expr, FieldMask mask,
                            FieldMaskSet<IndexSpaceExpression> &non_dominated,
                            FieldMaskSet<IndexSpaceExpression> *dominated) const
    //--------------------------------------------------------------------------
    {
      // If this is for an empty equivalence set then it doesn't matter
      if (expr->is_empty())
      {
        if (dominated != NULL)
          dominated->insert(expr, mask);
        return;
      }
      ViewExprs::const_iterator finder = conditions.find(view);
      if (finder == conditions.end() ||
          (finder->second.get_valid_mask() * mask))
      {
        non_dominated.insert(expr, mask);
        return;
      }

      const size_t expr_volume = expr->get_volume();
      IndexSpaceExpression *const total_expr = region->row_source;
#ifdef DEBUG_LEGION
      // This is a necessary but not sufficient condition for dominance
      // If we need to we can put in the full intersection test later
      assert(expr_volume <= total_expr->get_volume());
#endif
      if ((expr == total_expr) || (expr_volume == total_expr->get_volume()))
      {
        // Expression is for the whole view, so will only be dominated
        // for the full view
        FieldMaskSet<IndexSpaceExpression>::const_iterator expr_finder =
          finder->second.find(total_expr);
        if (expr_finder != finder->second.end())
        {
          const FieldMask overlap = mask & expr_finder->second;
          if (!!overlap)
          {
            if (dominated != NULL)
              dominated->insert(expr, overlap); 
            mask -= overlap;
            if (!mask)
              return;
          }
        }
      }
      // There is at most one expression per field so just iterate and compare
      for (FieldMaskSet<IndexSpaceExpression>::const_iterator it =
            finder->second.begin(); it != finder->second.end(); it++)
      {
        const FieldMask overlap = mask & it->second;
        if (!overlap)
          continue;
        if ((it->first != total_expr) && (it->first != expr))
        {
          IndexSpaceExpression *intersection = 
            forest->intersect_index_spaces(it->first, expr);
          const size_t volume = intersection->get_volume();
          if (volume == 0)
            continue;
          // Can only dominate if we have enough points
          if (volume < expr->get_volume())
          {
            if (dominated != NULL)
              dominated->insert(intersection, overlap);
            IndexSpaceExpression *diff = 
              forest->subtract_index_spaces(expr, intersection);
            non_dominated.insert(diff, overlap);
          }
          else if (dominated != NULL)
            dominated->insert(expr, overlap);
        } // total expr dominates everything
        else if (dominated != NULL)
          dominated->insert(expr, overlap);
        mask -= overlap;
        if (!mask)
          return;
      }
      // If we get here then these fields are definitely not dominated
#ifdef DEBUG_LEGION
      assert(!!mask);
#endif
      non_dominated.insert(expr, mask);
    }

    //--------------------------------------------------------------------------
    void TraceViewSet::filter_independent_fields(IndexSpaceExpression *expr,
                                                 FieldMask &mask) const
    //--------------------------------------------------------------------------
    {
      FieldMask independent = mask;
      for (ViewExprs::const_iterator vit =
            conditions.begin(); vit != conditions.end(); vit++)
      {
        if (independent * vit->second.get_valid_mask())
          continue;
        for (FieldMaskSet<IndexSpaceExpression>::const_iterator it =
              vit->second.begin(); it != vit->second.end(); it++)
        {
          const FieldMask overlap = it->second & independent;
          if (!overlap)
            continue;
          IndexSpaceExpression *overlap_expr = 
            forest->intersect_index_spaces(it->first, expr);
          if (!overlap_expr->is_empty())
          {
            independent -= overlap;
            if (!independent)
              break;
          }
        }
        if (!independent)
          break;
      }
      if (!!independent)
        mask -= independent;
    }

    //--------------------------------------------------------------------------
    bool TraceViewSet::subsumed_by(const TraceViewSet &set, 
                    bool allow_independent, FailedPrecondition *condition) const
    //--------------------------------------------------------------------------
    {
      for (ViewExprs::const_iterator vit = 
            conditions.begin(); vit != conditions.end(); ++vit)
        for (FieldMaskSet<IndexSpaceExpression>::const_iterator it =
              vit->second.begin(); it != vit->second.end(); ++it)
        {
          if (allow_independent)
          {
            // If we're allowing independent views, that means the set
            // does not need to dominate the view as long as there are no
            // views in the set that overlap logically with the test view
            // This allows us to handle the read-only precondition case
            // where we have read-only views that show up in the preconditions
            // but do not appear logically anywhere in the postconditions
            FieldMaskSet<IndexSpaceExpression> non_dominated;
            set.dominates(vit->first, it->first, it->second, non_dominated);
            for (FieldMaskSet<IndexSpaceExpression>::const_iterator nit =
                  non_dominated.begin(); nit != non_dominated.end(); nit++)
            {
              // If all the fields are independent from anything that was
              // written in the postcondition then we know this is a
              // read-only precondition that does not need to be subsumed
              FieldMask mask = nit->second;
              set.filter_independent_fields(nit->first, mask);
              if (!mask)
                continue;
              if (condition != NULL)
              {
                condition->view = vit->first;
                condition->expr = nit->first;
                condition->mask = mask;
              }
              return false;
            }
          }
          else
          {
            FieldMask mask = it->second;
            if (!set.dominates(vit->first, it->first, mask))
            {
              if (condition != NULL)
              {
                condition->view = vit->first;
                condition->expr = it->first;
                condition->mask = mask;
              }
              return false;
            }
          }
        }

      return true;
    }

    //--------------------------------------------------------------------------
    bool TraceViewSet::independent_of(const TraceViewSet &set,
                                      FailedPrecondition *condition) const
    //--------------------------------------------------------------------------
    {
      if (conditions.size() > set.conditions.size())
        return set.independent_of(*this, condition);
      for (ViewExprs::const_iterator vit = 
            conditions.begin(); vit != conditions.end(); ++vit)
      {
        ViewExprs::const_iterator finder = set.conditions.find(vit->first);
        if (finder == set.conditions.end())
          continue;
        if (vit->second.get_valid_mask() * finder->second.get_valid_mask())
          continue;
        LegionMap<std::pair<IndexSpaceExpression*,IndexSpaceExpression*>,
                  FieldMask>::aligned overlaps;
        unique_join_on_field_mask_sets(vit->second, finder->second, overlaps);
        for (LegionMap<std::pair<IndexSpaceExpression*,IndexSpaceExpression*>,
                       FieldMask>::aligned::const_iterator it = 
              overlaps.begin(); it != overlaps.end(); it++)
        {
          IndexSpaceExpression *overlap = 
            forest->intersect_index_spaces(it->first.first, it->first.second);
          if (!overlap->is_empty())
          {
            if (condition != NULL)
            {
              condition->view = vit->first;
              condition->expr = overlap;
              condition->mask = it->second;
            }
            return false;
          }
        }
      }
      return true;
    }

    //--------------------------------------------------------------------------
    void TraceViewSet::record_first_failed(FailedPrecondition *condition) const
    //--------------------------------------------------------------------------
    {
      ViewExprs::const_iterator vit = conditions.begin();
      FieldMaskSet<IndexSpaceExpression>::const_iterator it =
        vit->second.begin();
      condition->view = vit->first;
      condition->expr = it->first;
      condition->mask = it->second;
    }

    //--------------------------------------------------------------------------
    void TraceViewSet::transpose_uniquely(LegionMap<IndexSpaceExpression*,
                             FieldMaskSet<LogicalView> >::aligned &target) const
    //--------------------------------------------------------------------------
    {
#ifdef DEBUG_LEGION
      assert(target.empty());
#endif
      for (ViewExprs::const_iterator vit = 
            conditions.begin(); vit != conditions.end(); ++vit)
        for (FieldMaskSet<IndexSpaceExpression>::const_iterator it =
              vit->second.begin(); it != vit->second.end(); it++)
          target[it->first].insert(vit->first, it->second);
      if (target.size() == 1)
        return;
      // Now for the hard part, we need to compare any expresions that overlap
      // and have overlapping fields so we can uniquify them, this reduces the
      // number of analyses in the precondition/anticondition cases, and is 
      // necessary for correctness in the postcondition case where we cannot
      // have multiple overwrites for the same fields and index expressions
      FieldMaskSet<IndexSpaceExpression> expr_fields;
      LegionMap<IndexSpaceExpression*,
                FieldMaskSet<LogicalView> >::aligned intermediate;
      intermediate.swap(target);
      for (LegionMap<IndexSpaceExpression*,
            FieldMaskSet<LogicalView> >::aligned::const_iterator it =
            intermediate.begin(); it != intermediate.end(); it++)
        expr_fields.insert(it->first, it->second.get_valid_mask());
      LegionList<FieldSet<IndexSpaceExpression*> >::aligned field_exprs;
      expr_fields.compute_field_sets(FieldMask(), field_exprs);
      for (LegionList<FieldSet<IndexSpaceExpression*> >::aligned::const_iterator
            eit = field_exprs.begin(); eit != field_exprs.end(); eit++)
      {
        if (eit->elements.size() == 1)
        {
          IndexSpaceExpression *expr = *(eit->elements.begin());
          FieldMaskSet<LogicalView> &src_views = intermediate[expr];
          FieldMaskSet<LogicalView> &dst_views = target[expr];
          // No chance of overlapping so just move everything over
          if (eit->set_mask != src_views.get_valid_mask())
          {
            // Move over the relevant expressions
            for (FieldMaskSet<LogicalView>::const_iterator it = 
                  src_views.begin(); it != src_views.end(); it++)
            {
              const FieldMask overlap = eit->set_mask & it->second;
              if (!overlap)
                continue;
              dst_views.insert(it->first, overlap);
            }
          }
          else if (!dst_views.empty())
          {
            for (FieldMaskSet<LogicalView>::const_iterator it = 
                  src_views.begin(); it != src_views.end(); it++)
              dst_views.insert(it->first, it->second);
          }
          else
            dst_views.swap(src_views);
          continue;
        }
        // Do pair-wise intersection tests for overlapping of the expressions
        std::vector<IndexSpaceExpression*> disjoint_expressions;
        std::vector<std::vector<IndexSpaceExpression*> > disjoint_components;
        for (std::set<IndexSpaceExpression*>::const_iterator isit = 
              eit->elements.begin(); isit != eit->elements.end(); isit++)
        {
          IndexSpaceExpression *current = *isit;
          const size_t num_expressions = disjoint_expressions.size();
          for (unsigned idx = 0; idx < num_expressions; idx++)
          {
            IndexSpaceExpression *expr = disjoint_expressions[idx];
            // Compute the intersection
            IndexSpaceExpression *intersection =
              forest->intersect_index_spaces(expr, current);
            const size_t volume = intersection->get_volume();
            if (volume == 0)
              continue;
            if (volume == current->get_volume())
            {
              // this one dominates us, see if we need to split ourself off
              if (volume < expr->get_volume())
              {
                disjoint_expressions.push_back(intersection);
                disjoint_components.resize(disjoint_components.size() + 1);
                std::vector<IndexSpaceExpression*> &components =
                  disjoint_components.back();
                components.insert(components.end(),
                    disjoint_components[idx].begin(), 
                    disjoint_components[idx].end());
                components.push_back(*isit);
                disjoint_expressions[idx] =
                  forest->subtract_index_spaces(expr, intersection);
              }
              else // Congruent so we are done
                disjoint_components[idx].push_back(*isit);
              current = NULL;
              break;
            }
            else if (volume == expr->get_volume())
            {
              // We dominate the expression so add ourselves and compute diff
              disjoint_components[idx].push_back(*isit); 
              current = forest->subtract_index_spaces(current, intersection);
#ifdef DEBUG_LEGION
              assert(!current->is_empty());
#endif
            }
            else
            {
              // Split into the three parts and keep going
              disjoint_expressions.push_back(intersection);
              disjoint_components.resize(disjoint_components.size() + 1);
              std::vector<IndexSpaceExpression*> &components = 
                disjoint_components.back();
              components.insert(components.end(),
                  disjoint_components[idx].begin(), 
                  disjoint_components[idx].end());
              components.push_back(*isit);
              disjoint_expressions[idx] =
                forest->subtract_index_spaces(expr, intersection);
              current = forest->subtract_index_spaces(current, intersection);
#ifdef DEBUG_LEGION
              assert(!current->is_empty());
#endif
            }
          }
          if (current != NULL)
          {
            disjoint_expressions.push_back(current);
            disjoint_components.resize(disjoint_components.size() + 1);
            disjoint_components.back().push_back(*isit);
          }
        }
        // Now we have overlapping expressions and constituents for
        // each of what used to be the old equivalence sets, so we
        // can now build the actual output target
        for (unsigned idx = 0; idx < disjoint_expressions.size(); idx++)
        {
          FieldMaskSet<LogicalView> &dst_views =
            target[disjoint_expressions[idx]];
          for (std::vector<IndexSpaceExpression*>::const_iterator sit =
                disjoint_components[idx].begin(); sit !=
                disjoint_components[idx].end(); sit++)
          {
#ifdef DEBUG_LEGION
            assert(intermediate.find(*sit) != intermediate.end());
#endif
            const FieldMaskSet<LogicalView> &src_views = intermediate[*sit];
            for (FieldMaskSet<LogicalView>::const_iterator it =
                  src_views.begin(); it != src_views.end(); it++)
            {
              const FieldMask overlap = it->second & eit->set_mask;
              if (!overlap)
                continue;
              dst_views.insert(it->first, overlap);
            }
          }
        }
      }
    }

    //--------------------------------------------------------------------------
    void TraceViewSet::find_overlaps(TraceViewSet &target, 
                                     IndexSpaceExpression *expr, 
                                     const bool expr_covers, 
                                     const FieldMask &mask) const
    //--------------------------------------------------------------------------
    {
#ifdef DEBUG_LEGION
      assert(target.owner_did == 0);
#endif
      if (expr_covers)
      {
        for (ViewExprs::const_iterator vit = 
              conditions.begin(); vit != conditions.end(); vit++)
        {
          if (!(vit->second.get_valid_mask() - mask))
          {
            // sending everything
            for (FieldMaskSet<IndexSpaceExpression>::const_iterator it =
                  vit->second.begin(); it != vit->second.end(); it++)
              target.insert(vit->first, it->first, it->second, NULL);
          }
          else
          {
            // filtering on fields
            for (FieldMaskSet<IndexSpaceExpression>::const_iterator it =
                  vit->second.begin(); it != vit->second.end(); it++)
            {
              const FieldMask overlap = mask & it->second;
              if (!overlap)
                continue;
              target.insert(vit->first, it->first, overlap, NULL);
            }
          }
        }
      }
      else
      {
        for (ViewExprs::const_iterator vit = 
              conditions.begin(); vit != conditions.end(); vit++)
        {
          FieldMask view_overlap = vit->second.get_valid_mask() & mask;
          if (!view_overlap)
            continue;
          for (FieldMaskSet<IndexSpaceExpression>::const_iterator it =
                vit->second.begin(); it != vit->second.end(); it++)
          {
            const FieldMask overlap = it->second & view_overlap;
            if (!overlap)
              continue;
            IndexSpaceExpression *expr_overlap = 
              forest->intersect_index_spaces(it->first, expr); 
            const size_t volume = expr_overlap->get_volume();
            if (volume > 0)
            {
              if (volume == expr->get_volume())
                target.insert(vit->first, expr, overlap, NULL);
              else if (volume == it->first->get_volume())
                target.insert(vit->first, it->first, overlap, NULL);
              else
                target.insert(vit->first, expr_overlap, overlap, NULL);
            }
            view_overlap -= overlap;
            if (!view_overlap)
              break;
          }
        }
      }
    }

    //--------------------------------------------------------------------------
    bool TraceViewSet::empty(void) const
    //--------------------------------------------------------------------------
    {
      return conditions.empty();
    }

    //--------------------------------------------------------------------------
    void TraceViewSet::merge(TraceViewSet &target, 
                             std::set<RtEvent> &applied_events) const
    //--------------------------------------------------------------------------
    {
      for (ViewExprs::const_iterator vit = 
            conditions.begin(); vit != conditions.end(); ++vit)
        for (FieldMaskSet<IndexSpaceExpression>::const_iterator it =
              vit->second.begin(); it != vit->second.end(); it++)
          target.insert(vit->first, it->first, it->second, &applied_events);
    }

    //--------------------------------------------------------------------------
    void TraceViewSet::pack(Serializer &rez, AddressSpaceID target) const
    //--------------------------------------------------------------------------
    {
      rez.serialize<size_t>(conditions.size());
      for (ViewExprs::const_iterator vit = 
            conditions.begin(); vit != conditions.end(); ++vit)
      {
        rez.serialize(vit->first->did);
        rez.serialize<size_t>(vit->second.size());
        for (FieldMaskSet<IndexSpaceExpression>::const_iterator it =
              vit->second.begin(); it != vit->second.end(); it++)
        {
          it->first->pack_expression(rez, target);
          rez.serialize(it->second);
        }
      }
    }

    //--------------------------------------------------------------------------
    void TraceViewSet::unpack(Deserializer &derez, size_t num_views,
                         AddressSpaceID source, std::set<RtEvent> &ready_events)
    //--------------------------------------------------------------------------
    {
#ifdef DEBUG_LEGION
      assert(owner_did == 0); // should only be unpacking without refs
#endif
      for (unsigned idx1 = 0; idx1 < num_views; idx1++)
      {
        DistributedID did;
        derez.deserialize(did);
        RtEvent ready;
        LogicalView *view = 
          forest->runtime->find_or_request_logical_view(did, ready);
        size_t num_exprs;
        derez.deserialize(num_exprs);
        FieldMaskSet<IndexSpaceExpression> &exprs = conditions[view];
        for (unsigned idx2 = 0; idx2 < num_exprs; idx2++)
        {
          IndexSpaceExpression *expr = 
            IndexSpaceExpression::unpack_expression(derez, forest, source);
          FieldMask mask;
          derez.deserialize(mask);
          exprs.insert(expr, mask);
        }
        if (ready.exists() && !ready.has_triggered())
          ready_events.insert(ready);
      }
    }

    //--------------------------------------------------------------------------
    void TraceViewSet::dump(void) const
    //--------------------------------------------------------------------------
    {
      const LogicalRegion lr = region->handle;
      for (ViewExprs::const_iterator vit = 
            conditions.begin(); vit != conditions.end(); ++vit)
      {
        LogicalView *view = vit->first;
        for (FieldMaskSet<IndexSpaceExpression>::const_iterator it =
              vit->second.begin(); it != vit->second.end(); ++it)
        {
          char *mask = it->second.to_string();
          const void *name = NULL; size_t name_size = 0;
          forest->runtime->retrieve_semantic_information(lr, 
              LEGION_NAME_SEMANTIC_TAG, name, name_size, true, true);
          PhysicalManager *manager = view->get_manager();
          log_tracing.info() << "  "
                    << (view->is_reduction_view() ? "Reduction" : 
                       (view->is_fill_view() ? "Fill" : "Materialized"))
                    << " view: " << view << ", Inst: " << std::hex
                    << ((manager != NULL) ? 
                        manager->get_instance(DomainPoint()).id : 0)
                    << std::dec
                    << ", Index expr: " << it->first->expr_id
                    << ", Name: " << (name_size > 0 ? (const char*)name : "")
                    << ", Field Mask: " << mask;
          free(mask);
        }
      }
    }

    /////////////////////////////////////////////////////////////
    // TraceConditionSet
    /////////////////////////////////////////////////////////////

    //--------------------------------------------------------------------------
    TraceConditionSet::TraceConditionSet(RegionTreeForest *f, 
                              IndexSpaceExpression *expr, const FieldMask &mask, 
                              const std::set<RegionNode*> &rgs)
      : forest(f), condition_expr(expr), condition_mask(mask), 
        regions(std::vector<RegionNode*>(rgs.begin(), rgs.end())),
        precondition_views(NULL), anticondition_views(NULL), 
        postcondition_views(NULL)
    //--------------------------------------------------------------------------
    {
      condition_expr->add_expression_reference();
      for (std::vector<RegionNode*>::const_iterator it =
            regions.begin(); it != regions.end(); it++)
        (*it)->add_base_resource_ref(TRACE_REF);
    }

    //--------------------------------------------------------------------------
    TraceConditionSet::TraceConditionSet(const TraceConditionSet &rhs)
      : forest(rhs.forest), condition_expr(rhs.condition_expr),
        condition_mask(rhs.condition_mask), regions(rhs.regions)
    //--------------------------------------------------------------------------
    {
      // should never be called
      assert(false);
    }

    //--------------------------------------------------------------------------
    TraceConditionSet::~TraceConditionSet(void)
    //--------------------------------------------------------------------------
    {
#ifdef DEBUG_LEGION
      assert(current_sets.empty());
#endif
      for (LegionMap<IndexSpaceExpression*,
                     FieldMaskSet<LogicalView> >::aligned::const_iterator eit =
            preconditions.begin(); eit != preconditions.end(); eit++)
      {
        for (FieldMaskSet<LogicalView>::const_iterator it = 
              eit->second.begin(); it != eit->second.end(); it++)
          if (it->first->remove_base_valid_ref(TRACE_REF))
            delete it->first;
        if (eit->first->remove_expression_reference())
          delete eit->first;
      }
      for (LegionMap<IndexSpaceExpression*,
                     FieldMaskSet<LogicalView> >::aligned::const_iterator eit =
            anticonditions.begin(); eit != anticonditions.end(); eit++)
      {
        for (FieldMaskSet<LogicalView>::const_iterator it = 
              eit->second.begin(); it != eit->second.end(); it++)
          if (it->first->remove_base_valid_ref(TRACE_REF))
            delete it->first;
        if (eit->first->remove_expression_reference())
          delete eit->first;
      }
      for (LegionMap<IndexSpaceExpression*,
                     FieldMaskSet<LogicalView> >::aligned::const_iterator eit =
            postconditions.begin(); eit != postconditions.end(); eit++)
      {
        for (FieldMaskSet<LogicalView>::const_iterator it = 
              eit->second.begin(); it != eit->second.end(); it++)
          if (it->first->remove_base_valid_ref(TRACE_REF))
            delete it->first;
        if (eit->first->remove_expression_reference())
          delete eit->first;
      }
      for (std::vector<RegionNode*>::const_iterator it = 
            regions.begin(); it != regions.end(); it++)
        if ((*it)->remove_base_resource_ref(TRACE_REF))
          delete (*it);
      if (condition_expr->remove_expression_reference())
        delete condition_expr;
      if (precondition_views != NULL)
        delete precondition_views;
      if (anticondition_views != NULL)
        delete anticondition_views;
      if (postcondition_views != NULL)
        delete postcondition_views;
    }

    //--------------------------------------------------------------------------
    TraceConditionSet& TraceConditionSet::operator=(
                                                   const TraceConditionSet &rhs)
    //--------------------------------------------------------------------------
    {
      // should never be called
      assert(false);
      return *this;
    }

    //--------------------------------------------------------------------------
    void TraceConditionSet::add_tracker_reference(unsigned cnt)
    //--------------------------------------------------------------------------
    {
      add_reference(cnt);
    }

    //--------------------------------------------------------------------------
    bool TraceConditionSet::remove_tracker_reference(unsigned cnt)
    //--------------------------------------------------------------------------
    {
      return remove_reference(cnt);
    }

    //--------------------------------------------------------------------------
    void TraceConditionSet::record_equivalence_set(EquivalenceSet *set,
                                                   const FieldMask &mask)
    //--------------------------------------------------------------------------
    {
      set->record_tracker(this, mask);
      AutoLock s_lock(set_lock);
      if (current_sets.insert(set, mask))
        set->add_base_resource_ref(TRACE_REF);
    }

    //--------------------------------------------------------------------------
    void TraceConditionSet::record_pending_equivalence_set(EquivalenceSet *set,
                                                          const FieldMask &mask) 
    //--------------------------------------------------------------------------
    {
      AutoLock s_lock(set_lock);
      pending_sets.insert(set, mask);
    }

    //--------------------------------------------------------------------------
    void TraceConditionSet::remove_equivalence_set(EquivalenceSet *set,
                                                   const FieldMask &mask)
    //--------------------------------------------------------------------------
    {
      {
        AutoLock s_lock(set_lock);
        invalid_mask |= mask;
        FieldMaskSet<EquivalenceSet>::iterator finder = current_sets.find(set);
        // Might have already been removed as part of deleting the set
        if (finder == current_sets.end())
          return;
#ifdef DEBUG_LEGION
        assert(!(mask - finder->second));
#endif
        finder.filter(mask);
        if (!finder->second)
          current_sets.erase(finder);
        else
          return;
      }
      // Remove the reference if we removed the set from our current sets
      if (set->remove_base_resource_ref(TRACE_REF))
        delete set;
    }

    //--------------------------------------------------------------------------
    void TraceConditionSet::invalidate_equivalence_sets(void)
    //--------------------------------------------------------------------------
    {
      FieldMaskSet<EquivalenceSet> to_remove;
      {
        AutoLock s_lock(set_lock);
        if (current_sets.empty())
          return;
        to_remove.swap(current_sets);
      }
      for (FieldMaskSet<EquivalenceSet>::const_iterator it =
            to_remove.begin(); it != to_remove.end(); it++)
      {
        it->first->remove_tracker(this, it->second);
        if (it->first->remove_base_resource_ref(TRACE_REF))
          delete it->first;
      }
    }

    //--------------------------------------------------------------------------
    void TraceConditionSet::capture(EquivalenceSet *set, 
                                    std::set<RtEvent> &ready_events)
    //--------------------------------------------------------------------------
    {
      set->record_tracker(this, condition_mask);
      if (current_sets.insert(set, condition_mask))
        set->add_base_resource_ref(TRACE_REF);
      const RtEvent ready_event = 
        set->capture_trace_conditions(this, set->local_space, condition_expr, 
                              condition_mask, RtUserEvent::NO_RT_USER_EVENT); 
      if (ready_event.exists() && !ready_event.has_triggered())
        ready_events.insert(ready_event);
    }

    //--------------------------------------------------------------------------
    void TraceConditionSet::receive_capture(TraceViewSet *pre, 
               TraceViewSet *anti, TraceViewSet *post, std::set<RtEvent> &ready)
    //--------------------------------------------------------------------------
    {
#ifdef DEBUG_LEGION
      assert(precondition_views == NULL);
      assert(anticondition_views == NULL);
      assert(postcondition_views == NULL);
#endif
      precondition_views = pre;
      anticondition_views = anti;
      postcondition_views = post;
      WrapperReferenceMutator mutator(ready);
      if (precondition_views != NULL)
      {
        precondition_views->transpose_uniquely(preconditions);
        for (LegionMap<IndexSpaceExpression*,
                       FieldMaskSet<LogicalView> >::aligned::const_iterator 
              eit = preconditions.begin(); eit != preconditions.end(); eit++)
        {
          eit->first->add_expression_reference();
          for (FieldMaskSet<LogicalView>::const_iterator it = 
                eit->second.begin(); it != eit->second.end(); it++)
            it->first->add_base_valid_ref(TRACE_REF, &mutator);
        }
      }
      if (anticondition_views != NULL)
      {
        anticondition_views->transpose_uniquely(anticonditions);
        for (LegionMap<IndexSpaceExpression*,
                       FieldMaskSet<LogicalView> >::aligned::const_iterator 
              eit = anticonditions.begin(); eit != anticonditions.end(); eit++)
        {
          eit->first->add_expression_reference();
          for (FieldMaskSet<LogicalView>::const_iterator it = 
                eit->second.begin(); it != eit->second.end(); it++)
            it->first->add_base_valid_ref(TRACE_REF, &mutator);
        }
      }
      if (postcondition_views != NULL)
      {
        postcondition_views->transpose_uniquely(postconditions);
        for (LegionMap<IndexSpaceExpression*,
                       FieldMaskSet<LogicalView> >::aligned::const_iterator 
              eit = postconditions.begin(); eit != postconditions.end(); eit++)
        {
          eit->first->add_expression_reference();
          for (FieldMaskSet<LogicalView>::const_iterator it = 
                eit->second.begin(); it != eit->second.end(); it++)
            it->first->add_base_valid_ref(TRACE_REF, &mutator);
        }
      }
    }

    //--------------------------------------------------------------------------
    bool TraceConditionSet::is_empty(void) const
    //--------------------------------------------------------------------------
    {
      if (precondition_views != NULL)
        return false;
      if (anticondition_views != NULL)
        return false;
      if (postcondition_views != NULL)
        return false;
      return true;
    }

    //--------------------------------------------------------------------------
    bool TraceConditionSet::is_replayable(bool &not_subsumed,
                                       TraceViewSet::FailedPrecondition *failed)
    //--------------------------------------------------------------------------
    {
      bool replayable = true;
      // Note that it is ok to have precondition views and no postcondition
      // views because that means that everything was read-only and therefore
      // still idempotent and replayable
      if ((precondition_views != NULL) && (postcondition_views != NULL) &&
          !precondition_views->subsumed_by(*postcondition_views, true, failed))
      {
        if ((failed != NULL) && (postcondition_views == NULL))
          precondition_views->record_first_failed(failed);
        replayable = false;
        not_subsumed = true;
      }
      if (replayable && 
          (postcondition_views != NULL) && (anticondition_views != NULL) &&
          !postcondition_views->independent_of(*anticondition_views, failed))
      {
        replayable = false;
        not_subsumed = false;
      }
      // Clean up our view objects since we no longer need them
      if (precondition_views != NULL)
      {
        delete precondition_views;
        precondition_views = NULL;
      }
      if (anticondition_views != NULL)
      {
        delete anticondition_views;
        anticondition_views = NULL;
      }
      if (postcondition_views != NULL)
      {
        delete postcondition_views;
        postcondition_views = NULL;
      }
      return replayable;
    }

    //--------------------------------------------------------------------------
    void TraceConditionSet::dump_preconditions(void) const
    //--------------------------------------------------------------------------
    {
#ifdef DEBUG_LEGION
      assert(!regions.empty());
#endif
      TraceViewSet dump_view_set(forest, 0/*owner did*/,
          forest->get_tree(regions.front()->handle.get_tree_id()));
      for (ExprViews::const_iterator eit = 
            preconditions.begin(); eit != preconditions.end(); eit++)
        for (FieldMaskSet<LogicalView>::const_iterator it =
              eit->second.begin(); it != eit->second.end(); it++)
          dump_view_set.insert(it->first, eit->first, it->second, NULL);
      dump_view_set.dump();
    }

    //--------------------------------------------------------------------------
    void TraceConditionSet::dump_anticonditions(void) const
    //--------------------------------------------------------------------------
    {
#ifdef DEBUG_LEGION
      assert(!regions.empty());
#endif
      TraceViewSet dump_view_set(forest, 0/*owner did*/,
          forest->get_tree(regions.front()->handle.get_tree_id()));
      for (ExprViews::const_iterator eit = 
            anticonditions.begin(); eit != anticonditions.end(); eit++)
        for (FieldMaskSet<LogicalView>::const_iterator it =
              eit->second.begin(); it != eit->second.end(); it++)
          dump_view_set.insert(it->first, eit->first, it->second, NULL);
      dump_view_set.dump();
    }

    //--------------------------------------------------------------------------
    void TraceConditionSet::dump_postconditions(void) const
    //--------------------------------------------------------------------------
    {
#ifdef DEBUG_LEGION
      assert(!regions.empty());
#endif
      TraceViewSet dump_view_set(forest, 0/*owner did*/,
          forest->get_tree(regions.front()->handle.get_tree_id()));
      for (ExprViews::const_iterator eit = 
            postconditions.begin(); eit != postconditions.end(); eit++)
        for (FieldMaskSet<LogicalView>::const_iterator it =
              eit->second.begin(); it != eit->second.end(); it++)
          dump_view_set.insert(it->first, eit->first, it->second, NULL);
      dump_view_set.dump();
    }

    //--------------------------------------------------------------------------
    void TraceConditionSet::test_require(Operation *op, 
             std::set<RtEvent> &ready_events, std::set<RtEvent> &applied_events)
    //--------------------------------------------------------------------------
    {
      // We should not need the lock here because the trace should be 
      // blocking all other operations from running and changing the 
      // equivalence sets while we are here
      // First check to see if we need to recompute our equivalence sets
      if (!!invalid_mask)
      {
        const RtEvent ready = recompute_equivalence_sets(op);
        if (ready.exists() && !ready.has_triggered())
        {
          const RtUserEvent tested = Runtime::create_rt_user_event();
          const RtUserEvent applied = Runtime::create_rt_user_event();
          DeferTracePreconditionTestArgs args(this, op, tested, applied);
          forest->runtime->issue_runtime_meta_task(args, 
              LG_LATENCY_DEFERRED_PRIORITY, ready);
          ready_events.insert(tested);
          applied_events.insert(applied);
          return;
        }
      }
#ifdef DEBUG_LEGION
      assert(precondition_analyses.empty());
      assert(anticondition_analyses.empty());
#endif
      // Make analyses for the precondition and anticondition tests
      for (ExprViews::const_iterator eit = 
            preconditions.begin(); eit != preconditions.end(); eit++)
      {
        InvalidInstAnalysis *analysis = new InvalidInstAnalysis(forest->runtime,  
            op, precondition_analyses.size(), eit->first, eit->second);
        analysis->add_reference();
        precondition_analyses.push_back(analysis);
        std::set<RtEvent> deferral_events;
        for (FieldMaskSet<EquivalenceSet>::const_iterator it =
              current_sets.begin(); it != current_sets.end(); it++)
        {
          const FieldMask overlap = eit->second.get_valid_mask() & it->second;
          if (!overlap)
            continue;
          analysis->traverse(it->first, overlap,deferral_events,applied_events);
        }
        const RtEvent traversal_done = deferral_events.empty() ?
          RtEvent::NO_RT_EVENT : Runtime::merge_events(deferral_events);
        if (traversal_done.exists() || analysis->has_remote_sets())
        {
          const RtEvent ready = 
            analysis->perform_remote(traversal_done, applied_events);
          if (ready.exists() && !ready.has_triggered())
            ready_events.insert(ready);
        }
      }
      for (ExprViews::const_iterator eit =
            anticonditions.begin(); eit != anticonditions.end(); eit++)
      {
        AntivalidInstAnalysis *analysis = 
          new AntivalidInstAnalysis(forest->runtime, op, 
              anticondition_analyses.size(), eit->first, eit->second);
        analysis->add_reference();
        anticondition_analyses.push_back(analysis);
        std::set<RtEvent> deferral_events;
        for (FieldMaskSet<EquivalenceSet>::const_iterator it =
              current_sets.begin(); it != current_sets.end(); it++)
        {
          const FieldMask overlap = eit->second.get_valid_mask() & it->second;
          if (!overlap)
            continue;
          analysis->traverse(it->first, overlap,deferral_events,applied_events);
        }
        const RtEvent traversal_done = deferral_events.empty() ?
          RtEvent::NO_RT_EVENT : Runtime::merge_events(deferral_events);
        if (traversal_done.exists() || analysis->has_remote_sets())
        {
          const RtEvent ready = 
            analysis->perform_remote(traversal_done, applied_events);
          if (ready.exists() && !ready.has_triggered())
            ready_events.insert(ready);
        }
      }
    }

    //--------------------------------------------------------------------------
    /*static*/ void TraceConditionSet::handle_precondition_test(
                                                               const void *args)
    //--------------------------------------------------------------------------
    {
      const DeferTracePreconditionTestArgs *dargs = 
        (const DeferTracePreconditionTestArgs*)args;
      std::set<RtEvent> ready_events, applied_events;
      dargs->set->test_require(dargs->op, ready_events, applied_events);
      if (!ready_events.empty())
        Runtime::trigger_event(dargs->done_event, 
            Runtime::merge_events(ready_events));
      else
        Runtime::trigger_event(dargs->done_event);
      if (!applied_events.empty())
        Runtime::trigger_event(dargs->applied_event,
            Runtime::merge_events(applied_events));
      else
        Runtime::trigger_event(dargs->applied_event);
    }

    //--------------------------------------------------------------------------
    bool TraceConditionSet::check_require(void)
    //--------------------------------------------------------------------------
    {
      bool satisfied = true;
      for (std::vector<InvalidInstAnalysis*>::const_iterator it =
            precondition_analyses.begin(); it != 
            precondition_analyses.end(); it++)
      {
        if ((*it)->has_invalid())
          satisfied = false;
        if ((*it)->remove_reference())
          delete (*it);
      }
      precondition_analyses.clear();
      for (std::vector<AntivalidInstAnalysis*>::const_iterator it =
            anticondition_analyses.begin(); it != 
            anticondition_analyses.end(); it++)
      {
        if ((*it)->has_antivalid())
          satisfied = false;
        if ((*it)->remove_reference())
          delete (*it);
      }
      anticondition_analyses.clear();
      return satisfied;
    }

    //--------------------------------------------------------------------------
    void TraceConditionSet::ensure(Operation *op, 
                                   std::set<RtEvent> &applied_events)
    //--------------------------------------------------------------------------
    {
      // We should not need the lock here because the trace should be 
      // blocking all other operations from running and changing the 
      // equivalence sets while we are here
      // First check to see if we need to recompute our equivalence sets
      if (!!invalid_mask)
      {
        const RtEvent ready = recompute_equivalence_sets(op);
        if (ready.exists() && !ready.has_triggered())
        {
          const RtUserEvent applied= Runtime::create_rt_user_event();
          DeferTracePostconditionTestArgs args(this, op, applied);
          forest->runtime->issue_runtime_meta_task(args, 
              LG_LATENCY_DEFERRED_PRIORITY, ready);
          applied_events.insert(applied);
          return;
        }
      }
      // Perform an overwrite analysis for each of the postconditions
      unsigned index = 0;
      const TraceInfo trace_info(op, false/*init*/);
      const RegionUsage usage(LEGION_READ_WRITE, LEGION_EXCLUSIVE, 0);
      for (ExprViews::const_iterator eit = 
            postconditions.begin(); eit != postconditions.end(); eit++, index++)
      {
        OverwriteAnalysis *analysis = new OverwriteAnalysis(forest->runtime,
            op, index, usage, eit->first, eit->second, 
            PhysicalTraceInfo(trace_info, index), ApEvent::NO_AP_EVENT);
        analysis->add_reference();
        std::set<RtEvent> deferral_events;
        for (FieldMaskSet<EquivalenceSet>::const_iterator it =
              current_sets.begin(); it != current_sets.end(); it++)
        {
          const FieldMask overlap = eit->second.get_valid_mask() & it->second;
          if (!overlap)
            continue;
          analysis->traverse(it->first, overlap,deferral_events,applied_events);
        }
        const RtEvent traversal_done = deferral_events.empty() ?
          RtEvent::NO_RT_EVENT : Runtime::merge_events(deferral_events);
        if (traversal_done.exists() || analysis->has_remote_sets())
          analysis->perform_remote(traversal_done, applied_events);
        if (analysis->remove_reference())
          delete analysis;
      }
    }

    //--------------------------------------------------------------------------
    /*static*/ void TraceConditionSet::handle_postcondition_test(
                                                               const void *args)
    //--------------------------------------------------------------------------
    {
      const DeferTracePostconditionTestArgs *dargs = 
        (const DeferTracePostconditionTestArgs*)args;
      std::set<RtEvent> ready_events;
      dargs->set->ensure(dargs->op, ready_events);
      if (!ready_events.empty())
        Runtime::trigger_event(dargs->done_event, 
            Runtime::merge_events(ready_events));
      else
        Runtime::trigger_event(dargs->done_event);
    }

    //--------------------------------------------------------------------------
    /*static*/ void TraceConditionSet::handle_finalize_sets(const void *args)
    //--------------------------------------------------------------------------
    {
      const DeferTraceFinalizeSetsArgs *dargs =
        (const DeferTraceFinalizeSetsArgs*)args;
      dargs->set->finalize_computed_sets(); 
    }

    //--------------------------------------------------------------------------
    RtEvent TraceConditionSet::recompute_equivalence_sets(Operation *op)
    //--------------------------------------------------------------------------
    {
#ifdef DEBUG_LEGION
      assert(!!invalid_mask);
#endif
      std::set<RtEvent> ready_events;
      UniqueID opid = op->get_unique_op_id();
      InnerContext *context = op->get_context();
      ContextID ctxid = context->get_context().get_id();
      AddressSpaceID space = forest->runtime->address_space;
      for (std::vector<RegionNode*>::const_iterator it =
            regions.begin(); it != regions.end(); it++)
      {
        IndexSpaceExpression *overlap = 
          forest->intersect_index_spaces(condition_expr, (*it)->row_source);
        (*it)->compute_equivalence_sets(ctxid, context, this, space, overlap,
            invalid_mask, opid, space, ready_events, false/*downward only*/);
      }
      invalid_mask.clear();
      if (!ready_events.empty())
      {
        const RtEvent ready = Runtime::merge_events(ready_events);
        if (ready.exists() && !ready.has_triggered())
        {
          // Launch a meta-task to finalize this trace condition set
          DeferTraceFinalizeSetsArgs args(this, op->get_unique_op_id());
          return forest->runtime->issue_runtime_meta_task(args, 
                          LG_LATENCY_DEFERRED_PRIORITY, ready);
        }
      }
      finalize_computed_sets();
      return RtEvent::NO_RT_EVENT;
    }

    //--------------------------------------------------------------------------
    void TraceConditionSet::finalize_computed_sets(void)
    //--------------------------------------------------------------------------
    {
      // Don't need the lock here, there's only one thing looking at these
      // data structures at this point
      if (pending_sets.empty())
        return;
      for (FieldMaskSet<EquivalenceSet>::const_iterator it =
            pending_sets.begin(); it != pending_sets.end(); it++)
      {
        it->first->record_tracker(this, it->second);
        if (current_sets.insert(it->first, it->second))
          it->first->add_base_resource_ref(TRACE_REF);
      }
      pending_sets.clear();
    }

    /////////////////////////////////////////////////////////////
    // PhysicalTemplate
    /////////////////////////////////////////////////////////////

    //--------------------------------------------------------------------------
    PhysicalTemplate::PhysicalTemplate(PhysicalTrace *t, ApEvent fence_event)
      : trace(t), recording(true), replayable(false, "uninitialized"),
        fence_completion_id(0),
        replay_parallelism(t->runtime->max_replay_parallelism),
        has_virtual_mapping(false), last_fence(NULL),
        recording_done(Runtime::create_rt_user_event()),
        pending_inv_topo_order(NULL), pending_transitive_reduction(NULL)
    //--------------------------------------------------------------------------
    {
      events.push_back(fence_event);
      event_map[fence_event] = fence_completion_id;
      instructions.push_back(
         new AssignFenceCompletion(*this, fence_completion_id, TraceLocalID()));
      // always want at least one set of operations ready for recording
      operations.emplace_back(std::map<TraceLocalID,Memoizable*>());
    }

    //--------------------------------------------------------------------------
    PhysicalTemplate::PhysicalTemplate(const PhysicalTemplate &rhs)
      : trace(NULL), recording(true), replayable(false, "uninitialized"),
        fence_completion_id(0),
        replay_parallelism(1), recording_done(RtUserEvent::NO_RT_USER_EVENT)
    //--------------------------------------------------------------------------
    {
      // should never be called
      assert(false);
    }

    //--------------------------------------------------------------------------
    PhysicalTemplate::~PhysicalTemplate(void)
    //--------------------------------------------------------------------------
    {
      {
        AutoLock tpl_lock(template_lock);
        for (std::set<ViewUser*>::iterator it = all_users.begin();
             it != all_users.end(); ++it)
          delete (*it);
        for (std::vector<TraceConditionSet*>::const_iterator it =
              conditions.begin(); it != conditions.end(); it++)
        {
          (*it)->invalidate_equivalence_sets();
          if ((*it)->remove_reference())
            delete (*it);
        }
        for (std::vector<Instruction*>::iterator it = instructions.begin();
             it != instructions.end(); ++it)
          delete *it;
        // Relesae references to instances
        for (CachedMappings::iterator it = cached_mappings.begin();
            it != cached_mappings.end(); ++it)
        {
          for (std::deque<InstanceSet>::iterator pit =
              it->second.physical_instances.begin(); pit !=
              it->second.physical_instances.end(); pit++)
          {
            for (unsigned idx = 0; idx < pit->size(); idx++)
            {
              const InstanceRef &ref = (*pit)[idx];
              if (!ref.is_virtual_ref())
                ref.remove_valid_reference(MAPPING_ACQUIRE_REF,NULL/*mutator*/);
            }
            pit->clear();
          }
        }
        cached_mappings.clear();
        if (!remote_memos.empty())
          release_remote_memos();
      }
      if (pending_inv_topo_order != NULL)
        delete pending_inv_topo_order;
      if (pending_transitive_reduction != NULL)
        delete pending_transitive_reduction;
    }

    //--------------------------------------------------------------------------
    void PhysicalTemplate::initialize_replay(ApEvent completion, bool recurrent)
    //--------------------------------------------------------------------------
    {
      AutoLock t_lock(template_lock);
      operations.emplace_back(std::map<TraceLocalID,Memoizable*>());
      pending_replays.emplace_back(std::make_pair(completion, recurrent));
    }

    //--------------------------------------------------------------------------
    ApEvent PhysicalTemplate::get_completion_for_deletion(void) const
    //--------------------------------------------------------------------------
    {
      std::set<ApEvent> all_events;
      for (std::map<ApEvent, unsigned>::const_iterator it = event_map.begin();
           it != event_map.end(); ++it)
        all_events.insert(it->first);
      return Runtime::merge_events(NULL, all_events);
    }

    //--------------------------------------------------------------------------
    void PhysicalTemplate::find_execution_fence_preconditions(
                                               std::set<ApEvent> &preconditions)
    //--------------------------------------------------------------------------
    {
      AutoLock tpl_lock(template_lock);
#ifdef DEBUG_LEGION
      assert(!events.empty());
      assert(events.size() == instructions.size());
#endif
      // Scan backwards until we find the previous execution fence (if any)
      for (unsigned idx = events.size() - 1; idx > 0; idx--)
      {
        // Skip any barrier events from remote shards, they will be picked
        // up by their own shards and mixed into the fences appropriately
        const InstructionKind kind = instructions[idx]->get_kind(); 
        if ((kind != BARRIER_ADVANCE) && (kind != BARRIER_ARRIVAL))
          preconditions.insert(events[idx]);
        if (instructions[idx] == last_fence)
          return;
      }
      preconditions.insert(events.front());
    }

    //--------------------------------------------------------------------------
    bool PhysicalTemplate::check_preconditions(TraceReplayOp *op,
                                              std::set<RtEvent> &applied_events)
    //--------------------------------------------------------------------------
    {
      std::set<RtEvent> ready_events;
      for (std::vector<TraceConditionSet*>::const_iterator it = 
            conditions.begin(); it != conditions.end(); it++)
        (*it)->test_require(op, ready_events, applied_events);
      if (!ready_events.empty())
      {
        const RtEvent wait_on = Runtime::merge_events(ready_events);
        if (wait_on.exists() && !wait_on.has_triggered())
          wait_on.wait();
      }
      bool result = true;
      for (std::vector<TraceConditionSet*>::const_iterator it = 
            conditions.begin(); it != conditions.end(); it++)
        if (!(*it)->check_require())
          result = false;
      return result;
    }

    //--------------------------------------------------------------------------
    void PhysicalTemplate::apply_postcondition(TraceSummaryOp *op,
                                              std::set<RtEvent> &applied_events)
    //--------------------------------------------------------------------------
    {
      for (std::vector<TraceConditionSet*>::const_iterator it = 
            conditions.begin(); it != conditions.end(); it++)
        (*it)->ensure(op, applied_events);
    }

    //--------------------------------------------------------------------------
    bool PhysicalTemplate::check_preconditions(ReplTraceReplayOp *op,
                                              std::set<RtEvent> &applied_events)
    //--------------------------------------------------------------------------
    {
      std::set<RtEvent> ready_events;
      for (std::vector<TraceConditionSet*>::const_iterator it = 
            conditions.begin(); it != conditions.end(); it++)
        (*it)->test_require(op, ready_events, applied_events);
      if (!ready_events.empty())
      {
        const RtEvent wait_on = Runtime::merge_events(ready_events);
        if (wait_on.exists() && !wait_on.has_triggered())
          wait_on.wait();
      }
      bool result = true;
      for (std::vector<TraceConditionSet*>::const_iterator it = 
            conditions.begin(); it != conditions.end(); it++)
        if (!(*it)->check_require())
          result = false;
      return result;
    } 

    //--------------------------------------------------------------------------
    void PhysicalTemplate::apply_postcondition(ReplTraceSummaryOp *op,
                                              std::set<RtEvent> &applied_events)
    //--------------------------------------------------------------------------
    {
      for (std::vector<TraceConditionSet*>::const_iterator it = 
            conditions.begin(); it != conditions.end(); it++)
        (*it)->ensure(op, applied_events);
    }

    //--------------------------------------------------------------------------
    PhysicalTemplate::Replayable PhysicalTemplate::check_replayable(
                                         ReplTraceOp *op, InnerContext *context,
                                         UniqueID opid, bool has_blocking_call) 
    //--------------------------------------------------------------------------
    {
      if (has_blocking_call)
        return Replayable(false, "blocking call");

      if (has_virtual_mapping)
        return Replayable(false, "virtual mapping");

      // Next we need to compute the equivalence sets for all these regions
      LegionVector<VersionInfo>::aligned version_infos(trace_regions.size());
      unsigned index = 0;
      std::set<RtEvent> ready_events;
      const ContextID ctx = context->get_context().get_id();
      for (FieldMaskSet<RegionNode>::const_iterator it =
            trace_regions.begin(); it != trace_regions.end(); it++, index++)
        it->first->perform_versioning_analysis(ctx, context, 
            &version_infos[index], it->second, opid, 
            trace->runtime->address_space, ready_events);
      if (!ready_events.empty())
      {
        const RtEvent wait_on = Runtime::merge_events(ready_events);
        ready_events.clear();
        if (wait_on.exists() && !wait_on.has_triggered())
          wait_on.wait();
      }
      // Compute the sets of regions and fields associated with each set
      index = 0;
      LegionMap<EquivalenceSet*,FieldMaskSet<RegionNode> >::aligned set_regions;
      for (FieldMaskSet<RegionNode>::const_iterator rit =
            trace_regions.begin(); rit != trace_regions.end(); rit++, index++)
      {
        const FieldMaskSet<EquivalenceSet> &region_sets = 
            version_infos[index].get_equivalence_sets();
        for (FieldMaskSet<EquivalenceSet>::const_iterator it = 
              region_sets.begin(); it != region_sets.end(); it++)
          set_regions[it->first].insert(rit->first, it->second);
      }
      trace_regions.clear();
      // Make a trace condition set for each one of them
      // Note for control replication, we're just letting multiple shards 
      // race to their equivalence sets, whichever one gets there first for
      // their fields will be the one to own the preconditions
      RegionTreeForest *forest = trace->runtime->forest;
      for (LegionMap<EquivalenceSet*,
                     FieldMaskSet<RegionNode> >::aligned::const_iterator eit =
            set_regions.begin(); eit != set_regions.end(); eit++)
      {
        // Sort the region nodes into field groups so we can get a field 
        // expression for each one of these
        LegionList<FieldSet<RegionNode*> >::aligned region_fields;
        eit->second.compute_field_sets(FieldMask(), region_fields);
        for (LegionList<FieldSet<RegionNode*> >::aligned::iterator it =
              region_fields.begin(); it != region_fields.end(); it++)
        {
          // The expression for this condition is the intersection of
          // the equivalence set region with all the other regions that
          // are represented by it
          std::set<IndexSpaceExpression*> exprs;
          for (std::set<RegionNode*>::const_iterator rit = 
                it->elements.begin(); rit != it->elements.end(); rit++)
            exprs.insert((*rit)->row_source);
          IndexSpaceExpression *union_expr = forest->union_index_spaces(exprs);
          IndexSpaceNode *eq_node = eit->first->region_node->row_source;
          IndexSpaceExpression *condition_expr = 
            forest->intersect_index_spaces(union_expr, eq_node);
          // Small congruence test
          if (condition_expr->get_volume() == eq_node->get_volume())
            condition_expr = eq_node;
          TraceConditionSet *condition = 
            new TraceConditionSet(forest, condition_expr, 
                                  it->set_mask, it->elements);
          condition->add_reference();
          condition->capture(eit->first, ready_events);
          conditions.push_back(condition);
        }
      }
      // Wait for the conditions to be ready and then test them for subsumption
      if (!ready_events.empty())
      {
        const RtEvent wait_on = Runtime::merge_events(ready_events);
        ready_events.clear();
        if (wait_on.exists() && !wait_on.has_triggered())
          wait_on.wait();
      }
      TraceViewSet::FailedPrecondition condition;
      // Need this lock in case we invalidate empty conditions
      AutoLock tpl_lock(template_lock);
      for (std::vector<TraceConditionSet*>::iterator it = 
            conditions.begin(); it != conditions.end(); /*nothing*/)
      {
        if ((*it)->is_empty())
        {
          (*it)->invalidate_equivalence_sets();
          if ((*it)->remove_reference())
            delete (*it);
          it = conditions.erase(it);
          continue;
        }
        bool not_subsumed = true;
        if (!(*it)->is_replayable(not_subsumed, &condition))
        {
          if (trace->runtime->dump_physical_traces)
          {
            if (not_subsumed)
              return Replayable(
                  false, "precondition not subsumed: " +
                    condition.to_string(trace->logical_trace->ctx));
            else
              return Replayable(
               false, "postcondition anti dependent: " +
                 condition.to_string(trace->logical_trace->ctx));
          }
          else
          {
            if (not_subsumed)
              return Replayable(
                  false, "precondition not subsumed by postcondition");
            else
              return Replayable(
                  false, "postcondition anti dependent");
          }
        }
        it++;
      }
      return Replayable(true);
    }

    //--------------------------------------------------------------------------
    void PhysicalTemplate::register_operation(Operation *op)
    //--------------------------------------------------------------------------
    {
      Memoizable *memoizable = op->get_memoizable();
#ifdef DEBUG_LEGION
      assert(memoizable != NULL);
#endif
      const TraceLocalID tid = memoizable->get_trace_local_id();
      // Should be able to call back() without the lock even when
      // operations are being removed from the front
      std::map<TraceLocalID,Memoizable*> &ops = operations.back();
#ifdef DEBUG_LEGION
      assert(ops.find(tid) == ops.end());
      assert(memo_entries.find(tid) != memo_entries.end());
#endif
      ops[tid] = memoizable;
    }

    //--------------------------------------------------------------------------
    void PhysicalTemplate::execute_slice(unsigned slice_idx)
    //--------------------------------------------------------------------------
    {
#ifdef DEBUG_LEGION
      assert(slice_idx < slices.size());
#endif
      ApUserEvent fence = Runtime::create_ap_user_event(NULL);
      const std::vector<TraceLocalID> &tasks = slice_tasks[slice_idx];
      // should be able to read front() even while new maps for operations 
      // are begin appended to the back of 'operations'
      std::map<TraceLocalID,Memoizable*> &ops = operations.front();
      for (unsigned idx = 0; idx < tasks.size(); ++idx)
        ops[tasks[idx]]->get_operation()->set_execution_fence_event(fence);
      std::vector<Instruction*> &instructions = slices[slice_idx];
      for (std::vector<Instruction*>::const_iterator it = instructions.begin();
           it != instructions.end(); ++it)
        (*it)->execute(events, user_events, ops);
      Runtime::trigger_event(NULL, fence);
    }

    //--------------------------------------------------------------------------
    void PhysicalTemplate::issue_summary_operations(
                                  InnerContext* context, Operation *invalidator)
    //--------------------------------------------------------------------------
    {
      TraceSummaryOp *op = trace->runtime->get_available_summary_op();
      op->initialize_summary(context, this, invalidator);
#ifdef LEGION_SPY
      LegionSpy::log_summary_op_creator(op->get_unique_op_id(),
                                        invalidator->get_unique_op_id());
#endif
      op->execute_dependence_analysis();
    }

    //--------------------------------------------------------------------------
    void PhysicalTemplate::finalize(InnerContext *context, UniqueID opid,
                                    bool has_blocking_call, ReplTraceOp *op)
    //--------------------------------------------------------------------------
    {
      trigger_recording_done();
      recording = false;
      replayable = check_replayable(op, context, opid, has_blocking_call);

      if (!replayable)
      {
        if (trace->runtime->dump_physical_traces)
        {
          optimize(op, true/*do transitive reduction inline*/);
          dump_template();
        }
        if (!remote_memos.empty())
          release_remote_memos();
        return;
      }
      optimize(op, false/*do transitive reduction inline*/);
      size_t num_events = events.size();
      events.clear();
      events.resize(num_events);
      event_map.clear();
      if (!remote_memos.empty())
        release_remote_memos();
      // Defer performing the transitive reduction because it might
      // be expensive (see comment above)
      if (!trace->runtime->no_trace_optimization)
      {
        TransitiveReductionArgs args(this);
        transitive_reduction_done = trace->runtime->issue_runtime_meta_task(
                                          args, LG_THROUGHPUT_WORK_PRIORITY);
      }
      // Can dump now if we're not deferring the transitive reduction
      else if (trace->runtime->dump_physical_traces)
        dump_template();
      // Can't pop the operations since we might still need them
      // for when we dump the template
      operations.pop_front();
    }

    //--------------------------------------------------------------------------
    void PhysicalTemplate::optimize(ReplTraceOp *op, 
                                    bool do_transitive_reduction)
    //--------------------------------------------------------------------------
    {
      std::vector<unsigned> gen;
      if (!(trace->runtime->no_trace_optimization ||
            trace->runtime->no_fence_elision))
        elide_fences(gen, op);
      else
      {
#ifdef DEBUG_LEGION
        assert(instructions.size() == events.size());
#endif
        gen.resize(events.size());
        for (unsigned idx = 0; idx < events.size(); ++idx)
          gen[idx] = idx;
      }
      if (!trace->runtime->no_trace_optimization)
      {
        propagate_merges(gen);
        if (do_transitive_reduction)
          transitive_reduction(false/*deferred*/);
        propagate_copies(&gen);
        eliminate_dead_code(gen);
      }
      prepare_parallel_replay(gen);
      push_complete_replays();
    }

    //--------------------------------------------------------------------------
    void PhysicalTemplate::elide_fences(std::vector<unsigned> &gen, 
                                        ReplTraceOp *op)
    //--------------------------------------------------------------------------
    {
      // Reserve some events for merges to be added during fence elision
      unsigned num_merges = 0;
      for (std::vector<Instruction*>::iterator it = instructions.begin();
           it != instructions.end(); ++it)
        switch ((*it)->get_kind())
        {
          case ISSUE_COPY:
            {
              unsigned precondition_idx =
                (*it)->as_issue_copy()->precondition_idx;
              InstructionKind generator_kind =
                instructions[precondition_idx]->get_kind();
              num_merges += generator_kind != MERGE_EVENT;
              break;
            }
          case ISSUE_FILL:
            {
              unsigned precondition_idx =
                (*it)->as_issue_fill()->precondition_idx;
              InstructionKind generator_kind =
                instructions[precondition_idx]->get_kind();
              num_merges += generator_kind != MERGE_EVENT;
              break;
            }
          case COMPLETE_REPLAY:
            {
              unsigned completion_event_idx =
                (*it)->as_complete_replay()->rhs;
              InstructionKind generator_kind =
                instructions[completion_event_idx]->get_kind();
              num_merges += generator_kind != MERGE_EVENT;
              break;
            }
#ifdef LEGION_GPU_REDUCTIONS
        case GPU_REDUCTION:
            {
              unsigned precondition_idx =
                (*it)->as_gpu_reduction()->precondition_idx;
              InstructionKind generator_kind =
                instructions[precondition_idx]->get_kind();
              num_merges += generator_kind != MERGE_EVENT;
              break;
            }
#endif
          default:
            {
              break;
            }
        }

      unsigned merge_starts = events.size();
      events.resize(events.size() + num_merges);

      elide_fences_pre_sync(op);

      // We are now going to break the invariant that
      // the generator of events[idx] is instructions[idx].
      // After fence elision, the generator of events[idx] is
      // instructions[gen[idx]].
      gen.resize(events.size());
      std::vector<Instruction*> new_instructions;

      for (unsigned idx = 0; idx < instructions.size(); ++idx)
      {
        Instruction *inst = instructions[idx];
        InstructionKind kind = inst->get_kind();
        std::set<unsigned> users;
        unsigned *precondition_idx = NULL;
        std::set<RtEvent> ready_events;
        switch (kind)
        {
          case COMPLETE_REPLAY:
            {
              CompleteReplay *replay = inst->as_complete_replay();
              std::map<TraceLocalID, ViewExprs>::iterator finder =
                op_views.find(replay->owner);
              if (finder == op_views.end()) break;
              find_all_last_users(finder->second, users, ready_events);
              precondition_idx = &replay->rhs;
              break;
            }
          case ISSUE_COPY:
            {
              IssueCopy *copy = inst->as_issue_copy();
              std::map<unsigned, ViewExprs>::iterator finder =
                copy_views.find(copy->lhs);
#ifdef DEBUG_LEGION
              assert(finder != copy_views.end());
#endif
              find_all_last_users(finder->second, users, ready_events);
              precondition_idx = &copy->precondition_idx;
              break;
            }
          case ISSUE_FILL:
            {
              IssueFill *fill = inst->as_issue_fill();
              std::map<unsigned, ViewExprs>::iterator finder =
                copy_views.find(fill->lhs);
#ifdef DEBUG_LEGION
              assert(finder != copy_views.end());
#endif
              find_all_last_users(finder->second, users, ready_events);
              precondition_idx = &fill->precondition_idx;
              break;
            }
#ifdef LEGION_GPU_REDUCTIONS
          case GPU_REDUCTION:
            {
              GPUReduction *reduction = inst->as_gpu_reduction();
              std::map<unsigned, ViewExprs>::iterator finder =
                copy_views.find(reduction->lhs);
#ifdef DEBUG_LEGION
              assert(finder != copy_views.end());
#endif
              find_all_last_users(finder->second, users, ready_events);
              precondition_idx = &reduction->precondition_idx;
              break;
            }
#endif
          default:
            {
              break;
            }
        }
        // If we have any ready events then wait for them to be ready
        if (!ready_events.empty())
        {
          const RtEvent wait_on = Runtime::merge_events(ready_events);
          if (wait_on.exists() && !wait_on.has_triggered())
            wait_on.wait();
        }
        // Now see if we have any users to update
        if (users.size() > 0)
        {
          Instruction *generator_inst = instructions[*precondition_idx];
          if (generator_inst->get_kind() == MERGE_EVENT)
          {
            MergeEvent *merge = generator_inst->as_merge_event();
            merge->rhs.insert(users.begin(), users.end());
          }
          else
          {
            unsigned merging_event_idx = merge_starts++;
            if (*precondition_idx != fence_completion_id)
              users.insert(*precondition_idx);
            gen[merging_event_idx] = new_instructions.size();
            new_instructions.push_back(
                new MergeEvent(*this, merging_event_idx, users,
                               generator_inst->owner));
            *precondition_idx = merging_event_idx;
          }
        }
        gen[idx] = new_instructions.size();
        new_instructions.push_back(inst);
      }
      instructions.swap(new_instructions);
      new_instructions.clear();
      elide_fences_post_sync(op);
      // If we added events for fence elision then resize events so that
      // all the new events from a previous trace are generated by the 
      // fence instruction at the beginning of the template
      if (events.size() > gen.size())
        gen.resize(events.size(), 0/*fence instruction*/);
    }

    //--------------------------------------------------------------------------
    void PhysicalTemplate::propagate_merges(std::vector<unsigned> &gen)
    //--------------------------------------------------------------------------
    {
      std::vector<Instruction*> new_instructions;
      std::vector<bool> used(instructions.size(), false);

      for (unsigned idx = 0; idx < instructions.size(); ++idx)
      {
        Instruction *inst = instructions[idx];
        InstructionKind kind = inst->get_kind();
        used[idx] = kind != MERGE_EVENT;
        switch (kind)
        {
          case MERGE_EVENT:
            {
              MergeEvent *merge = inst->as_merge_event();
              std::set<unsigned> new_rhs;
              bool changed = false;
              for (std::set<unsigned>::iterator it = merge->rhs.begin();
                   it != merge->rhs.end(); ++it)
              {
                Instruction *generator = instructions[gen[*it]];
                if (generator ->get_kind() == MERGE_EVENT)
                {
                  MergeEvent *to_splice = generator->as_merge_event();
                  new_rhs.insert(to_splice->rhs.begin(), to_splice->rhs.end());
                  changed = true;
                }
                else
                  new_rhs.insert(*it);
              }
              if (changed)
                merge->rhs.swap(new_rhs);
              break;
            }
          case TRIGGER_EVENT:
            {
              TriggerEvent *trigger = inst->as_trigger_event();
              used[gen[trigger->rhs]] = true;
              break;
            }
          case BARRIER_ARRIVAL:
            {
              BarrierArrival *arrival = inst->as_barrier_arrival();
              used[gen[arrival->rhs]] = true;
              break;
            }
          case ISSUE_COPY:
            {
              IssueCopy *copy = inst->as_issue_copy();
              used[gen[copy->precondition_idx]] = true;
              break;
            }
          case ISSUE_FILL:
            {
              IssueFill *fill = inst->as_issue_fill();
              used[gen[fill->precondition_idx]] = true;
              break;
            }
#ifdef LEGION_GPU_REDUCTIONS
          case GPU_REDUCTION:
            {
              GPUReduction *reduction = inst->as_gpu_reduction();
              used[gen[reduction->precondition_idx]] = true;
              break;
            }
#endif
          case SET_EFFECTS:
            {
              SetEffects *effects = inst->as_set_effects();
              used[gen[effects->rhs]] = true;
              break;
            }
          case COMPLETE_REPLAY:
            {
              CompleteReplay *complete = inst->as_complete_replay();
              used[gen[complete->rhs]] = true;
              break;
            }
          case ACQUIRE_REPLAY:
            {
              AcquireReplay *acquire = inst->as_acquire_replay();
              used[gen[acquire->rhs]] = true;
              break;
            }
          case RELEASE_REPLAY:
            {
              ReleaseReplay *release = inst->as_release_replay();
              used[gen[release->rhs]] = true;
              break;
            }
          case GET_TERM_EVENT:
          case CREATE_AP_USER_EVENT:
          case SET_OP_SYNC_EVENT:
          case ASSIGN_FENCE_COMPLETION:
          case BARRIER_ADVANCE:
            {
              break;
            }
          default:
            {
              // unreachable
              assert(false);
            }
        }
      }
      std::vector<unsigned> inv_gen(instructions.size(), -1U);
      for (unsigned idx = 0; idx < gen.size(); ++idx)
      {
        unsigned g = gen[idx];
#ifdef DEBUG_LEGION
        assert(inv_gen[g] == -1U || g == fence_completion_id);
#endif
        if (g != -1U && g < instructions.size() && inv_gen[g] == -1U)
          inv_gen[g] = idx;
      }
      std::vector<Instruction*> to_delete;
      std::vector<unsigned> new_gen(gen.size(), -1U);
      initialize_generators(new_gen);
      for (unsigned idx = 0; idx < instructions.size(); ++idx)
        if (used[idx])
        {
          Instruction *inst = instructions[idx];
          if (!trace->runtime->no_fence_elision)
          {
            if (inst->get_kind() == MERGE_EVENT)
            {
              MergeEvent *merge = inst->as_merge_event();
              if (merge->rhs.size() > 1)
                merge->rhs.erase(fence_completion_id);
            }
          }
          unsigned e = inv_gen[idx];
#ifdef DEBUG_LEGION
          assert(e == -1U || (e < new_gen.size() && new_gen[e] == -1U));
#endif
          if (e != -1U)
            new_gen[e] = new_instructions.size();
          new_instructions.push_back(inst);
        }
        else
          to_delete.push_back(instructions[idx]);
      instructions.swap(new_instructions);
      gen.swap(new_gen);
      for (unsigned idx = 0; idx < to_delete.size(); ++idx)
        delete to_delete[idx];
    }

    //--------------------------------------------------------------------------
    void PhysicalTemplate::initialize_generators(std::vector<unsigned> &new_gen)
    //--------------------------------------------------------------------------
    {
      for (std::map<unsigned, unsigned>::iterator it = 
            frontiers.begin(); it != frontiers.end(); ++it)
        new_gen[it->second] = 0;
    }

    //--------------------------------------------------------------------------
    void PhysicalTemplate::initialize_eliminate_dead_code_frontiers(
                      const std::vector<unsigned> &gen, std::vector<bool> &used)
    //--------------------------------------------------------------------------
    {
      for (std::map<unsigned, unsigned>::iterator it = frontiers.begin();
          it != frontiers.end(); ++it)
      {
        unsigned g = gen[it->first];
        if (g != -1U && g < instructions.size())
          used[g] = true;
      }
    }

    //--------------------------------------------------------------------------
    void PhysicalTemplate::prepare_parallel_replay(
                                               const std::vector<unsigned> &gen)
    //--------------------------------------------------------------------------
    {
      slices.resize(replay_parallelism);
      slice_tasks.resize(replay_parallelism);
      std::map<TraceLocalID, unsigned> slice_indices_by_owner;
      std::vector<unsigned> slice_indices_by_inst;
      slice_indices_by_inst.resize(instructions.size());

#ifdef DEBUG_LEGION
      for (unsigned idx = 1; idx < instructions.size(); ++idx)
        slice_indices_by_inst[idx] = -1U;
#endif
      bool round_robin_for_tasks = false;

      std::set<Processor> distinct_targets;
      for (CachedMappings::iterator it = cached_mappings.begin(); it !=
           cached_mappings.end(); ++it)
        distinct_targets.insert(it->second.target_procs[0]);
      round_robin_for_tasks = distinct_targets.size() < replay_parallelism;

      unsigned next_slice_id = 0;
      for (std::map<TraceLocalID,std::pair<unsigned,bool> >::const_iterator 
            it = memo_entries.begin(); it != memo_entries.end(); ++it)
      {
        unsigned slice_index = -1U;
        if (!round_robin_for_tasks && it->second.second)
        {
          CachedMappings::iterator finder = cached_mappings.find(it->first);
#ifdef DEBUG_LEGION
          assert(finder != cached_mappings.end());
          assert(finder->second.target_procs.size() > 0);
#endif
          slice_index =
            finder->second.target_procs[0].id % replay_parallelism;
        }
        else
        {
#ifdef DEBUG_LEGION
          assert(slice_indices_by_owner.find(it->first) ==
              slice_indices_by_owner.end());
#endif
          slice_index = next_slice_id;
          next_slice_id = (next_slice_id + 1) % replay_parallelism;
        }

#ifdef DEBUG_LEGION
        assert(slice_index != -1U);
#endif
        slice_indices_by_owner[it->first] = slice_index;
        if (it->second.second)
          slice_tasks[slice_index].push_back(it->first);
      }
      // Keep track of these so that we don't end up leaking them
      std::vector<Instruction*> crossing_instructions;
      std::map<unsigned,std::pair<unsigned,unsigned> > crossing_counts;
      for (unsigned idx = 1; idx < instructions.size(); ++idx)
      {
        Instruction *inst = instructions[idx];
        const TraceLocalID &owner = inst->owner;
        std::map<TraceLocalID, unsigned>::iterator finder =
          slice_indices_by_owner.find(owner);
        unsigned slice_index = -1U;
        if (finder != slice_indices_by_owner.end())
          slice_index = finder->second;
        else
        {
          slice_index = next_slice_id;
          next_slice_id = (next_slice_id + 1) % replay_parallelism;
        }
        slices[slice_index].push_back(inst);
        slice_indices_by_inst[idx] = slice_index;

        if (inst->get_kind() == MERGE_EVENT)
        {
          MergeEvent *merge = inst->as_merge_event();
          unsigned crossing_found = false;
          std::set<unsigned> new_rhs;
          for (std::set<unsigned>::iterator it = merge->rhs.begin();
               it != merge->rhs.end(); ++it)
          {
            unsigned rh = *it;
            if (gen[rh] == 0)
              new_rhs.insert(rh);
            else
            {
#ifdef DEBUG_LEGION
              assert(gen[rh] != -1U);
#endif
              unsigned generator_slice = slice_indices_by_inst[gen[rh]];
#ifdef DEBUG_LEGION
              assert(generator_slice != -1U);
#endif
              if (generator_slice != slice_index)
              {
                crossing_found = true;
                std::map<unsigned, std::pair<unsigned,unsigned> >::iterator
                  finder = crossing_counts.find(rh);
                if (finder != crossing_counts.end())
                {
                  new_rhs.insert(finder->second.first);
                  finder->second.second += 1;
                }
                else
                {
                  unsigned new_crossing_event = events.size();
                  events.resize(events.size() + 1);
                  crossing_counts[rh] = 
                    std::pair<unsigned,unsigned>(new_crossing_event,1/*count*/);
                  new_rhs.insert(new_crossing_event);
                  TriggerEvent *crossing = new TriggerEvent(*this,
                      new_crossing_event, rh, instructions[gen[rh]]->owner);
                  slices[generator_slice].push_back(crossing);
                  crossing_instructions.push_back(crossing);
                }
              }
              else
                new_rhs.insert(rh);
            }
          }

          if (crossing_found)
            merge->rhs.swap(new_rhs);
        }
        else
        {
          unsigned *event_to_check = NULL;
          switch (inst->get_kind())
          {
            case TRIGGER_EVENT:
              {
                event_to_check = &inst->as_trigger_event()->rhs;
                break;
              }
            case BARRIER_ARRIVAL:
              {
                event_to_check = &inst->as_barrier_arrival()->rhs;
                break;
              }
            case ISSUE_COPY:
              {
                event_to_check = &inst->as_issue_copy()->precondition_idx;
                break;
              }
            case ISSUE_FILL:
              {
                event_to_check = &inst->as_issue_fill()->precondition_idx;
                break;
              }
#ifdef LEGION_GPU_REDUCTIONS
            case GPU_REDUCTION:
              {
                event_to_check = &inst->as_gpu_reduction()->precondition_idx;
                break;
              }
#endif
            case SET_EFFECTS:
              {
                event_to_check = &inst->as_set_effects()->rhs;
                break;
              }
            case COMPLETE_REPLAY:
              {
                event_to_check = &inst->as_complete_replay()->rhs;
                break;
              }
            case ACQUIRE_REPLAY:
              {
                event_to_check = &inst->as_acquire_replay()->rhs;
                break;
              }
            case RELEASE_REPLAY:
              {
                event_to_check = &inst->as_release_replay()->rhs;
                break;
              }
            default:
              {
                break;
              }
          }
          if (event_to_check != NULL)
          {
            unsigned ev = *event_to_check;
            unsigned g = gen[ev];
#ifdef DEBUG_LEGION
            assert(g != -1U && g < instructions.size());
#endif
            unsigned generator_slice = slice_indices_by_inst[g];
#ifdef DEBUG_LEGION
            assert(generator_slice != -1U);
#endif
            if (generator_slice != slice_index)
            {
              std::map<unsigned, std::pair<unsigned,unsigned> >::iterator
                finder = crossing_counts.find(ev);
              if (finder != crossing_counts.end())
              {
                *event_to_check = finder->second.first;
                finder->second.second += 1;
              }
              else
              {
                unsigned new_crossing_event = events.size();
                events.resize(events.size() + 1);
                crossing_counts[ev] =
                  std::pair<unsigned,unsigned>(new_crossing_event, 1/*count*/);
                *event_to_check = new_crossing_event;
                TriggerEvent *crossing = new TriggerEvent(*this,
                    new_crossing_event, ev, instructions[g]->owner); 
                slices[generator_slice].push_back(crossing);
                crossing_instructions.push_back(crossing);
              }
            }
          }
        }
      }
      // Update the crossing events and their counts
      if (!crossing_counts.empty())
      {
        for (std::map<unsigned,std::pair<unsigned,unsigned> >::const_iterator
              it = crossing_counts.begin(); it != crossing_counts.end(); it++)
          crossing_events.insert(it->second);
      }
      // Append any new crossing instructions to the list of instructions
      // so that they will still be deleted when the template is
      if (!crossing_instructions.empty())
        instructions.insert(instructions.end(),
            crossing_instructions.begin(), crossing_instructions.end());
    }

    //--------------------------------------------------------------------------
    void PhysicalTemplate::initialize_transitive_reduction_frontiers(
       std::vector<unsigned> &topo_order, std::vector<unsigned> &inv_topo_order)
    //--------------------------------------------------------------------------
    {
      for (std::map<unsigned, unsigned>::iterator it = 
            frontiers.begin(); it != frontiers.end(); ++it)
      {
        inv_topo_order[it->second] = topo_order.size();
        topo_order.push_back(it->second);
      }
    }

    //--------------------------------------------------------------------------
    void PhysicalTemplate::transitive_reduction(bool deferred)
    //--------------------------------------------------------------------------
    {
      // Transitive reduction inspired by Klaus Simon,
      // "An improved algorithm for transitive closure on acyclic digraphs"

      // First, build a DAG and find nodes with no incoming edges
      std::vector<unsigned> topo_order;
      topo_order.reserve(instructions.size());
      std::vector<unsigned> inv_topo_order(events.size(), -1U);
      std::vector<std::vector<unsigned> > incoming(events.size());
      std::vector<std::vector<unsigned> > outgoing(events.size());

      initialize_transitive_reduction_frontiers(topo_order, inv_topo_order);

      std::map<TraceLocalID, GetTermEvent*> term_insts;
      for (unsigned idx = 0; idx < instructions.size(); ++idx)
      {
        Instruction *inst = instructions[idx];
        switch (inst->get_kind())
        {
          // Pass these instructions as their events will be added later
          case GET_TERM_EVENT :
            {
#ifdef DEBUG_LEGION
              assert(inst->as_get_term_event() != NULL);
#endif
              term_insts[inst->owner] = inst->as_get_term_event();
              break;
            }
          case CREATE_AP_USER_EVENT :
            {
              break;
            }
          case TRIGGER_EVENT :
            {
              TriggerEvent *trigger = inst->as_trigger_event();
              incoming[trigger->lhs].push_back(trigger->rhs);
              outgoing[trigger->rhs].push_back(trigger->lhs);
              break;
            }
          case BARRIER_ARRIVAL:
            {
              BarrierArrival *arrival = inst->as_barrier_arrival();
              incoming[arrival->lhs].push_back(arrival->rhs);
              outgoing[arrival->rhs].push_back(arrival->lhs);
              break;
            }
          case MERGE_EVENT :
            {
              MergeEvent *merge = inst->as_merge_event();
              for (std::set<unsigned>::iterator it = merge->rhs.begin();
                   it != merge->rhs.end(); ++it)
              {
                incoming[merge->lhs].push_back(*it);
                outgoing[*it].push_back(merge->lhs);
              }
              break;
            }
          case ISSUE_COPY :
            {
              IssueCopy *copy = inst->as_issue_copy();
              incoming[copy->lhs].push_back(copy->precondition_idx);
              outgoing[copy->precondition_idx].push_back(copy->lhs);
              break;
            }
          case ISSUE_FILL :
            {
              IssueFill *fill = inst->as_issue_fill();
              incoming[fill->lhs].push_back(fill->precondition_idx);
              outgoing[fill->precondition_idx].push_back(fill->lhs);
              break;
            }
#ifdef LEGION_GPU_REDUCTIONS
          case GPU_REDUCTION:
            {
              GPUReduction *reduction = inst->as_gpu_reduction();
              incoming[reduction->lhs].push_back(reduction->precondition_idx);
              outgoing[reduction->precondition_idx].push_back(reduction->lhs);
              break;
            }
#endif
          case SET_OP_SYNC_EVENT :
            {
              SetOpSyncEvent *sync = inst->as_set_op_sync_event();
              inv_topo_order[sync->lhs] = topo_order.size();
              topo_order.push_back(sync->lhs);
              break;
            }
          case BARRIER_ADVANCE:
            {
              BarrierAdvance *advance = inst->as_barrier_advance();
              inv_topo_order[advance->lhs] = topo_order.size();
              topo_order.push_back(advance->lhs);
              break;
            }
          case SET_EFFECTS :
            {
              break;
            }
          case ASSIGN_FENCE_COMPLETION :
            {
              inv_topo_order[fence_completion_id] = topo_order.size();
              topo_order.push_back(fence_completion_id);
              break;
            }
          case COMPLETE_REPLAY :
            {
              CompleteReplay *replay = inst->as_complete_replay();
#ifdef DEBUG_LEGION
              assert(term_insts.find(replay->owner) != term_insts.end());
#endif
              GetTermEvent *term = term_insts[replay->owner];
              unsigned lhs = term->lhs;
#ifdef DEBUG_LEGION
              assert(lhs != -1U);
#endif
              incoming[lhs].push_back(replay->rhs);
              outgoing[replay->rhs].push_back(lhs);
              break;
            }
          case ACQUIRE_REPLAY:
            {
              AcquireReplay *acquire = inst->as_acquire_replay();
              incoming[acquire->lhs].push_back(acquire->rhs);
              outgoing[acquire->rhs].push_back(acquire->lhs);
              break;
            }
          case RELEASE_REPLAY:
            {
              break;
            }
          default:
            {
              assert(false);
              break;
            }
        }
      }

      // Second, do a toposort on nodes via BFS
      std::vector<unsigned> remaining_edges(incoming.size());
      for (unsigned idx = 0; idx < incoming.size(); ++idx)
        remaining_edges[idx] = incoming[idx].size();

      unsigned idx = 0;
      while (idx < topo_order.size())
      {
        unsigned node = topo_order[idx];
#ifdef DEBUG_LEGION
        assert(remaining_edges[node] == 0);
#endif
        const std::vector<unsigned> &out = outgoing[node];
        for (unsigned oidx = 0; oidx < out.size(); ++oidx)
        {
          unsigned next = out[oidx];
          if (--remaining_edges[next] == 0)
          {
            inv_topo_order[next] = topo_order.size();
            topo_order.push_back(next);
          }
        }
        ++idx;
      }

      // Third, construct a chain decomposition
      unsigned num_chains = 0;
      std::vector<unsigned> chain_indices(topo_order.size(), -1U);

      int pos = chain_indices.size() - 1;
      while (true)
      {
        while (pos >= 0 && chain_indices[pos] != -1U)
          --pos;
        if (pos < 0) break;
        unsigned curr = topo_order[pos];
        while (incoming[curr].size() > 0)
        {
          chain_indices[inv_topo_order[curr]] = num_chains;
          const std::vector<unsigned> &in = incoming[curr];
          bool found = false;
          for (unsigned iidx = 0; iidx < in.size(); ++iidx)
          {
            unsigned next = in[iidx];
            if (chain_indices[inv_topo_order[next]] == -1U)
            {
              found = true;
              curr = next;
              chain_indices[inv_topo_order[curr]] = num_chains;
              break;
            }
          }
          if (!found) break;
        }
        chain_indices[inv_topo_order[curr]] = num_chains;
        ++num_chains;
      }

      // Fourth, find the frontiers of chains that are connected to each node
      std::vector<std::vector<int> > all_chain_frontiers(topo_order.size());
      std::vector<std::vector<unsigned> > incoming_reduced(topo_order.size());
      for (unsigned idx = 0; idx < topo_order.size(); ++idx)
      {
        std::vector<int> chain_frontiers(num_chains, -1);
        const std::vector<unsigned> &in = incoming[topo_order[idx]];
        std::vector<unsigned> &in_reduced = incoming_reduced[idx];
        for (unsigned iidx = 0; iidx < in.size(); ++iidx)
        {
          int rank = inv_topo_order[in[iidx]];
#ifdef DEBUG_LEGION
          assert((unsigned)rank < idx);
#endif
          const std::vector<int> &pred_chain_frontiers =
            all_chain_frontiers[rank];
          for (unsigned k = 0; k < num_chains; ++k)
            chain_frontiers[k] =
              std::max(chain_frontiers[k], pred_chain_frontiers[k]);
        }
        for (unsigned iidx = 0; iidx < in.size(); ++iidx)
        {
          int rank = inv_topo_order[in[iidx]];
          unsigned chain_idx = chain_indices[rank];
          if (chain_frontiers[chain_idx] < rank)
          {
            in_reduced.push_back(in[iidx]);
            chain_frontiers[chain_idx] = rank;
          }
        }
#ifdef DEBUG_LEGION
        assert(in.size() == 0 || in_reduced.size() > 0);
#endif
        all_chain_frontiers[idx].swap(chain_frontiers);
      }

      // Lastly, suppress transitive dependences using chains
      if (deferred)
      {
        // Save the data structures for finalizing the transitive
        // reduction for later, the next replay will incorporate them
        std::vector<unsigned> *inv_topo_order_copy = 
          new std::vector<unsigned>();
        inv_topo_order_copy->swap(inv_topo_order);
        std::vector<std::vector<unsigned> > *in_reduced_copy = 
          new std::vector<std::vector<unsigned> >();
        in_reduced_copy->swap(incoming_reduced);
        // Write them to the members
        pending_inv_topo_order = inv_topo_order_copy;
        // Need memory fence so writes happen in this order
        __sync_synchronize();
        pending_transitive_reduction = in_reduced_copy;
      }
      else
        finalize_transitive_reduction(inv_topo_order, incoming_reduced);
    }

    //--------------------------------------------------------------------------
    void PhysicalTemplate::finalize_transitive_reduction(
                    const std::vector<unsigned> &inv_topo_order,
                    const std::vector<std::vector<unsigned> > &incoming_reduced)
    //--------------------------------------------------------------------------
    {
      for (unsigned idx = 0; idx < instructions.size(); ++idx)
        if (instructions[idx]->get_kind() == MERGE_EVENT)
        {
          MergeEvent *merge = instructions[idx]->as_merge_event();
          unsigned order = inv_topo_order[merge->lhs];
#ifdef DEBUG_LEGION
          assert(order != -1U);
#endif
          const std::vector<unsigned> &in_reduced = incoming_reduced[order];
          if (in_reduced.size() == merge->rhs.size())
          {
#ifdef DEBUG_LEGION
            for (unsigned iidx = 0; iidx < in_reduced.size(); ++iidx)
              assert(merge->rhs.find(in_reduced[iidx]) != merge->rhs.end());
#endif
            continue;
          }
#ifdef DEBUG_LEGION
          std::set<unsigned> new_rhs;
          for (unsigned iidx = 0; iidx < in_reduced.size(); ++iidx)
          {
            assert(merge->rhs.find(in_reduced[iidx]) != merge->rhs.end());
            new_rhs.insert(in_reduced[iidx]);
          }
#else
          std::set<unsigned> new_rhs(in_reduced.begin(), in_reduced.end());
#endif
          // Remove any references to crossing events which are no longer needed
          if (!crossing_events.empty())
          {
            for (std::set<unsigned>::const_iterator it =
                  merge->rhs.begin(); it != merge->rhs.end(); it++)
            {
              std::map<unsigned,unsigned>::iterator finder =
                crossing_events.find(*it);
              if ((finder != crossing_events.end()) &&
                  (new_rhs.find(*it) == new_rhs.end()))
              {
#ifdef DEBUG_LEGION
                assert(finder->second > 0);
#endif
                finder->second--;
              }
            }
          }
          merge->rhs.swap(new_rhs);
        }
      // Remove any crossing instructions from the slices that are no
      // longer needed because the transitive reduction eliminated the
      // need for the edge
      for (std::map<unsigned,unsigned>::iterator it =
            crossing_events.begin(); it != crossing_events.end(); /*nothing*/)
      {
        if (it->second == 0)
        {
          // No more references to this crossing instruction so remove it
          bool found = false;
          for (std::vector<std::vector<Instruction*> >::iterator sit =
                slices.begin(); sit != slices.end(); sit++)
          {
            for (std::vector<Instruction*>::iterator iit =
                  sit->begin(); iit != sit->end(); iit++)
            {
              TriggerEvent *trigger = (*iit)->as_trigger_event();
              if (trigger == NULL)
                continue;
              if (trigger->lhs == it->first)
              {
                sit->erase(iit);
                found = true;
                break;
              }
            }
            if (found)
              break;
          }
          std::map<unsigned,unsigned>::iterator to_delete = it++;
          crossing_events.erase(to_delete);
        }
        else
          it++;
      }
    }

    //--------------------------------------------------------------------------
    void PhysicalTemplate::propagate_copies(std::vector<unsigned> *gen)
    //--------------------------------------------------------------------------
    {
      std::vector<int> substs(events.size(), -1);
      std::vector<Instruction*> new_instructions;
      new_instructions.reserve(instructions.size());
      std::set<Instruction*> to_prune;
      for (unsigned idx = 0; idx < instructions.size(); ++idx)
      {
        Instruction *inst = instructions[idx];
        if (instructions[idx]->get_kind() == MERGE_EVENT)
        {
          MergeEvent *merge = instructions[idx]->as_merge_event();
#ifdef DEBUG_LEGION
          assert(merge->rhs.size() > 0);
#endif
          if (merge->rhs.size() == 1)
          {
            substs[merge->lhs] = *merge->rhs.begin();
#ifdef DEBUG_LEGION
            assert(merge->lhs != (unsigned)substs[merge->lhs]);
#endif
            if (gen == NULL)
              to_prune.insert(inst);
            else
              delete inst;
          }
          else
            new_instructions.push_back(inst);
        }
        else
          new_instructions.push_back(inst);
      }

      if (instructions.size() == new_instructions.size()) return;

      instructions.swap(new_instructions);

      std::vector<unsigned> new_gen((gen == NULL) ? 0 : gen->size(), -1U);
      if (gen != NULL)
        initialize_generators(new_gen);

      for (unsigned idx = 0; idx < instructions.size(); ++idx)
      {
        Instruction *inst = instructions[idx];
        int lhs = -1;
        switch (inst->get_kind())
        {
          case GET_TERM_EVENT:
            {
              GetTermEvent *term = inst->as_get_term_event();
              lhs = term->lhs;
              break;
            }
          case CREATE_AP_USER_EVENT:
            {
              CreateApUserEvent *create = inst->as_create_ap_user_event();
              lhs = create->lhs;
              break;
            }
          case TRIGGER_EVENT:
            {
              TriggerEvent *trigger = inst->as_trigger_event();
              int subst = substs[trigger->rhs];
              if (subst >= 0) trigger->rhs = (unsigned)subst;
              break;
            }
          case BARRIER_ARRIVAL:
            {
              BarrierArrival *arrival = inst->as_barrier_arrival();
              int subst = substs[arrival->rhs];
              if (subst >= 0) arrival->rhs = (unsigned)subst;
              break;
            }
          case MERGE_EVENT:
            {
              MergeEvent *merge = inst->as_merge_event();
              std::set<unsigned> new_rhs;
              for (std::set<unsigned>::iterator it = merge->rhs.begin();
                   it != merge->rhs.end(); ++it)
              {
                int subst = substs[*it];
                if (subst >= 0) new_rhs.insert((unsigned)subst);
                else new_rhs.insert(*it);
              }
              merge->rhs.swap(new_rhs);
              lhs = merge->lhs;
              break;
            }
          case ISSUE_COPY:
            {
              IssueCopy *copy = inst->as_issue_copy();
              int subst = substs[copy->precondition_idx];
              if (subst >= 0) copy->precondition_idx = (unsigned)subst;
              lhs = copy->lhs;
              break;
            }
          case ISSUE_FILL:
            {
              IssueFill *fill = inst->as_issue_fill();
              int subst = substs[fill->precondition_idx];
              if (subst >= 0) fill->precondition_idx = (unsigned)subst;
              lhs = fill->lhs;
              break;
            }
#ifdef LEGION_GPU_REDUCTIONS
          case GPU_REDUCTION:
            {
              GPUReduction *reduction = inst->as_gpu_reduction();
              int subst = substs[reduction->precondition_idx];
              if (subst >= 0) reduction->precondition_idx = (unsigned)subst;
              lhs = reduction->lhs;
              break;
            }
#endif
          case SET_EFFECTS:
            {
              SetEffects *effects = inst->as_set_effects();
              int subst = substs[effects->rhs];
              if (subst >= 0) effects->rhs = (unsigned)subst;
              break;
            }
          case SET_OP_SYNC_EVENT:
            {
              SetOpSyncEvent *sync = inst->as_set_op_sync_event();
              lhs = sync->lhs;
              break;
            }
          case BARRIER_ADVANCE:
            {
              BarrierAdvance *advance = inst->as_barrier_advance();
              lhs = advance->lhs;
              break;
            }
          case ASSIGN_FENCE_COMPLETION:
            {
              lhs = fence_completion_id;
              break;
            }
          case COMPLETE_REPLAY:
            {
              CompleteReplay *replay = inst->as_complete_replay();
              int subst = substs[replay->rhs];
              if (subst >= 0) replay->rhs = (unsigned)subst;
              break;
            }
          case ACQUIRE_REPLAY:
            {
              AcquireReplay *acquire = inst->as_acquire_replay();
              int subst = substs[acquire->rhs];
              if (subst >= 0) acquire->rhs = (unsigned)subst;
              lhs = acquire->lhs;
              break;
            }
          case RELEASE_REPLAY:
            {
              ReleaseReplay *release = inst->as_release_replay();
              int subst = substs[release->rhs];
              if (subst >= 0) release->rhs = (unsigned)subst;
              break;
            }
          default:
            {
              break;
            }
        }
        if ((lhs != -1) && (gen != NULL))
          new_gen[lhs] = idx;
      }
      if (gen != NULL)
        gen->swap(new_gen);
      if (!to_prune.empty())
      {
#ifdef DEBUG_LEGION
        assert(!slices.empty());
#endif
        // Remove these instructions from any slices and then delete them
        for (unsigned idx = 0; idx < slices.size(); idx++)
        {
          std::vector<Instruction*> &slice = slices[idx];
          for (std::vector<Instruction*>::iterator it =
                slice.begin(); it != slice.end(); /*nothing*/)
          {
            std::set<Instruction*>::iterator finder =
              to_prune.find(*it);
            if (finder != to_prune.end())
            {
              it = slice.erase(it);
              delete *finder;
              to_prune.erase(finder);
              if (to_prune.empty())
                break;
            }
            else
              it++;
          }
          if (to_prune.empty())
            break;
        }
#ifdef DEBUG_LEGION
        assert(to_prune.empty());
#endif
      }
    }

    //--------------------------------------------------------------------------
    void PhysicalTemplate::eliminate_dead_code(std::vector<unsigned> &gen)
    //--------------------------------------------------------------------------
    {
      std::vector<bool> used(instructions.size(), false);
      for (unsigned idx = 0; idx < instructions.size(); ++idx)
      {
        Instruction *inst = instructions[idx];
        InstructionKind kind = inst->get_kind();
        // We only eliminate two kinds of instructions:
        // GetTermEvent and SetOpSyncEvent
        used[idx] = kind != SET_OP_SYNC_EVENT;
        switch (kind)
        {
          case MERGE_EVENT:
            {
              MergeEvent *merge = inst->as_merge_event();
              for (std::set<unsigned>::iterator it = merge->rhs.begin();
                   it != merge->rhs.end(); ++it)
              {
#ifdef DEBUG_LEGION
                assert(gen[*it] != -1U);
#endif
                used[gen[*it]] = true;
              }
              break;
            }
          case TRIGGER_EVENT:
            {
              TriggerEvent *trigger = inst->as_trigger_event();
#ifdef DEBUG_LEGION
              assert(gen[trigger->rhs] != -1U);
#endif
              used[gen[trigger->rhs]] = true;
              break;
            }
          case ISSUE_COPY:
            {
              IssueCopy *copy = inst->as_issue_copy();
#ifdef DEBUG_LEGION
              assert(gen[copy->precondition_idx] != -1U);
#endif
              used[gen[copy->precondition_idx]] = true;
              break;
            }
          case ISSUE_FILL:
            {
              IssueFill *fill = inst->as_issue_fill();
#ifdef DEBUG_LEGION
              assert(gen[fill->precondition_idx] != -1U);
#endif
              used[gen[fill->precondition_idx]] = true;
              break;
            }
#ifdef LEGION_GPU_REDUCTIONS
          case GPU_REDUCTION:
            {
              GPUReduction *reduction = inst->as_gpu_reduction();
#ifdef DEBUG_LEGION
              assert(gen[reduction->precondition_idx] != -1U);
#endif
              used[gen[reduction->precondition_idx]] = true;
              break;
            }
#endif
          case SET_EFFECTS:
            {
              SetEffects *effects = inst->as_set_effects();
#ifdef DEBUG_LEGION
              assert(gen[effects->rhs] != -1U);
#endif
              used[gen[effects->rhs]] = true;
              break;
            }
          case COMPLETE_REPLAY:
            {
              CompleteReplay *complete = inst->as_complete_replay();
#ifdef DEBUG_LEGION
              assert(gen[complete->rhs] != -1U);
#endif
              used[gen[complete->rhs]] = true;
              break;
            }
          case ACQUIRE_REPLAY:
            {
              AcquireReplay *acquire = inst->as_acquire_replay();
 #ifdef DEBUG_LEGION
              assert(gen[acquire->rhs] != -1U);
#endif
              used[gen[acquire->rhs]] = true;             
              break;
            }
          case RELEASE_REPLAY:
            {
              ReleaseReplay *release = inst->as_release_replay();
 #ifdef DEBUG_LEGION
              assert(gen[release->rhs] != -1U);
#endif
              used[gen[release->rhs]] = true;             
              break;
            }
          case BARRIER_ARRIVAL:
            {
              BarrierArrival *arrival = inst->as_barrier_arrival();
#ifdef DEBUG_LEGION
              assert(gen[arrival->rhs] != -1U);
#endif
              used[gen[arrival->rhs]] = true;
              break;
            }
          case GET_TERM_EVENT:
          case CREATE_AP_USER_EVENT:
          case SET_OP_SYNC_EVENT:
          case ASSIGN_FENCE_COMPLETION:
          case BARRIER_ADVANCE:
            {
              break;
            }
          default:
            {
              // unreachable
              assert(false);
            }
        }
      }
      initialize_eliminate_dead_code_frontiers(gen, used);

      std::vector<unsigned> inv_gen(instructions.size(), -1U);
      for (unsigned idx = 0; idx < gen.size(); ++idx)
      {
        unsigned g = gen[idx];
        if (g != -1U && g < instructions.size() && inv_gen[g] == -1U)
          inv_gen[g] = idx;
      }

      std::vector<Instruction*> new_instructions;
      std::vector<Instruction*> to_delete;
      std::vector<unsigned> new_gen(gen.size(), -1U);
      initialize_generators(new_gen);
      for (unsigned idx = 0; idx < instructions.size(); ++idx)
      {
        if (used[idx])
        {
          unsigned e = inv_gen[idx];
#ifdef DEBUG_LEGION
          assert(e == -1U || (e < new_gen.size() && new_gen[e] == -1U));
#endif
          if (e != -1U)
            new_gen[e] = new_instructions.size();
          new_instructions.push_back(instructions[idx]);
        }
        else
          to_delete.push_back(instructions[idx]);
      }

      instructions.swap(new_instructions);
      gen.swap(new_gen);
      for (unsigned idx = 0; idx < to_delete.size(); ++idx)
        delete to_delete[idx];
    }

    //--------------------------------------------------------------------------
    void PhysicalTemplate::push_complete_replays(void)
    //--------------------------------------------------------------------------
    {
      for (unsigned idx = 0; idx < slices.size(); ++idx)
      {
        std::vector<Instruction*> &instructions = slices[idx];
        std::vector<Instruction*> new_instructions;
        new_instructions.reserve(instructions.size());
        std::vector<Instruction*> complete_replays;
        for (unsigned iidx = 0; iidx < instructions.size(); ++iidx)
        {
          Instruction *inst = instructions[iidx];
          if (inst->get_kind() == COMPLETE_REPLAY)
            complete_replays.push_back(inst);
          else
            new_instructions.push_back(inst);
        }
        new_instructions.insert(new_instructions.end(),
                                complete_replays.begin(),
                                complete_replays.end());
        instructions.swap(new_instructions);
      }
    }

    //--------------------------------------------------------------------------
    void PhysicalTemplate::dump_template(void)
    //--------------------------------------------------------------------------
    {
      log_tracing.info() << "#### " << replayable << " " << this << " ####";
      for (unsigned sidx = 0; sidx < replay_parallelism; ++sidx)
      {
        log_tracing.info() << "[Slice " << sidx << "]";
        dump_instructions(slices[sidx]);
      }
      for (std::map<unsigned, unsigned>::iterator it = frontiers.begin();
           it != frontiers.end(); ++it)
        log_tracing.info() << "  events[" << it->second << "] = events["
                           << it->first << "]";
      dump_sharded_template();

      log_tracing.info() << "[Precondition]";
      for (std::vector<TraceConditionSet*>::const_iterator it =
            conditions.begin(); it != conditions.end(); it++)
        (*it)->dump_preconditions();

      log_tracing.info() << "[Anticondition]";
      for (std::vector<TraceConditionSet*>::const_iterator it =
            conditions.begin(); it != conditions.end(); it++)
        (*it)->dump_anticonditions();

      log_tracing.info() << "[Postcondition]";
      for (std::vector<TraceConditionSet*>::const_iterator it =
            conditions.begin(); it != conditions.end(); it++)
        (*it)->dump_postconditions();
    }

    //--------------------------------------------------------------------------
    void PhysicalTemplate::dump_instructions(
                                  const std::vector<Instruction*> &instructions)
    //--------------------------------------------------------------------------
    {
      for (std::vector<Instruction*>::const_iterator it = instructions.begin();
           it != instructions.end(); ++it)
        log_tracing.info() << "  " << (*it)->to_string(operations.front());
    }

    //--------------------------------------------------------------------------
    void PhysicalTemplate::pack_recorder(Serializer &rez,
                 std::set<RtEvent> &applied_events, const AddressSpaceID target)
    //--------------------------------------------------------------------------
    {
      rez.serialize(trace->runtime->address_space);
      rez.serialize(target);
      rez.serialize(this);
      RtUserEvent remote_applied = Runtime::create_rt_user_event();
      rez.serialize(remote_applied);
      rez.serialize(recording_done);
      applied_events.insert(remote_applied);
    }

    //--------------------------------------------------------------------------
    void PhysicalTemplate::record_premap_output(Memoizable *memo,
                                         const Mapper::PremapTaskOutput &output,
                                         std::set<RtEvent> &applied_events)
    //--------------------------------------------------------------------------
    {
      const TraceLocalID op_key = memo->get_trace_local_id();
      AutoLock t_lock(template_lock);
#ifdef DEBUG_LEGION
      assert(is_recording());
      assert(!output.reduction_futures.empty());
      assert(cached_premappings.find(op_key) == cached_premappings.end());
#endif
      CachedPremapping &premapping = cached_premappings[op_key];
      premapping.future_locations = output.reduction_futures;
    }

    //--------------------------------------------------------------------------
    void PhysicalTemplate::get_premap_output(IndexTask *task,
                                          std::vector<Memory> &future_locations)
    //--------------------------------------------------------------------------
    {
      TraceLocalID op_key = task->get_trace_local_id();
      AutoLock t_lock(template_lock, 1, false/*exclusive*/);
#ifdef DEBUG_LEGION
      assert(is_replaying());
#endif
      CachedPremappings::const_iterator finder = 
        cached_premappings.find(op_key);
#ifdef DEBUG_LEGION
      assert(finder != cached_premappings.end());
#endif
      future_locations = finder->second.future_locations;
    }

    //--------------------------------------------------------------------------
    void PhysicalTemplate::record_mapper_output(Memoizable *memo,
                                            const Mapper::MapTaskOutput &output,
                              const std::deque<InstanceSet> &physical_instances,
                                              std::set<RtEvent> &applied_events)
    //--------------------------------------------------------------------------
    {
      const TraceLocalID op_key = memo->get_trace_local_id();
      AutoLock t_lock(template_lock);
#ifdef DEBUG_LEGION
      assert(is_recording());
      assert(cached_mappings.find(op_key) == cached_mappings.end());
#endif
      CachedMapping &mapping = cached_mappings[op_key];
      // If you change the things recorded from output here then
      // you also need to change RemoteTraceRecorder::record_mapper_output
      mapping.target_procs = output.target_procs;
      mapping.chosen_variant = output.chosen_variant;
      mapping.task_priority = output.task_priority;
      mapping.postmap_task = output.postmap_task;
      mapping.future_locations = output.future_locations;
      mapping.physical_instances = physical_instances;
      WrapperReferenceMutator mutator(applied_events);
      for (std::deque<InstanceSet>::iterator it =
           mapping.physical_instances.begin(); it !=
           mapping.physical_instances.end(); ++it)
      {
        for (unsigned idx = 0; idx < it->size(); idx++)
        {
          const InstanceRef &ref = (*it)[idx];
          if (ref.is_virtual_ref())
            has_virtual_mapping = true;
          else
            ref.add_valid_reference(MAPPING_ACQUIRE_REF, &mutator);
        }
      }
    }

    //--------------------------------------------------------------------------
    void PhysicalTemplate::get_mapper_output(SingleTask *task,
                                             VariantID &chosen_variant,
                                             TaskPriority &task_priority,
                                             bool &postmap_task,
                              std::vector<Processor> &target_procs,
                              std::vector<Memory> &future_locations,
                              std::deque<InstanceSet> &physical_instances) const
    //--------------------------------------------------------------------------
    {
      TraceLocalID op_key = task->get_trace_local_id();
      AutoLock t_lock(template_lock, 1, false/*exclusive*/);
#ifdef DEBUG_LEGION
      assert(is_replaying());
#endif
      CachedMappings::const_iterator finder = cached_mappings.find(op_key);
#ifdef DEBUG_LEGION
      assert(finder != cached_mappings.end());
#endif
      chosen_variant = finder->second.chosen_variant;
      task_priority = finder->second.task_priority;
      postmap_task = finder->second.postmap_task;
      target_procs = finder->second.target_procs;
      future_locations = finder->second.future_locations;
      physical_instances = finder->second.physical_instances;
    }

    //--------------------------------------------------------------------------
    void PhysicalTemplate::record_get_term_event(Memoizable *memo)
    //--------------------------------------------------------------------------
    {
#ifdef DEBUG_LEGION
      assert(memo != NULL);
#endif
      const ApEvent lhs = memo->get_memo_completion();
      const bool fence = 
        (memo->get_memoizable_kind() == Operation::FENCE_OP_KIND);
      AutoLock tpl_lock(template_lock);
#ifdef DEBUG_LEGION
      assert(is_recording());
#endif
      unsigned lhs_ = convert_event(lhs);
      TraceLocalID key = record_memo_entry(memo, lhs_);
      insert_instruction(new GetTermEvent(*this, lhs_, key, fence));
    }

    //--------------------------------------------------------------------------
    void PhysicalTemplate::request_term_event(ApUserEvent &term_event)
    //--------------------------------------------------------------------------
    {
#ifdef DEBUG_LEGION
      assert(!term_event.exists() || term_event.has_triggered());
#endif
      term_event = Runtime::create_ap_user_event(NULL);
    }

    //--------------------------------------------------------------------------
    void PhysicalTemplate::record_create_ap_user_event(
                                              ApUserEvent lhs, Memoizable *memo)
    //--------------------------------------------------------------------------
    {
#ifdef DEBUG_LEGION
      assert(lhs.exists());
      assert(memo != NULL);
#endif
      AutoLock tpl_lock(template_lock);
#ifdef DEBUG_LEGION
      assert(is_recording());
#endif

      unsigned lhs_ = find_or_convert_event(lhs);
      user_events[lhs_] = lhs;
#ifdef DEBUG_LEGION
      assert(instructions[lhs_] == NULL);
#endif
      instructions[lhs_] =
        new CreateApUserEvent(*this, lhs_, find_trace_local_id(memo));
    }

    //--------------------------------------------------------------------------
    void PhysicalTemplate::record_trigger_event(ApUserEvent lhs, ApEvent rhs,
                                                Memoizable *memo)
    //--------------------------------------------------------------------------
    {
#ifdef DEBUG_LEGION
      assert(lhs.exists());
#endif
      AutoLock tpl_lock(template_lock);
#ifdef DEBUG_LEGION
      assert(is_recording());
#endif
      // Do this first in case it gets pre-empted
      const unsigned rhs_ = 
        rhs.exists() ? find_event(rhs, tpl_lock) : fence_completion_id;
      unsigned lhs_ = find_or_convert_event(lhs);
      events.push_back(ApEvent());
      insert_instruction(new TriggerEvent(*this, lhs_, rhs_,
            find_trace_local_id(memo)));
    }

    //--------------------------------------------------------------------------
    void PhysicalTemplate::record_merge_events(ApEvent &lhs, ApEvent rhs_,
                                               Memoizable *memo)
    //--------------------------------------------------------------------------
    {
      std::set<ApEvent> rhs;
      rhs.insert(rhs_);
      record_merge_events(lhs, rhs, memo);
    }

    //--------------------------------------------------------------------------
    void PhysicalTemplate::record_merge_events(ApEvent &lhs, ApEvent e1,
                                               ApEvent e2, Memoizable *memo)
    //--------------------------------------------------------------------------
    {
      std::set<ApEvent> rhs;
      rhs.insert(e1);
      rhs.insert(e2);
      record_merge_events(lhs, rhs, memo);
    }

    //--------------------------------------------------------------------------
    void PhysicalTemplate::record_merge_events(ApEvent &lhs, ApEvent e1,
                                               ApEvent e2, ApEvent e3,
                                               Memoizable *memo)
    //--------------------------------------------------------------------------
    {
      std::set<ApEvent> rhs;
      rhs.insert(e1);
      rhs.insert(e2);
      rhs.insert(e3);
      record_merge_events(lhs, rhs, memo);
    }

    //--------------------------------------------------------------------------
    void PhysicalTemplate::record_merge_events(ApEvent &lhs,
                                               const std::set<ApEvent>& rhs,
                                               Memoizable *memo)
    //--------------------------------------------------------------------------
    {
#ifdef DEBUG_LEGION
      assert(memo != NULL);
#endif
      AutoLock tpl_lock(template_lock);
#ifdef DEBUG_LEGION
      assert(is_recording());
#endif

      std::set<unsigned> rhs_;
      for (std::set<ApEvent>::const_iterator it = rhs.begin(); it != rhs.end();
           it++)
      {
        std::map<ApEvent, unsigned>::iterator finder = event_map.find(*it);
        if (finder != event_map.end())
          rhs_.insert(finder->second);
      }
      if (rhs_.size() == 0)
        rhs_.insert(fence_completion_id);

#ifndef LEGION_DISABLE_EVENT_PRUNING
      if (!lhs.exists() || (rhs.find(lhs) != rhs.end()))
      {
        ApUserEvent rename = Runtime::create_ap_user_event(NULL);
        Runtime::trigger_event(NULL, rename, lhs);
        lhs = rename;
      }
#endif

      insert_instruction(new MergeEvent(*this, convert_event(lhs), rhs_,
            memo->get_trace_local_id()));
    }

    //--------------------------------------------------------------------------
    void PhysicalTemplate::record_issue_copy(Memoizable *memo, ApEvent &lhs,
                                             IndexSpaceExpression *expr,
                                 const std::vector<CopySrcDstField>& src_fields,
                                 const std::vector<CopySrcDstField>& dst_fields,
#ifdef LEGION_SPY
                                             RegionTreeID src_tree_id,
                                             RegionTreeID dst_tree_id,
#endif
                                             ApEvent precondition,
                                             PredEvent pred_guard,
                                             ReductionOpID redop,
                                             bool reduction_fold)
    //--------------------------------------------------------------------------
    {
#ifdef DEBUG_LEGION
      assert(memo != NULL);
#endif
      if (!lhs.exists())
      {
        Realm::UserEvent rename(Realm::UserEvent::create_user_event());
        rename.trigger();
        lhs = ApEvent(rename);
      } 

      AutoLock tpl_lock(template_lock);
#ifdef DEBUG_LEGION
      assert(is_recording());
#endif
      // Do this first in case it gets preempted
      const unsigned rhs_ = find_event(precondition, tpl_lock);
      unsigned lhs_ = convert_event(lhs);
      insert_instruction(new IssueCopy(
            *this, lhs_, expr, find_trace_local_id(memo),
            src_fields, dst_fields,
#ifdef LEGION_SPY
            src_tree_id, dst_tree_id,
#endif
            rhs_, redop, reduction_fold)); 
    }

    //--------------------------------------------------------------------------
    void PhysicalTemplate::record_issue_indirect(Memoizable *memo, ApEvent &lhs,
                             IndexSpaceExpression *expr,
                             const std::vector<CopySrcDstField>& src_fields,
                             const std::vector<CopySrcDstField>& dst_fields,
                             const std::vector<void*> &indirections,
                             ApEvent precondition, PredEvent pred_guard)
    //--------------------------------------------------------------------------
    {
      // TODO: support for tracing of gather/scatter/indirect operations
      assert(false);
    }

    //--------------------------------------------------------------------------
    void PhysicalTemplate::record_issue_fill(Memoizable *memo, ApEvent &lhs,
                                             IndexSpaceExpression *expr,
                                 const std::vector<CopySrcDstField> &fields,
                                             const void *fill_value, 
                                             size_t fill_size,
#ifdef LEGION_SPY
                                             FieldSpace handle,
                                             RegionTreeID tree_id,
#endif
                                             ApEvent precondition,
                                             PredEvent pred_guard)
    //--------------------------------------------------------------------------
    {
#ifdef DEBUG_LEGION
      assert(memo != NULL);
#endif
      if (!lhs.exists())
      {
        ApUserEvent rename = Runtime::create_ap_user_event(NULL);
        Runtime::trigger_event(NULL, rename);
        lhs = rename;
      }

      AutoLock tpl_lock(template_lock);
#ifdef DEBUG_LEGION
      assert(is_recording());
#endif
      // Do this first in case it gets preempted
      const unsigned rhs_ = find_event(precondition, tpl_lock);
      unsigned lhs_ = convert_event(lhs);
      insert_instruction(new IssueFill(*this, lhs_, expr,
                                       find_trace_local_id(memo),
                                       fields, fill_value, fill_size, 
#ifdef LEGION_SPY
                                       handle, tree_id,
#endif
                                       rhs_));
    }

#ifdef LEGION_GPU_REDUCTIONS
    //--------------------------------------------------------------------------
    void PhysicalTemplate::record_gpu_reduction(Memoizable *memo, ApEvent &lhs,
                                 IndexSpaceExpression *expr,
                                 const std::vector<CopySrcDstField> &src_fields,
                                 const std::vector<CopySrcDstField> &dst_fields,
                                 Processor gpu, TaskID gpu_task_id,
                                 PhysicalManager *src, PhysicalManager *dst,
                                 ApEvent precondition, PredEvent pred_guard,
                                 ReductionOpID redop, bool reduction_fold)
    //--------------------------------------------------------------------------
    {
#ifdef DEBUG_LEGION
      assert(memo != NULL);
#endif
      if (!lhs.exists())
      {
        Realm::UserEvent rename(Realm::UserEvent::create_user_event());
        rename.trigger();
        lhs = ApEvent(rename);
      } 

      AutoLock tpl_lock(template_lock);
#ifdef DEBUG_LEGION
      assert(is_recording());
#endif
      unsigned rhs_ = find_event(precondition, tpl_lock);
      unsigned lhs_ = convert_event(lhs);
      insert_instruction(new GPUReduction(
            *this, lhs_, expr, find_trace_local_id(memo),
            src_fields, dst_fields, gpu, gpu_task_id, src, dst,
            rhs_, redop, reduction_fold));
    }
#endif

    //--------------------------------------------------------------------------
    void PhysicalTemplate::record_op_view(Memoizable *memo,
                                          unsigned idx,
                                          InstanceView *view,
                                          RegionNode *node,
                                          const RegionUsage &usage,
                                          const FieldMask &user_mask,
                                          bool update_validity,
                                          std::set<RtEvent> &applied)
    //--------------------------------------------------------------------------
    {
#ifdef DEBUG_LEGION
      assert(memo != NULL);
#endif
      AutoLock tpl_lock(template_lock);
      TraceLocalID op_key = find_trace_local_id(memo);
      unsigned entry = find_memo_entry(memo);

      FieldMaskSet<IndexSpaceExpression> &views = op_views[op_key][view];
      IndexSpaceNode *expr = node->row_source;
      views.insert(expr, user_mask);
      if (update_validity)
        add_view_user(view, usage, entry, expr, user_mask, applied);
      trace_regions.insert(node, user_mask);
    }

    //--------------------------------------------------------------------------
    void PhysicalTemplate::record_fill_views(ApEvent lhs,
                                 IndexSpaceExpression *expr,
                                 const FieldMaskSet<FillView> &tracing_srcs,
                                 const FieldMaskSet<InstanceView> &tracing_dsts,
                                 std::set<RtEvent> &applied_events,
                                 const bool reduction_initialization)
    //--------------------------------------------------------------------------
    {
      AutoLock tpl_lock(template_lock);
#ifdef DEBUG_LEGION
      assert(is_recording());
#endif
      const unsigned lhs_ = find_event(lhs, tpl_lock);
      record_views(lhs_, expr,RegionUsage(LEGION_WRITE_ONLY,LEGION_EXCLUSIVE,0), 
                   tracing_dsts, applied_events);
      record_copy_views(lhs_, expr, tracing_dsts);
    }

    //--------------------------------------------------------------------------
    void PhysicalTemplate::record_copy_views(ApEvent lhs,
                                 IndexSpaceExpression *expr,
                                 const FieldMaskSet<InstanceView> &tracing_srcs,
                                 const FieldMaskSet<InstanceView> &tracing_dsts,
                                 std::set<RtEvent> &applied_events)
    //--------------------------------------------------------------------------
    {
      AutoLock tpl_lock(template_lock);
#ifdef DEBUG_LEGION
      assert(is_recording());
#endif
      const unsigned lhs_ = find_event(lhs, tpl_lock);
      record_views(lhs_, expr, RegionUsage(LEGION_READ_ONLY,LEGION_EXCLUSIVE,0),
                   tracing_srcs, applied_events);
      record_copy_views(lhs_, expr, tracing_srcs);
      record_views(lhs_, expr,RegionUsage(LEGION_WRITE_ONLY,LEGION_EXCLUSIVE,0),
                   tracing_dsts, applied_events);
      record_copy_views(lhs_, expr, tracing_dsts);
    }

    //--------------------------------------------------------------------------
    void PhysicalTemplate::record_views(unsigned entry,
                                        IndexSpaceExpression *expr,
                                        const RegionUsage &usage,
                                        const FieldMaskSet<InstanceView> &views,
                                        std::set<RtEvent> &applied)
    //--------------------------------------------------------------------------
    {
      for (FieldMaskSet<InstanceView>::const_iterator it = 
            views.begin(); it != views.end(); ++it)
        add_view_user(it->first, usage, entry, expr, it->second, applied);
    }

    //--------------------------------------------------------------------------
    void PhysicalTemplate::add_view_user(InstanceView *view,
                                         const RegionUsage &usage,
                                         unsigned user_index,
                                         IndexSpaceExpression *user_expr,
                                         const FieldMask &user_mask,
                                         std::set<RtEvent> &applied,
                                         int owner_shard)
    //--------------------------------------------------------------------------
    {
      ViewUser *user = new ViewUser(usage, user_index, user_expr, owner_shard);
      all_users.insert(user);
      RegionTreeForest *forest = trace->runtime->forest;
      FieldMaskSet<ViewUser> &users = view_users[view];
      FieldMaskSet<ViewUser> to_delete;
      for (FieldMaskSet<ViewUser>::iterator it = users.begin();
           it != users.end(); ++it)
      {
        FieldMask overlap = user_mask & it->second;
        if (!overlap)
          continue;

        IndexSpaceExpression *expr1 = user->expr;
        IndexSpaceExpression *expr2 = it->first->expr;
        if (forest->intersect_index_spaces(expr1, expr2)->is_empty())
          continue;

        DependenceType dep =
          check_dependence_type<false>(it->first->usage, user->usage);
        if (dep == LEGION_NO_DEPENDENCE)
          continue;

        to_delete.insert(it->first, overlap);
      }

      for (FieldMaskSet<ViewUser>::iterator it = to_delete.begin();
           it != to_delete.end(); ++it)
      {
        FieldMaskSet<ViewUser>::iterator finder = users.find(it->first);
#ifdef DEBUG_LEGION
        assert(finder != users.end());
#endif
        finder.filter(it->second);
        if (!finder->second)
          users.erase(finder);
      }

      users.insert(user, user_mask);
    }

    //--------------------------------------------------------------------------
    void PhysicalTemplate::record_copy_views(unsigned copy_id,
                                             IndexSpaceExpression *expr,
                                        const FieldMaskSet<InstanceView> &views)
    //--------------------------------------------------------------------------
    {
      ViewExprs &cviews = copy_views[copy_id];
      for (FieldMaskSet<InstanceView>::const_iterator it = views.begin();
           it != views.end(); ++it)
        cviews[it->first].insert(expr, it->second);
    }

    //--------------------------------------------------------------------------
    void PhysicalTemplate::record_set_op_sync_event(ApEvent &lhs, 
                                                    Memoizable *memo)
    //--------------------------------------------------------------------------
    {
#ifdef DEBUG_LEGION
      assert(memo != NULL);
      assert(memo->is_memoizing());
#endif
      if (!lhs.exists())
      {
        ApUserEvent rename = Runtime::create_ap_user_event(NULL);
        Runtime::trigger_event(NULL, rename);
        lhs = rename;
      }
      AutoLock tpl_lock(template_lock);
#ifdef DEBUG_LEGION
      assert(is_recording());
#endif

      insert_instruction(new SetOpSyncEvent(*this, convert_event(lhs),
            find_trace_local_id(memo)));
    }

    //--------------------------------------------------------------------------
    void PhysicalTemplate::record_set_effects(Memoizable *memo, ApEvent &rhs)
    //--------------------------------------------------------------------------
    {
#ifdef DEBUG_LEGION
      assert(memo != NULL);
      assert(memo->is_memoizing());
#endif
      AutoLock tpl_lock(template_lock);
#ifdef DEBUG_LEGION
      assert(is_recording());
#endif
      const unsigned rhs_ = find_event(rhs, tpl_lock);
      events.push_back(ApEvent());
      insert_instruction(new SetEffects(*this, find_trace_local_id(memo),rhs_));
    }

    //--------------------------------------------------------------------------
    void PhysicalTemplate::record_complete_replay(Memoizable* memo, ApEvent rhs)
    //--------------------------------------------------------------------------
    {
      const TraceLocalID lhs = find_trace_local_id(memo);
      AutoLock tpl_lock(template_lock);
#ifdef DEBUG_LEGION
      assert(is_recording());
#endif
      // Do this first in case it gets preempted
      const unsigned rhs_ = find_event(rhs, tpl_lock);
      events.push_back(ApEvent());
      insert_instruction(new CompleteReplay(*this, lhs, rhs_));
    }

    //--------------------------------------------------------------------------
    void PhysicalTemplate::record_reservations(Memoizable *memo, ApEvent &lhs,
                                const std::map<Reservation,bool> &reservations,
                                ApEvent precondition, ApEvent postcondition)
    //--------------------------------------------------------------------------
    {
      const TraceLocalID tld = find_trace_local_id(memo);
      AutoLock tpl_lock(template_lock);
#ifdef DEBUG_LEGION
      assert(is_recording());
#endif
      // Do this first in case it gets pre-empted
      const unsigned pre = find_event(precondition, tpl_lock);
      const unsigned post = find_event(postcondition, tpl_lock);

      // Always produce a fresh output event here
      {
        const ApUserEvent rename = Runtime::create_ap_user_event(NULL);
        Runtime::trigger_event(NULL, rename, lhs);
        lhs = rename;
      }
      const unsigned lhs_ = convert_event(lhs);
      insert_instruction(new AcquireReplay(*this, lhs_, pre, tld,reservations));
      events.push_back(ApEvent());
      insert_instruction(new ReleaseReplay(*this, post, tld, reservations));
    }

    //--------------------------------------------------------------------------
    void PhysicalTemplate::record_owner_shard(unsigned tid, ShardID owner)
    //--------------------------------------------------------------------------
    {
      // Only called on sharded physical template
      assert(false);
    }

    //--------------------------------------------------------------------------
    void PhysicalTemplate::record_local_space(unsigned tid, IndexSpace sp)
    //--------------------------------------------------------------------------
    {
      // Only called on sharded physical template
      assert(false);
    }

    //--------------------------------------------------------------------------
    void PhysicalTemplate::record_sharding_function(unsigned tid, 
                                                    ShardingFunction *function)
    //--------------------------------------------------------------------------
    {
      // Only called on sharded physical template
      assert(false);
    }

    //--------------------------------------------------------------------------
    ShardID PhysicalTemplate::find_owner_shard(unsigned tid)
    //--------------------------------------------------------------------------
    {
      // Only called on sharded physical template
      assert(false);
      return 0;
    }

    //--------------------------------------------------------------------------
    IndexSpace PhysicalTemplate::find_local_space(unsigned tid)
    //--------------------------------------------------------------------------
    {
      // Only called on sharded physical template
      assert(false);
      return IndexSpace::NO_SPACE;
    }

    //--------------------------------------------------------------------------
    ShardingFunction* PhysicalTemplate::find_sharding_function(unsigned tid)
    //--------------------------------------------------------------------------
    {
      // Only called on sharded physical template
      assert(false);
      return NULL;
    } 

    //--------------------------------------------------------------------------
    void PhysicalTemplate::perform_replay(Runtime *runtime, 
                std::set<RtEvent> &replayed_events, RtEvent replay_precondition)
    //--------------------------------------------------------------------------
    {
      ApEvent completion;
      bool recurrent;
      {
        AutoLock t_lock(template_lock);
#ifdef DEBUG_LEGION
        assert(!pending_replays.empty());
#endif
        completion = pending_replays.front().first;
        recurrent = pending_replays.front().second;
        pending_replays.pop_front();
      }
      // Check to see if we have a pending transitive reduction result
      if (pending_transitive_reduction != NULL)
      {
#ifdef DEBUG_LEGION
        assert(pending_inv_topo_order != NULL);
#endif
        finalize_transitive_reduction(*pending_inv_topo_order,
                                      *pending_transitive_reduction);
        delete pending_inv_topo_order;
        pending_inv_topo_order = NULL;
        delete pending_transitive_reduction;
        pending_transitive_reduction = NULL;
        // We also need to rerun the propagate copies analysis to
        // remove any mergers which contain only a single input
        propagate_copies(NULL/*don't need the gen out*/);
        // If it was requested that we dump the traces do that now
        if (runtime->dump_physical_traces)
          dump_template();
      }
      fence_completion = completion;
      if (recurrent)
        for (std::map<unsigned, unsigned>::iterator it = frontiers.begin();
            it != frontiers.end(); ++it)
          events[it->second] = events[it->first];
      else
        for (std::map<unsigned, unsigned>::iterator it = frontiers.begin();
            it != frontiers.end(); ++it)
          events[it->second] = completion;

      events[fence_completion_id] = fence_completion;

      for (std::map<unsigned, unsigned>::iterator it =
            crossing_events.begin(); it != crossing_events.end(); ++it)
      {
        ApUserEvent ev = Runtime::create_ap_user_event(NULL);
        events[it->first] = ev;
        user_events[it->first] = ev;
      }

      const std::vector<Processor> &replay_targets = 
        trace->get_replay_targets();
      for (unsigned idx = 0; idx < replay_parallelism; ++idx)
      {
        ReplaySliceArgs args(this, idx);
        const RtEvent done = runtime->replay_on_cpus ?
          runtime->issue_application_processor_task(args, LG_LOW_PRIORITY,
            replay_targets[idx % replay_targets.size()], replay_precondition) :
          runtime->issue_runtime_meta_task(args, LG_THROUGHPUT_WORK_PRIORITY,
            replay_precondition, replay_targets[idx % replay_targets.size()]);
        replayed_events.insert(done);
      }
    }

    //--------------------------------------------------------------------------
    void PhysicalTemplate::finish_replay(std::set<ApEvent> &postconditions)
    //--------------------------------------------------------------------------
    {
      for (ViewUsers::const_iterator it = view_users.begin();
            it != view_users.end(); ++it)
        for (FieldMaskSet<ViewUser>::const_iterator uit = it->second.begin();
              uit != it->second.end(); ++uit)
          postconditions.insert(events[uit->first->user]);
      if (last_fence != NULL)
        postconditions.insert(events[last_fence->lhs]);
      // Now we can remove the operations as well
      AutoLock t_lock(template_lock);
#ifdef DEBUG_LEGION
      assert(!operations.empty());
#endif
      operations.pop_front();
    }

    //--------------------------------------------------------------------------
    bool PhysicalTemplate::defer_template_deletion(ApEvent &pending_deletion,
                                              std::set<RtEvent> &applied_events)
    //--------------------------------------------------------------------------
    {
      pending_deletion = get_completion_for_deletion();
      if (!pending_deletion.exists())
        return false;
      RtEvent precondition = Runtime::protect_event(pending_deletion);
      if (transitive_reduction_done.exists() && 
          !transitive_reduction_done.has_triggered())
      {
        if (precondition.exists())
          precondition = 
            Runtime::merge_events(precondition, transitive_reduction_done);
        else
          precondition = transitive_reduction_done;
      }
      if (precondition.exists() && !precondition.has_triggered())
      {
        DeleteTemplateArgs args(this);
        applied_events.insert(trace->runtime->issue_runtime_meta_task(args,
                                            LG_LOW_PRIORITY, precondition));
        return true;
      }
      else
        return false;
    }

    //--------------------------------------------------------------------------
    /*static*/ void PhysicalTemplate::handle_replay_slice(const void *args)
    //--------------------------------------------------------------------------
    {
      const ReplaySliceArgs *pargs = (const ReplaySliceArgs*)args;
      pargs->tpl->execute_slice(pargs->slice_index);
    }

    //--------------------------------------------------------------------------
    /*static*/ void PhysicalTemplate::handle_transitive_reduction(
                                                               const void *args)
    //--------------------------------------------------------------------------
    {
      const TransitiveReductionArgs *targs =
        (const TransitiveReductionArgs*)args;
      targs->tpl->transitive_reduction(true/*deferred*/); 
    }

    //--------------------------------------------------------------------------
    /*static*/ void PhysicalTemplate::handle_delete_template(const void *args)
    //--------------------------------------------------------------------------
    {
      const DeleteTemplateArgs *pargs = (const DeleteTemplateArgs*)args;
      delete pargs->tpl;
    }

    //--------------------------------------------------------------------------
    void PhysicalTemplate::trigger_recording_done(void)
    //--------------------------------------------------------------------------
    {
#ifdef DEBUG_LEGION
      assert(!recording_done.has_triggered());
#endif
      Runtime::trigger_event(recording_done);
    }

    //--------------------------------------------------------------------------
    TraceLocalID PhysicalTemplate::find_trace_local_id(Memoizable *memo)
    //--------------------------------------------------------------------------
    {
      TraceLocalID op_key = memo->get_trace_local_id();
#ifdef DEBUG_LEGION
      assert(operations.front().find(op_key) != operations.front().end());
#endif
      return op_key;
    }

    //--------------------------------------------------------------------------
    unsigned PhysicalTemplate::find_memo_entry(Memoizable *memo)
    //--------------------------------------------------------------------------
    {
      TraceLocalID op_key = find_trace_local_id(memo);
      std::map<TraceLocalID,std::pair<unsigned,bool> >::iterator entry_finder =
        memo_entries.find(op_key);
#ifdef DEBUG_LEGION
      assert(entry_finder != memo_entries.end());
#endif
      return entry_finder->second.first;
    }

    //--------------------------------------------------------------------------
<<<<<<< HEAD
    TraceLocalID PhysicalTemplate::record_memo_entry(Memoizable *memo,
                                                     unsigned entry)
    //--------------------------------------------------------------------------
    {
      TraceLocalID key = memo->get_trace_local_id();
#ifdef DEBUG_LEGION
      assert(operations.front().find(key) == operations.front().end());
      assert(memo_entries.find(key) == memo_entries.end());
#endif
      operations.front()[key] = memo;
      const bool is_task = memo->is_memoizable_task();
      memo_entries[key] = std::pair<unsigned,bool>(entry,is_task);
      return key;
=======
    void PhysicalTemplate::record_mapper_output(const TraceLocalID &tlid,
                                            const Mapper::MapTaskOutput &output,
                              const std::deque<InstanceSet> &physical_instances,
                                              std::set<RtEvent> &applied_events)
    //--------------------------------------------------------------------------
    {
      AutoLock t_lock(template_lock);
#ifdef DEBUG_LEGION
      assert(is_recording());
      assert(cached_mappings.find(tlid) == cached_mappings.end());
#endif
      CachedMapping &mapping = cached_mappings[tlid];
      // If you change the things recorded from output here then
      // you also need to change RemoteTraceRecorder::record_mapper_output
      mapping.target_procs = output.target_procs;
      mapping.chosen_variant = output.chosen_variant;
      mapping.task_priority = output.task_priority;
      mapping.postmap_task = output.postmap_task;
      mapping.physical_instances = physical_instances;
      WrapperReferenceMutator mutator(applied_events);
      for (std::deque<InstanceSet>::iterator it =
           mapping.physical_instances.begin(); it !=
           mapping.physical_instances.end(); ++it)
      {
        for (unsigned idx = 0; idx < it->size(); idx++)
        {
          const InstanceRef &ref = (*it)[idx];
          if (ref.is_virtual_ref())
            has_virtual_mapping = true;
          else
            ref.add_valid_reference(MAPPING_ACQUIRE_REF, &mutator);
        }
      }
>>>>>>> 2371cd64
    }

    //--------------------------------------------------------------------------
#ifdef DEBUG_LEGION
    unsigned PhysicalTemplate::convert_event(const ApEvent &event, bool check)
#else
    inline unsigned PhysicalTemplate::convert_event(const ApEvent &event)
#endif
    //--------------------------------------------------------------------------
    {
      unsigned event_ = events.size();
      events.push_back(event);
#ifdef DEBUG_LEGION
      assert(event_map.find(event) == event_map.end());
#endif
      event_map[event] = event_;
      return event_;
    }

    //--------------------------------------------------------------------------
    inline unsigned PhysicalTemplate::find_event(const ApEvent &event, 
                                                 AutoLock &tpl_lock)
    //--------------------------------------------------------------------------
    {
      std::map<ApEvent,unsigned>::const_iterator finder = event_map.find(event);
#ifdef DEBUG_LEGION
      assert(finder != event_map.end());
#endif
      return finder->second;
    }

    //--------------------------------------------------------------------------
    inline unsigned PhysicalTemplate::find_or_convert_event(const ApEvent &evnt)
    //--------------------------------------------------------------------------
    {
      std::map<ApEvent, unsigned>::const_iterator finder = event_map.find(evnt);
      if (finder == event_map.end())
      {
        unsigned event_ = events.size();
        events.push_back(evnt);
#ifdef DEBUG_LEGION
        assert(event_map.find(evnt) == event_map.end());
#endif
        event_map[evnt] = event_;
        // Put a place holder in for the instruction until we make it
        insert_instruction(NULL);
        return event_;
      }
      else
        return finder->second;
    }

    //--------------------------------------------------------------------------
    inline void PhysicalTemplate::insert_instruction(Instruction *inst)
    //--------------------------------------------------------------------------
    {
#ifdef DEBUG_LEGION
      assert(instructions.size() + 1 == events.size());
#endif
      instructions.push_back(inst);
    }

    //--------------------------------------------------------------------------
    void PhysicalTemplate::find_all_last_users(ViewExprs &view_exprs,
                                               std::set<unsigned> &users,
                                               std::set<RtEvent> &ready_events)
    //--------------------------------------------------------------------------
    {
      for (ViewExprs::iterator it = view_exprs.begin(); it != view_exprs.end();
           ++it)
        for (FieldMaskSet<IndexSpaceExpression>::iterator eit =
             it->second.begin(); eit != it->second.end(); ++eit)
          find_last_users(it->first,eit->first,eit->second,users,ready_events);
    }

    //--------------------------------------------------------------------------
    void PhysicalTemplate::find_last_users(InstanceView *view,
                                           IndexSpaceExpression *expr,
                                           const FieldMask &mask,
                                           std::set<unsigned> &users,
                                           std::set<RtEvent> &ready_events)
    //--------------------------------------------------------------------------
    {
      if (expr->is_empty()) return;

      ViewUsers::const_iterator finder = view_users.find(view);
      if (finder == view_users.end()) return;

      RegionTreeForest *forest = trace->runtime->forest;
      for (FieldMaskSet<ViewUser>::const_iterator uit = 
            finder->second.begin(); uit != finder->second.end(); ++uit)
        if (!!(uit->second & mask))
        {
          ViewUser *user = uit->first;
          IndexSpaceExpression *intersect =
            forest->intersect_index_spaces(expr, user->expr);
          if (!intersect->is_empty())
          {
            std::map<unsigned,unsigned>::const_iterator finder =
              frontiers.find(user->user);
            // See if we have recorded this frontier yet or not
            if (finder == frontiers.end())
            {
              const unsigned next_event_id = events.size();
              frontiers[user->user] = next_event_id;
              events.resize(next_event_id + 1);
              users.insert(next_event_id);
            }
            else
              users.insert(finder->second);
          }
        }
    }

    //--------------------------------------------------------------------------
    void PhysicalTemplate::record_remote_memoizable(Memoizable *memo)
    //--------------------------------------------------------------------------
    {
      AutoLock tpl_lock(template_lock);
      remote_memos.push_back(memo);
    }

    //--------------------------------------------------------------------------
    void PhysicalTemplate::release_remote_memos(void)
    //--------------------------------------------------------------------------
    {
#ifdef DEBUG_LEGION
      assert(!remote_memos.empty());
#endif
      for (std::vector<Memoizable*>::const_iterator it = 
            remote_memos.begin(); it != remote_memos.end(); it++)
        delete (*it);
      remote_memos.clear();
    }

    /////////////////////////////////////////////////////////////
    // ShardedPhysicalTemplate
    /////////////////////////////////////////////////////////////

    //--------------------------------------------------------------------------
    ShardedPhysicalTemplate::ShardedPhysicalTemplate(PhysicalTrace *trace,
                                     ApEvent fence_event, ReplicateContext *ctx)
      : PhysicalTemplate(trace, fence_event), repl_ctx(ctx),
        local_shard(repl_ctx->owner_shard->shard_id), 
        total_shards(repl_ctx->shard_manager->total_shards),
        template_index(repl_ctx->register_trace_template(this)),
        total_replays(0), updated_advances(0), 
        recording_barrier(repl_ctx->get_next_trace_recording_barrier()),
        recurrent_replays(0), updated_frontiers(0)
    //--------------------------------------------------------------------------
    {
      repl_ctx->add_reference();
    }

    //--------------------------------------------------------------------------
    ShardedPhysicalTemplate::ShardedPhysicalTemplate(
                                             const ShardedPhysicalTemplate &rhs)
      : PhysicalTemplate(rhs), repl_ctx(rhs.repl_ctx), 
        local_shard(rhs.local_shard), total_shards(rhs.total_shards), 
        template_index(rhs.template_index)
    //--------------------------------------------------------------------------
    {
      // should never be called
      assert(false);
    }

    //--------------------------------------------------------------------------
    ShardedPhysicalTemplate::~ShardedPhysicalTemplate(void)
    //--------------------------------------------------------------------------
    {
      for (std::map<unsigned,ApBarrier>::iterator it = 
            local_frontiers.begin(); it != local_frontiers.end(); it++)
        it->second.destroy_barrier();
      // Unregister ourselves from the context and then remove our reference
      repl_ctx->unregister_trace_template(template_index);
      if (repl_ctx->remove_reference())
        delete repl_ctx;
    } 

    //--------------------------------------------------------------------------
    void ShardedPhysicalTemplate::record_merge_events(ApEvent &lhs,
                                 const std::set<ApEvent> &rhs, Memoizable *memo)
    //--------------------------------------------------------------------------
    {
#ifdef DEBUG_LEGION
      assert(memo != NULL);
#endif
      AutoLock tpl_lock(template_lock);
#ifdef DEBUG_LEGION
      assert(is_recording());
#endif
      std::set<unsigned> rhs_;
      std::set<RtEvent> wait_for;
      std::vector<ApEvent> pending_events;
      std::map<ApEvent,RtUserEvent> request_events;
      for (std::set<ApEvent>::const_iterator it =
            rhs.begin(); it != rhs.end(); it++)
      {
        if (!it->exists())
          continue;
        std::map<ApEvent, unsigned>::iterator finder = event_map.find(*it);
        if (finder == event_map.end())
        {
          // We're going to need to check this event later
          pending_events.push_back(*it);
          // See if anyone else has requested this event yet 
          std::map<ApEvent,RtEvent>::const_iterator request_finder = 
            pending_event_requests.find(*it);
          if (request_finder == pending_event_requests.end())
          {
            const RtUserEvent request_event = Runtime::create_rt_user_event();
            pending_event_requests[*it] = request_event;
            wait_for.insert(request_event);
            request_events[*it] = request_event;
          }
          else
            wait_for.insert(request_finder->second);
        }
        else if (finder->second != NO_INDEX)
          rhs_.insert(finder->second);
      }
      // If we have anything to wait for we need to do that
      if (!wait_for.empty())
      {
        tpl_lock.release();
        // Send any request messages first
        if (!request_events.empty())
        {
          for (std::map<ApEvent,RtUserEvent>::const_iterator it = 
                request_events.begin(); it != request_events.end(); it++)
            request_remote_shard_event(it->first, it->second);
        }
        // Do the wait
        const RtEvent wait_on = Runtime::merge_events(wait_for);
        if (wait_on.exists() && !wait_on.has_triggered())
          wait_on.wait();
        tpl_lock.reacquire();
        // All our pending events should be here now
        for (std::vector<ApEvent>::const_iterator it = 
              pending_events.begin(); it != pending_events.end(); it++)
        {
          std::map<ApEvent,unsigned>::iterator finder = event_map.find(*it);
#ifdef DEBUG_LEGION
          assert(finder != event_map.end());
#endif
          if (finder->second != NO_INDEX)
            rhs_.insert(finder->second);
        }
      }
      if (rhs_.size() == 0)
        rhs_.insert(fence_completion_id);
      
      // If the lhs event wasn't made on this node then we need to rename it
      // because we need all events to go back to a node where we know that
      // we have a shard that can answer queries about it
      const AddressSpaceID event_space = find_event_space(lhs);
      if (event_space != repl_ctx->runtime->address_space)
      {
        ApUserEvent rename = Runtime::create_ap_user_event(NULL);
        Runtime::trigger_event(NULL, rename, lhs);
        lhs = rename;
      }
#ifndef LEGION_DISABLE_EVENT_PRUNING
      else if (!lhs.exists() || (rhs.find(lhs) != rhs.end()))
      {
        ApUserEvent rename = Runtime::create_ap_user_event(NULL);
        Runtime::trigger_event(NULL, rename, lhs);
        lhs = rename;
      }
#endif
      insert_instruction(new MergeEvent(*this, convert_event(lhs), rhs_,
            memo->get_trace_local_id()));
    }

#ifdef DEBUG_LEGION
    //--------------------------------------------------------------------------
    unsigned ShardedPhysicalTemplate::convert_event(const ApEvent &event, 
                                                    bool check)
    //--------------------------------------------------------------------------
    {
      // We should only be recording events made on our node
      assert(!check || 
          (find_event_space(event) == repl_ctx->runtime->address_space));
      return PhysicalTemplate::convert_event(event, check);
    }
#endif

    //--------------------------------------------------------------------------
    unsigned ShardedPhysicalTemplate::find_event(const ApEvent &event,
                                                 AutoLock &tpl_lock)
    //--------------------------------------------------------------------------
    {
      std::map<ApEvent, unsigned>::const_iterator finder = 
        event_map.find(event);
      // If we've already got it then we're done
      if (finder != event_map.end())
      {
#ifdef DEBUG_LEGION
        assert(finder->second != NO_INDEX);
#endif
        return finder->second;
      }
      // If we don't have it then we need to request it
      // See if someone else already sent the request
      RtEvent wait_for;
      RtUserEvent request_event;
      std::map<ApEvent,RtEvent>::const_iterator request_finder = 
        pending_event_requests.find(event);
      if (request_finder == pending_event_requests.end())
      {
        // We're the first ones so send the request
        request_event = Runtime::create_rt_user_event();
        wait_for = request_event;
        pending_event_requests[event] = wait_for;
      }
      else
        wait_for = request_finder->second;
      // Can't be holding the lock while we wait
      tpl_lock.release();
      // Send the request if necessary
      if (request_event.exists())
        request_remote_shard_event(event, request_event);
      if (wait_for.exists())
        wait_for.wait();
      tpl_lock.reacquire();
      // Once we get here then there better be an answer
      finder = event_map.find(event);
#ifdef DEBUG_LEGION
      assert(finder != event_map.end());
      assert(finder->second != NO_INDEX);
#endif
      return finder->second;
    }

    //--------------------------------------------------------------------------
    void ShardedPhysicalTemplate::record_issue_copy(Memoizable *memo, 
                                 ApEvent &lhs, IndexSpaceExpression *expr,
                                 const std::vector<CopySrcDstField>& src_fields,
                                 const std::vector<CopySrcDstField>& dst_fields,
#ifdef LEGION_SPY
                                 RegionTreeID src_tree_id,
                                 RegionTreeID dst_tree_id,
#endif
                                 ApEvent precondition, PredEvent pred_guard,
                                 ReductionOpID redop, bool reduction_fold)
    //--------------------------------------------------------------------------
    {
      // Make sure the lhs event is local to our shard
      if (lhs.exists())
      {
        const AddressSpaceID event_space = find_event_space(lhs);
        if (event_space != repl_ctx->runtime->address_space)
        {
          ApUserEvent rename = Runtime::create_ap_user_event(NULL);
          Runtime::trigger_event(NULL, rename, lhs);
          lhs = rename;
        }
      }
      // Then do the base call
      PhysicalTemplate::record_issue_copy(memo, lhs, expr,src_fields,dst_fields,
#ifdef LEGION_SPY
                                          src_tree_id, dst_tree_id,
#endif
                                          precondition, pred_guard, 
                                          redop, reduction_fold);
    }

    //--------------------------------------------------------------------------
    void ShardedPhysicalTemplate::record_issue_indirect(Memoizable *memo, 
                             ApEvent &lhs, IndexSpaceExpression *expr,
                             const std::vector<CopySrcDstField>& src_fields,
                             const std::vector<CopySrcDstField>& dst_fields,
                             const std::vector<void*> &indirections,
                             ApEvent precondition, PredEvent pred_guard)
    //--------------------------------------------------------------------------
    {
      // Make sure the lhs event is local to our shard
      if (lhs.exists())
      {
        const AddressSpaceID event_space = find_event_space(lhs);
        if (event_space != repl_ctx->runtime->address_space)
        {
          ApUserEvent rename = Runtime::create_ap_user_event(NULL);
          Runtime::trigger_event(NULL, rename, lhs);
          lhs = rename;
        }
      }
      // Then do the base call
      PhysicalTemplate::record_issue_indirect(memo, lhs, expr, src_fields,
                      dst_fields, indirections, precondition, pred_guard);
    }
    
    //--------------------------------------------------------------------------
    void ShardedPhysicalTemplate::record_issue_fill(Memoizable *memo,
                                 ApEvent &lhs, IndexSpaceExpression *expr,
                                 const std::vector<CopySrcDstField> &fields,
                                 const void *fill_value, size_t fill_size,
#ifdef LEGION_SPY
                                 FieldSpace handle, RegionTreeID tree_id,
#endif
                                 ApEvent precondition, PredEvent pred_guard)
    //--------------------------------------------------------------------------
    {
      // Make sure the lhs event is local to our shard
      if (lhs.exists())
      {
        const AddressSpaceID event_space = find_event_space(lhs);
        if (event_space != repl_ctx->runtime->address_space)
        {
          ApUserEvent rename = Runtime::create_ap_user_event(NULL);
          Runtime::trigger_event(NULL, rename, lhs);
          lhs = rename;
        }
      }
      // Then do the base call
      PhysicalTemplate::record_issue_fill(memo, lhs, expr, fields,
                                          fill_value, fill_size,
#ifdef LEGION_SPY
                                          handle, tree_id,
#endif
                                          precondition, pred_guard);
    }

    //--------------------------------------------------------------------------
    void ShardedPhysicalTemplate::record_set_op_sync_event(ApEvent &lhs, 
                                                           Memoizable *memo)
    //--------------------------------------------------------------------------
    {
      // Make sure the lhs event is local to our shard
      if (lhs.exists())
      {
        const AddressSpaceID event_space = find_event_space(lhs);
        if (event_space != repl_ctx->runtime->address_space)
        {
          ApUserEvent rename = Runtime::create_ap_user_event(NULL);
          Runtime::trigger_event(NULL, rename, lhs);
          lhs = rename;
        }
      }
      // Then do the base call
      PhysicalTemplate::record_set_op_sync_event(lhs, memo);
    } 

    //--------------------------------------------------------------------------
    ApBarrier ShardedPhysicalTemplate::find_trace_shard_event(ApEvent event,
                                                           ShardID remote_shard)
    //--------------------------------------------------------------------------
    {
      AutoLock tpl_lock(template_lock);
      // Check to see if we made this event
      std::map<ApEvent,unsigned>::const_iterator finder = 
        event_map.find(event);
      // If we didn't make this event then we don't do anything
      if (finder == event_map.end() || (finder->second == NO_INDEX))
        return ApBarrier::NO_AP_BARRIER;
      // If we did make it then see if we have a remote barrier for it yet
      std::map<ApEvent,BarrierArrival*>::const_iterator barrier_finder = 
        remote_arrivals.find(event);
      if (barrier_finder == remote_arrivals.end())
      {
        // Make a new barrier and record it in the events
        ApBarrier barrier(Realm::Barrier::create_barrier(1/*arrival count*/));
        // Record this in the instruction stream
#ifdef DEBUG_LEGION
        const unsigned index = convert_event(barrier, false/*check*/);
#else
        const unsigned index = convert_event(barrier);
#endif
        // Then add a new instruction to arrive on the barrier with the
        // event as a precondition
        BarrierArrival *arrival_instruction =
          new BarrierArrival(*this, barrier, index, finder->second);
        insert_instruction(arrival_instruction);
        // Save this in the remote barriers
        remote_arrivals[event] = arrival_instruction;
        return arrival_instruction->record_subscribed_shard(remote_shard);
      }
      else
        return barrier_finder->second->record_subscribed_shard(remote_shard);
    }

    //--------------------------------------------------------------------------
    void ShardedPhysicalTemplate::record_trace_shard_event(
                                               ApEvent event, ApBarrier barrier)
    //--------------------------------------------------------------------------
    {
      AutoLock tpl_lock(template_lock);
#ifdef DEBUG_LEGION
      assert(event.exists());
      assert(event_map.find(event) == event_map.end());
#endif
      if (barrier.exists())
      {
#ifdef DEBUG_LEGION
        assert(local_advances.find(event) == local_advances.end());
        const unsigned index = convert_event(event, false/*check*/);
#else
        const unsigned index = convert_event(event);
#endif
        BarrierAdvance *advance = new BarrierAdvance(*this, barrier, index);
        insert_instruction(advance); 
        local_advances[event] = advance;
        // Don't remove it, just set it to NO_EVENT so we can tell the names
        // of the remote events that we got from other shards
        // See get_completion_for_deletion for where we use this
        std::map<ApEvent,RtEvent>::iterator finder = 
          pending_event_requests.find(event);
#ifdef DEBUG_LEGION
        assert(finder != pending_event_requests.end());
#endif
        finder->second = RtEvent::NO_RT_EVENT;
      }
      else // no barrier means it's not part of the trace
      {
        event_map[event] = NO_INDEX;
        // In this case we can remove it since we're not tracing it      
#ifdef DEBUG_LEGION
        std::map<ApEvent,RtEvent>::iterator finder = 
          pending_event_requests.find(event);
        assert(finder != pending_event_requests.end());
        pending_event_requests.erase(finder);
#else
        pending_event_requests.erase(event);
#endif
      }
    }

    //--------------------------------------------------------------------------
    void ShardedPhysicalTemplate::handle_trace_update(Deserializer &derez,
                                                      AddressSpaceID source)
    //--------------------------------------------------------------------------
    {
      Runtime *runtime = repl_ctx->runtime;
      UpdateKind kind;
      derez.deserialize(kind);
      RtUserEvent done;
      std::set<RtEvent> applied;
      switch (kind)
      {
        case UPDATE_VIEW_USER:
          {
            derez.deserialize(done);
            DistributedID view_did;
            derez.deserialize(view_did);
            RtEvent view_ready;
            InstanceView *view = static_cast<InstanceView*>(
                runtime->find_or_request_logical_view(view_did, view_ready));
            bool is_local, is_index_space;
            IndexSpace handle; 
            IndexSpaceExprID remote_expr_id;
            RtEvent expr_ready;
            IndexSpaceExpression *user_expr = 
              IndexSpaceExpression::unpack_expression(derez, runtime->forest, 
                                    source, is_local, is_index_space, handle, 
                                    remote_expr_id, expr_ready);
            if ((view_ready.exists() && !view_ready.has_triggered()) ||
                (expr_ready.exists() && !expr_ready.has_triggered()))
            {
              if (user_expr != NULL)
              {
#ifdef DEBUG_LEGION
                assert(!expr_ready.exists() || expr_ready.has_triggered());
#endif
                DeferTraceUpdateArgs args(this, kind,done,view,derez,user_expr);
                runtime->issue_runtime_meta_task(args, 
                    LG_LATENCY_MESSAGE_PRIORITY, view_ready);
              }
              else if (is_index_space)
              {
                DeferTraceUpdateArgs args(this, kind, done, view, derez,handle);
                const RtEvent pre = !view_ready.exists() ? expr_ready : 
                  Runtime::merge_events(view_ready, expr_ready);
                runtime->issue_runtime_meta_task(args, 
                    LG_LATENCY_MESSAGE_PRIORITY, pre);
              }
              else
              {
                DeferTraceUpdateArgs args(this, kind, done, view, 
                                          derez, remote_expr_id);
                const RtEvent pre = !view_ready.exists() ? expr_ready : 
                  Runtime::merge_events(view_ready, expr_ready);
                runtime->issue_runtime_meta_task(args, 
                    LG_LATENCY_MESSAGE_PRIORITY, pre);
              }
              return;
            }
            else if (handle_update_view_user(view, user_expr, 
                                             derez, applied, done))
              return;
            break;
          }
        case UPDATE_LAST_USER:
          {
            size_t num_users;
            derez.deserialize(num_users);
            {
              AutoLock tpl_lock(template_lock);
              for (unsigned idx = 0; idx < num_users; idx++)
              {
                unsigned user;
                derez.deserialize(user);
                local_last_users.insert(user);
              }
            }
            derez.deserialize(done);
            break;
          }
        case FIND_LAST_USERS_REQUEST:
          {
            derez.deserialize(done);
            DistributedID view_did;
            derez.deserialize(view_did);
            RtEvent view_ready;
            InstanceView *view = static_cast<InstanceView*>(
                runtime->find_or_request_logical_view(view_did, view_ready));
            bool is_local, is_index_space;
            IndexSpace handle; 
            IndexSpaceExprID remote_expr_id;
            RtEvent expr_ready;
            IndexSpaceExpression *user_expr = 
              IndexSpaceExpression::unpack_expression(derez, runtime->forest, 
                                    source, is_local, is_index_space, handle,
                                    remote_expr_id, expr_ready);
            if ((view_ready.exists() && !view_ready.has_triggered()) ||
                (expr_ready.exists() && !expr_ready.has_triggered()))
            {
              if (user_expr != NULL)
              {
#ifdef DEBUG_LEGION
                assert(!expr_ready.exists() || expr_ready.has_triggered());
#endif
                DeferTraceUpdateArgs args(this, kind,done,view,derez,user_expr);
                runtime->issue_runtime_meta_task(args, 
                    LG_LATENCY_MESSAGE_PRIORITY, view_ready);
              }
              else if (is_index_space)
              {
                DeferTraceUpdateArgs args(this, kind, done, view, derez, handle);
                const RtEvent pre = !view_ready.exists() ? expr_ready : 
                  Runtime::merge_events(view_ready, expr_ready);
                runtime->issue_runtime_meta_task(args, 
                    LG_LATENCY_MESSAGE_PRIORITY, pre);
              }
              else
              {
                DeferTraceUpdateArgs args(this, kind, done, view, 
                                          derez, remote_expr_id);
                const RtEvent pre = !view_ready.exists() ? expr_ready : 
                  Runtime::merge_events(view_ready, expr_ready);
                runtime->issue_runtime_meta_task(args, 
                    LG_LATENCY_MESSAGE_PRIORITY, pre);
              }
              return;
            }
            else
              handle_find_last_users(view, user_expr, derez, applied); 
            break;
          }
        case FIND_LAST_USERS_RESPONSE:
          {
            std::set<unsigned> *users;
            derez.deserialize(users);
            derez.deserialize(done);
            size_t num_barriers;
            derez.deserialize(num_barriers);
            {
              AutoLock tpl_lock(template_lock);
              for (unsigned idx = 0; idx < num_barriers; idx++)
              {
                unsigned event_index;
                derez.deserialize(event_index);
                // Check to see if we already made a frontier for this
                std::map<unsigned,unsigned>::const_iterator finder =
                  frontiers.find(event_index);
                // See if we have recorded this frontier yet or not
                if (finder == frontiers.end())
                {
                  const unsigned next_event_id = events.size();
                  frontiers[event_index] = next_event_id;
                  events.resize(next_event_id + 1);
                  users->insert(next_event_id);
                }
                else
                  users->insert(finder->second);
              }
            }
            break;
          }
        case FIND_FRONTIER_REQUEST:
          {
            ShardID source_shard;
            derez.deserialize(source_shard);
#ifdef DEBUG_LEGION
            assert(source_shard != repl_ctx->owner_shard->shard_id);
#endif
            std::set<unsigned> *target;
            derez.deserialize(target);
            size_t num_events;
            derez.deserialize(num_events);
            std::vector<ApBarrier> result_frontiers;
            {
              AutoLock tpl_lock(template_lock);
              for (unsigned idx = 0; idx < num_events; idx++)
              {
                unsigned event_index;
                derez.deserialize(event_index);
                // Translate this to a local frontier first
                std::map<unsigned,unsigned>::const_iterator finder =
                  frontiers.find(event_index);
                // See if we have recorded this frontier yet or not
                if (finder == frontiers.end())
                {
                  const unsigned next_event_id = events.size();
                  frontiers[event_index] = next_event_id;
                  events.resize(next_event_id + 1);
                  finder = frontiers.find(event_index);
                }
                // Check to see if we have a barrier for this event yet
                std::map<unsigned,ApBarrier>::const_iterator barrier_finder =
                  local_frontiers.find(finder->second);
                if (barrier_finder == local_frontiers.end())
                {
                  // Make a barrier and record it 
                  const ApBarrier result(
                      Realm::Barrier::create_barrier(1/*arrival count*/));
                  local_frontiers[finder->second] = result;
                  result_frontiers.push_back(result);
                }
                else
                  result_frontiers.push_back(barrier_finder->second);
                // Record that this shard depends on this event
                local_subscriptions[finder->second].insert(source_shard);
              }
            }
            RtUserEvent remote_done;
            derez.deserialize(remote_done);
            // Send the respose back to the source shard
            ShardManager *manager = repl_ctx->shard_manager;
            Serializer rez;
            rez.serialize(manager->repl_id);
            rez.serialize(source_shard);
            rez.serialize(template_index);
            rez.serialize(FIND_FRONTIER_RESPONSE);
            rez.serialize(target);
            rez.serialize<size_t>(result_frontiers.size());
            for (std::vector<ApBarrier>::const_iterator it = 
                  result_frontiers.begin(); it != result_frontiers.end(); it++)
              rez.serialize(*it);
            rez.serialize(remote_done);
            manager->send_trace_update(source_shard, rez); 
            break;
          }
        case FIND_FRONTIER_RESPONSE:
          {
            std::set<unsigned> *users;
            derez.deserialize(users);
            size_t num_barriers;
            derez.deserialize(num_barriers);
            {
              AutoLock tpl_lock(template_lock);
              for (unsigned idx = 0; idx < num_barriers; idx++)
              {
                ApBarrier barrier;
                derez.deserialize(barrier);
                // Scan through and see if we already have it
                bool found = false;
                for (std::vector<std::pair<ApBarrier,unsigned> >::const_iterator
                      it = remote_frontiers.begin(); 
                      it != remote_frontiers.end(); it++)
                {
                  if (it->first != barrier)
                    continue;
                  users->insert(it->second);
                  found = true;
                  break;
                }
                if (!found)
                {
                  const unsigned next_event_id = events.size();
                  remote_frontiers.push_back(
                      std::pair<ApBarrier,unsigned>(barrier, next_event_id));
                  events.resize(next_event_id + 1);
                  users->insert(next_event_id);
                }
              }
            }
            derez.deserialize(done);
            break;
          }
        case TEMPLATE_BARRIER_REFRESH:
          {
            size_t num_barriers;
            derez.deserialize(num_barriers);
            AutoLock tpl_lock(template_lock);
            if (update_advances_ready.exists())
            {
              for (unsigned idx = 0; idx < num_barriers; idx++)
              {
                ApEvent key;
                derez.deserialize(key);
                ApBarrier bar;
                derez.deserialize(bar);
                std::map<ApEvent,BarrierAdvance*>::const_iterator finder = 
                  local_advances.find(key);
#ifdef DEBUG_LEGION
                assert(finder != local_advances.end());
#endif
                finder->second->refresh_barrier(bar);
              }
              updated_advances += num_barriers;
#ifdef DEBUG_LEGION
              assert(updated_advances <= local_advances.size());
#endif
              // See if the wait has already been done by the local shard
              // If so, trigger it, otherwise do nothing so it can come
              // along and see that everything is done
              if (updated_advances == local_advances.size())
              {
                done = update_advances_ready;
                // We're done so reset everything for the next refresh
                update_advances_ready = RtUserEvent::NO_RT_USER_EVENT;
                updated_advances = 0;
              }
            }
            else
            {
              // Buffer these for later until we know it is safe to apply them
              for (unsigned idx = 0; idx < num_barriers; idx++)
              {
                ApEvent key;
                derez.deserialize(key);
#ifdef DEBUG_LEGION
                assert(pending_refresh_barriers.find(key) ==
                        pending_refresh_barriers.end());
#endif
                derez.deserialize(pending_refresh_barriers[key]); 
              }
            }
            break;
          }
        case FRONTIER_BARRIER_REFRESH:
          {
            size_t num_barriers;
            derez.deserialize(num_barriers);
            AutoLock tpl_lock(template_lock);
            if (update_frontiers_ready.exists())
            {
              // Unpack these barriers and refresh the frontiers
              for (unsigned idx = 0; idx < num_barriers; idx++)
              {
                ApBarrier oldbar, newbar;
                derez.deserialize(oldbar);
                derez.deserialize(newbar);
#ifdef DEBUG_LEGION
                bool found = false;
#endif
                for (std::vector<std::pair<ApBarrier,unsigned> >::iterator it =
                      remote_frontiers.begin(); it != 
                      remote_frontiers.end(); it++) 
                {
                  if (it->first != oldbar)
                    continue;
                  it->first = newbar;
#ifdef DEBUG_LEGION
                  found = true;
#endif
                  break;
                }
#ifdef DEBUG_LEGION
                assert(found);
#endif
              }
              updated_frontiers += num_barriers;
#ifdef DEBUG_LEGION
              assert(updated_frontiers <= remote_frontiers.size());
#endif
              if (updated_frontiers == remote_frontiers.size())
              {
                done = update_frontiers_ready;
                // We're done so reset everything for the next stage
                update_frontiers_ready = RtUserEvent::NO_RT_USER_EVENT;
                updated_frontiers = 0;
              }
            }
            else
            {
              // Buffer these barriers for later until it is safe
              for (unsigned idx = 0; idx < num_barriers; idx++)
              {
                ApBarrier oldbar;
                derez.deserialize(oldbar);
#ifdef DEBUG_LEGION
                assert(pending_refresh_frontiers.find(oldbar) ==
                        pending_refresh_frontiers.end());
#endif
                derez.deserialize(pending_refresh_frontiers[oldbar]);
              }
            }
            break;
          }
        default:
          assert(false);
      }
      if (done.exists())
      {
        if (!applied.empty())
          Runtime::trigger_event(done, Runtime::merge_events(applied));
        else
          Runtime::trigger_event(done);
      }
    }

    //--------------------------------------------------------------------------
    ShardedPhysicalTemplate::DeferTraceUpdateArgs::DeferTraceUpdateArgs(
     ShardedPhysicalTemplate *t, UpdateKind k, RtUserEvent d, 
     Deserializer &derez, LogicalView *v, RtUserEvent u)
      : LgTaskArgs<DeferTraceUpdateArgs>(implicit_provenance), target(t), 
        kind(k), done(d), view(v), expr(NULL), remote_expr_id(0),
        buffer_size(derez.get_remaining_bytes()), buffer(malloc(buffer_size)),
        deferral_event(u)
    //--------------------------------------------------------------------------
    {
      memcpy(buffer, derez.get_current_pointer(), buffer_size);
      derez.advance_pointer(buffer_size);
    }

    //--------------------------------------------------------------------------
    ShardedPhysicalTemplate::DeferTraceUpdateArgs::DeferTraceUpdateArgs(
     ShardedPhysicalTemplate *t, UpdateKind k, RtUserEvent d, LogicalView *v,
     Deserializer &derez, IndexSpaceExpression *x, RtUserEvent u)
      : LgTaskArgs<DeferTraceUpdateArgs>(implicit_provenance), target(t),
        kind(k), done(d), view(v), expr(x), remote_expr_id(0),
        buffer_size(derez.get_remaining_bytes()), buffer(malloc(buffer_size)),
        deferral_event(u)
    //--------------------------------------------------------------------------
    {
      memcpy(buffer, derez.get_current_pointer(), buffer_size);
      derez.advance_pointer(buffer_size);
    }

    //--------------------------------------------------------------------------
    ShardedPhysicalTemplate::DeferTraceUpdateArgs::DeferTraceUpdateArgs(
     ShardedPhysicalTemplate *t, UpdateKind k, RtUserEvent d, 
     LogicalView *v, Deserializer &derez, IndexSpace h)
      : LgTaskArgs<DeferTraceUpdateArgs>(implicit_provenance), target(t), 
        kind(k), done(d), view(v), expr(NULL), remote_expr_id(0),
        handle(h), buffer_size(derez.get_remaining_bytes()), 
        buffer(malloc(buffer_size))
    //--------------------------------------------------------------------------
    {
      memcpy(buffer, derez.get_current_pointer(), buffer_size);
      derez.advance_pointer(buffer_size);
    }

    //--------------------------------------------------------------------------
    ShardedPhysicalTemplate::DeferTraceUpdateArgs::DeferTraceUpdateArgs(
     ShardedPhysicalTemplate *t, UpdateKind k, RtUserEvent d, 
     LogicalView *v, Deserializer &derez, IndexSpaceExprID x)
      : LgTaskArgs<DeferTraceUpdateArgs>(implicit_provenance), target(t), 
        kind(k), done(d), view(v), expr(NULL), remote_expr_id(x),
        buffer_size(derez.get_remaining_bytes()), buffer(malloc(buffer_size))
    //--------------------------------------------------------------------------
    {
      memcpy(buffer, derez.get_current_pointer(), buffer_size);
      derez.advance_pointer(buffer_size);
    }

    //--------------------------------------------------------------------------
    ShardedPhysicalTemplate::DeferTraceUpdateArgs::DeferTraceUpdateArgs(
        const DeferTraceUpdateArgs &rhs, RtUserEvent d)
      : LgTaskArgs<DeferTraceUpdateArgs>(rhs.provenance), target(rhs.target),
        kind(rhs.kind), done(rhs.done), view(rhs.view), expr(rhs.expr), 
        remote_expr_id(rhs.remote_expr_id), handle(rhs.handle),
        buffer_size(rhs.buffer_size), buffer(rhs.buffer), deferral_event(d)
    //--------------------------------------------------------------------------
    {
    }

    //--------------------------------------------------------------------------
    /*static*/ void ShardedPhysicalTemplate::handle_deferred_trace_update(
                                             const void *args, Runtime *runtime)
    //--------------------------------------------------------------------------
    {
      const DeferTraceUpdateArgs *dargs = (const DeferTraceUpdateArgs*)args;
      std::set<RtEvent> applied;
      Deserializer derez(dargs->buffer, dargs->buffer_size);
      switch (dargs->kind)
      {
        case UPDATE_VIEW_USER:
          {
            if (dargs->expr != NULL)
            {
              if (dargs->target->handle_update_view_user(
                    static_cast<InstanceView*>(dargs->view), 
                    dargs->expr, derez, applied, dargs->done, dargs))
                return;
            }
            else if (dargs->handle.exists())
            {
              IndexSpaceNode *node = runtime->forest->get_node(dargs->handle);
              if (dargs->target->handle_update_view_user(
                    static_cast<InstanceView*>(dargs->view), node, derez,
                    applied, dargs->done, dargs))
                return;
            }
            else
            {
              IndexSpaceExpression *expr = 
                runtime->forest->find_remote_expression(dargs->remote_expr_id);
              if (dargs->target->handle_update_view_user(
                    static_cast<InstanceView*>(dargs->view), expr, derez,
                    applied, dargs->done, dargs))
                return;
            }
            break;
          }
        case FIND_LAST_USERS_REQUEST:
          {
            if (dargs->expr != NULL)
            {
              dargs->target->handle_find_last_users(
                  static_cast<InstanceView*>(dargs->view), 
                  dargs->expr, derez, applied);
            }
            else if (dargs->handle.exists())
            {
              IndexSpaceNode *node = runtime->forest->get_node(dargs->handle);
              dargs->target->handle_find_last_users(
                  static_cast<InstanceView*>(dargs->view), node, derez,applied);
            }
            else
            {
              IndexSpaceExpression *expr = 
                runtime->forest->find_remote_expression(dargs->remote_expr_id);
              dargs->target->handle_find_last_users(
                  static_cast<InstanceView*>(dargs->view), expr, derez,applied);
            }
            break;
          }
        default:
          assert(false); // should never get here
      }
#ifdef DEBUG_LEGION
      assert(dargs->done.exists());
#endif
      if (!applied.empty())
        Runtime::trigger_event(dargs->done, Runtime::merge_events(applied));
      else
        Runtime::trigger_event(dargs->done);
      if (dargs->deferral_event.exists())
        Runtime::trigger_event(dargs->deferral_event);
      free(dargs->buffer);
    }

    //--------------------------------------------------------------------------
    bool ShardedPhysicalTemplate::handle_update_view_user(InstanceView *view,
                                              IndexSpaceExpression *user_expr, 
                                              Deserializer &derez, 
                                              std::set<RtEvent> &applied,
                                              RtUserEvent done,
                                              const DeferTraceUpdateArgs *dargs)
    //--------------------------------------------------------------------------
    {
      AutoTryLock tpl_lock(template_lock);
      if (!tpl_lock.has_lock())
      {
        RtUserEvent deferral;
        if (dargs != NULL)
          deferral = dargs->deferral_event;
        RtEvent pre;
        if (!deferral.exists())
        {
          deferral = Runtime::create_rt_user_event();
          pre = chain_deferral_events(deferral);
        }
        else
          pre = tpl_lock.try_next();
        if (dargs == NULL)
        {
          DeferTraceUpdateArgs args(this, UPDATE_VIEW_USER, done, view,
                                    derez, user_expr, deferral);
          repl_ctx->runtime->issue_runtime_meta_task(args, 
                  LG_LATENCY_MESSAGE_PRIORITY, pre);
        }
        else
        {
          DeferTraceUpdateArgs args(*dargs, deferral);
          repl_ctx->runtime->issue_runtime_meta_task(args, 
                  LG_LATENCY_MESSAGE_PRIORITY, pre);
#ifdef DEBUG_LEGION
          // Keep the deserializer happy since we didn't use it
          derez.advance_pointer(derez.get_remaining_bytes());
#endif
        }
        return true;
      }
      RegionUsage usage;
      derez.deserialize(usage);
      unsigned user_index;
      derez.deserialize(user_index);
      FieldMask user_mask;
      derez.deserialize(user_mask);
      int owner_shard;
      derez.deserialize(owner_shard);
      PhysicalTemplate::add_view_user(view, usage, user_index, user_expr,
                                      user_mask, applied, owner_shard);
      return false;
    }

    //--------------------------------------------------------------------------
    void ShardedPhysicalTemplate::handle_find_last_users(InstanceView *view,
                                                IndexSpaceExpression *user_expr,
                                                Deserializer &derez, 
                                                std::set<RtEvent> &applied)
    //--------------------------------------------------------------------------
    {
      FieldMask user_mask;
      derez.deserialize(user_mask);
      ShardID source_shard;
      derez.deserialize(source_shard);
      std::set<unsigned> *target;
      derez.deserialize(target);
      // This is a local operation and all the data structures are
      // read-only for this part so there is no need for the lock yet
      std::set<std::pair<unsigned,ShardID> > sharded_users;
      find_last_users_sharded(view, user_expr, user_mask, sharded_users);
      // Sort these into where they should go
      std::map<ShardID,std::vector<unsigned> > requests;
      for (std::set<std::pair<unsigned,ShardID> >::const_iterator it =
            sharded_users.begin(); it != sharded_users.end(); it++)
        requests[it->second].push_back(it->first);
      // Send out the requests/responses
      ShardManager *manager = repl_ctx->shard_manager;
      const ShardID local_shard = repl_ctx->owner_shard->shard_id;
      for (std::map<ShardID,std::vector<unsigned> >::const_iterator rit =
            requests.begin(); rit != requests.end(); rit++)
      {
        RtUserEvent remote_done = Runtime::create_rt_user_event();
        if (rit->first == source_shard)
        {
          // Special case for sending values directly back to the user
          Serializer rez;
          rez.serialize(manager->repl_id);
          rez.serialize(source_shard);
          rez.serialize(template_index);
          rez.serialize(FIND_LAST_USERS_RESPONSE);
          rez.serialize(target);
          rez.serialize(remote_done);
          rez.serialize<size_t>(rit->second.size());
          for (std::vector<unsigned>::const_iterator it = 
                rit->second.begin(); it != rit->second.end(); it++)
            rez.serialize(*it);
          manager->send_trace_update(source_shard, rez);
        }
        else if (rit->first == local_shard)
        {
          // Special case for ourselves so we can return the result as
          // though we handled the remote frontier request
          std::vector<ApBarrier> result_frontiers;
          {
            AutoLock tpl_lock(template_lock);
            for (std::vector<unsigned>::const_iterator it = 
                  rit->second.begin(); it != rit->second.end(); it++)
            {
              // These events have already been translated to frontiers
              // so we just need to look up the local frontiers
              // Check to see if we have a barrier for this event yet
              std::map<unsigned,ApBarrier>::const_iterator finder =
                local_frontiers.find(*it);
              if (finder == local_frontiers.end())
              {
                // Make a barrier and record it 
                const ApBarrier result(
                    Realm::Barrier::create_barrier(1/*arrival count*/));
                local_frontiers[*it] = result;
                result_frontiers.push_back(result);
              }
              else
                result_frontiers.push_back(finder->second);
              // Record that this shard depends on this event
              local_subscriptions[*it].insert(source_shard);
            }
          }
          Serializer rez;
          rez.serialize(manager->repl_id);
          rez.serialize(source_shard);
          rez.serialize(template_index);
          rez.serialize(FIND_FRONTIER_RESPONSE);
          rez.serialize(target);
          rez.serialize<size_t>(result_frontiers.size());
          for (std::vector<ApBarrier>::const_iterator it = 
                result_frontiers.begin(); it != 
                result_frontiers.end(); it++)
            rez.serialize(*it);
          rez.serialize(remote_done);
          manager->send_trace_update(source_shard, rez);
        }
        else
        {
          Serializer rez;
          rez.serialize(manager->repl_id);
          rez.serialize(rit->first);
          rez.serialize(template_index);
          rez.serialize(FIND_FRONTIER_REQUEST);
          rez.serialize(source_shard);
          rez.serialize(target);
          rez.serialize<size_t>(rit->second.size());
          for (std::vector<unsigned>::const_iterator it = 
                rit->second.begin(); it != rit->second.end(); it++)
            rez.serialize(*it); 
          rez.serialize(remote_done);
          manager->send_trace_update(rit->first, rez);
        }
        applied.insert(remote_done);
      }
    }

    //--------------------------------------------------------------------------
    void ShardedPhysicalTemplate::request_remote_shard_event(ApEvent event,
                                                         RtUserEvent done_event)
    //--------------------------------------------------------------------------
    {
#ifdef DEBUG_LEGION
      assert(event.exists());
#endif
      const AddressSpaceID event_space = find_event_space(event);
      repl_ctx->shard_manager->send_trace_event_request(this, 
          repl_ctx->owner_shard->shard_id, repl_ctx->runtime->address_space, 
          template_index, event, event_space, done_event);
    }

    //--------------------------------------------------------------------------
    /*static*/ AddressSpaceID ShardedPhysicalTemplate::find_event_space(
                                                                  ApEvent event)
    //--------------------------------------------------------------------------
    {
      // TODO: Remove hack include at top of file when we fix this 
      return Realm::ID(event.id).event_creator_node();
    }

    //--------------------------------------------------------------------------
    PhysicalTemplate::Replayable ShardedPhysicalTemplate::check_replayable(
                                         ReplTraceOp *op, InnerContext *context,
                                         UniqueID opid, bool has_blocking_call)
    //--------------------------------------------------------------------------
    {
#ifdef DEBUG_LEGION
      assert(op != NULL);
#endif
      // We need everyone else to be done capturing their traces
      // before we can do our own replayable check
      op->sync_for_replayable_check();
      // Do the base call first to determine if our local shard is replayable
      const Replayable result = 
       PhysicalTemplate::check_replayable(op, context, opid, has_blocking_call);
      if (result)
      {
        // One extra step to do here, since we sharded the view_users we
        // need to send them back to the owner shards so that we can do
        // the right thing for any calls to the get_completion
        // Note we do this before the exchange so that we can use the 
        // exchange as a barrier for everyone being done with the exchange
        // In some cases we might do some unnecessary extra work, but its
        // only for non-replayable traces so it should be minimal
        std::map<ShardID,std::set<unsigned> > remote_last_users;
        const ShardID local_shard = repl_ctx->owner_shard->shard_id;
        for (ViewUsers::const_iterator vit = view_users.begin();
              vit != view_users.end(); vit++)
        {
          for (FieldMaskSet<ViewUser>::const_iterator it =
                vit->second.begin(); it != vit->second.end(); it++)
            if (it->first->shard != local_shard)
              remote_last_users[it->first->shard].insert(it->first->user);
        }
        if (!remote_last_users.empty())
        {
          std::set<RtEvent> done_events;
          ShardManager *manager = repl_ctx->shard_manager;
          for (std::map<ShardID,std::set<unsigned> >::const_iterator sit = 
                remote_last_users.begin(); sit != 
                remote_last_users.end(); sit++)
          {
            RtUserEvent done = Runtime::create_rt_user_event();
            Serializer rez;
            rez.serialize(manager->repl_id);
            rez.serialize(sit->first);
            rez.serialize(template_index);
            rez.serialize(UPDATE_LAST_USER);
            rez.serialize<size_t>(sit->second.size());
            for (std::set<unsigned>::const_iterator it = 
                  sit->second.begin(); it != sit->second.end(); it++)
              rez.serialize(*it);
            rez.serialize(done);
            manager->send_trace_update(sit->first, rez);
          }
          const RtEvent wait_on = Runtime::merge_events(done_events);
          if (wait_on.exists() && !wait_on.has_triggered())
            wait_on.wait();
        }
        // Now we can do the exchange
        if (op->exchange_replayable(repl_ctx, true/*replayable*/))
          return result;
        else
          return Replayable(false, "Remote shard not replyable");
      }
      else
      {
        // Still need to do the exchange
        op->exchange_replayable(repl_ctx, false/*replayable*/);
        return result;
      }
    }

    //--------------------------------------------------------------------------
    void ShardedPhysicalTemplate::perform_replay(Runtime *runtime,
                std::set<RtEvent> &replayed_events, RtEvent replay_precondition)
    //--------------------------------------------------------------------------
    {
#ifdef DEBUG_LEGION
      assert(!replay_precondition.exists());
#endif
      // Peak at recurrent from the front, can do this safely without
      // the lock since we're not actually modifying anything
      const bool recurrent = pending_replays.front().second;
      // Now update all of our barrier information
      if (recurrent)
      {
        // If we've run out of generations update the local barriers and
        // send out the updates to everyone
        if (recurrent_replays == Realm::Barrier::MAX_PHASES)
        {
          std::map<ShardID,std::map<ApBarrier/*old**/,ApBarrier/*new*/> >
            notifications;
          // Update our barriers and record which updates to send out
          for (std::map<unsigned,ApBarrier>::iterator it = 
                local_frontiers.begin(); it != local_frontiers.end(); it++)
          {
            const ApBarrier new_barrier(
                Realm::Barrier::create_barrier(1/*arrival count*/));
#ifdef DEBUG_LEGION
            assert(local_subscriptions.find(it->first) !=
                    local_subscriptions.end());
#endif
            const std::set<ShardID> &shards = local_subscriptions[it->first];
            for (std::set<ShardID>::const_iterator sit = 
                  shards.begin(); sit != shards.end(); sit++)
              notifications[*sit][it->second] = new_barrier;
            // destroy the old barrier and replace it with the new one
            it->second.destroy_barrier();
            it->second = new_barrier;
          }
          // Send out the notifications to all the remote shards
          ShardManager *manager = repl_ctx->shard_manager;
          for (std::map<ShardID,std::map<ApBarrier,ApBarrier> >::const_iterator
                nit = notifications.begin(); nit != notifications.end(); nit++)
          {
            Serializer rez;
            rez.serialize(manager->repl_id);
            rez.serialize(nit->first);
            rez.serialize(template_index);
            rez.serialize(FRONTIER_BARRIER_REFRESH);
            rez.serialize<size_t>(nit->second.size());
            for (std::map<ApBarrier,ApBarrier>::const_iterator it = 
                  nit->second.begin(); it != nit->second.end(); it++)
            {
              rez.serialize(it->first);
              rez.serialize(it->second);
            }
            manager->send_trace_update(nit->first, rez);
          }
          // Now we wait to see that we get all of our remote barriers updated
          RtEvent remote_frontiers_ready;
          {
            AutoLock tpl_lock(template_lock);
#ifdef DEBUG_LEGION
            assert(!update_frontiers_ready.exists());
#endif
            // Apply any pending refresh frontiers
            if (!pending_refresh_frontiers.empty())
            {
              for (std::map<ApBarrier,ApBarrier>::const_iterator pit =
                    pending_refresh_frontiers.begin(); pit != 
                    pending_refresh_frontiers.end(); pit++)
              {
#ifdef DEBUG_LEGION
                bool found = false;
#endif
                for (std::vector<std::pair<ApBarrier,unsigned> >::iterator it =
                      remote_frontiers.begin(); it !=
                      remote_frontiers.end(); it++)
                {
                  if (it->first != pit->first)
                    continue;
                  it->first = pit->second;
#ifdef DEBUG_LEGION
                  found = true;
#endif
                  break;
                }
#ifdef DEBUG_LEGION
                assert(found);
#endif
              }
              updated_frontiers += pending_refresh_frontiers.size();
#ifdef DEBUG_LEGION
              assert(updated_frontiers <= remote_frontiers.size());
#endif
              pending_refresh_frontiers.clear();
            }
            if (updated_frontiers < remote_frontiers.size())
            {
              update_frontiers_ready = Runtime::create_rt_user_event();
              remote_frontiers_ready = update_frontiers_ready;
            }
            else // Reset this back to zero for the next round
              updated_frontiers = 0;
          }
          // Wait for the remote frontiers to be updated
          if (remote_frontiers_ready.exists() &&
              !remote_frontiers_ready.has_triggered())
            remote_frontiers_ready.wait();
          // Reset this back to zero after barrier updates
          recurrent_replays = 0;
        }
        // Now we can do the normal update of events based on our barriers
        // Don't advance on last generation to avoid setting barriers back to 0
        const bool advance_barriers =
          ((++recurrent_replays) < Realm::Barrier::MAX_PHASES);
        for (std::map<unsigned,ApBarrier>::iterator it = 
              local_frontiers.begin(); it != local_frontiers.end(); it++)
        {
          Runtime::phase_barrier_arrive(it->second, 1/*count*/, 
                                        events[it->first]);
          if (advance_barriers)
            Runtime::advance_barrier(it->second);
        }
        for (std::vector<std::pair<ApBarrier,unsigned> >::iterator it = 
              remote_frontiers.begin(); it != remote_frontiers.end(); it++)
        {
          events[it->second] = it->first;
          if (advance_barriers)
            Runtime::advance_barrier(it->first);
        }
      }
      else
      {
        const ApEvent completion = pending_replays.front().first;
        for (std::vector<std::pair<ApBarrier,unsigned> >::const_iterator it =
              remote_frontiers.begin(); it != remote_frontiers.end(); it++)
          events[it->second] = completion;
      }
      // Regardless of whether this is recurrent or not check to see if
      // we need to referesh the barriers for our instructions
      if (total_replays++ == Realm::Barrier::MAX_PHASES)
      {
        std::map<ShardID,std::map<ApEvent,ApBarrier> > notifications;
        // Need to update all our barriers since we're out of generations
        for (std::map<ApEvent,BarrierArrival*>::const_iterator it = 
              remote_arrivals.begin(); it != remote_arrivals.end(); it++)
          it->second->refresh_barrier(it->first, notifications);
        // Send out the notifications to all the shards
        ShardManager *manager = repl_ctx->shard_manager;
        for (std::map<ShardID,std::map<ApEvent,ApBarrier> >::const_iterator
              nit = notifications.begin(); nit != notifications.end(); nit++)
        {
#ifdef DEBUG_LEGION
          assert(nit->first != repl_ctx->owner_shard->shard_id);
#endif
          Serializer rez;
          rez.serialize(manager->repl_id);
          rez.serialize(nit->first);
          rez.serialize(template_index);
          rez.serialize(TEMPLATE_BARRIER_REFRESH);
          rez.serialize<size_t>(nit->second.size());
          for (std::map<ApEvent,ApBarrier>::const_iterator it = 
                nit->second.begin(); it != nit->second.end(); it++)
          {
            rez.serialize(it->first);
            rez.serialize(it->second);
          }
          manager->send_trace_update(nit->first, rez);
        }
        // Then wait for all our advances to be updated from other shards
        {
          AutoLock tpl_lock(template_lock);
#ifdef DEBUG_LEGION
          assert(!update_advances_ready.exists());
#endif
          if (!pending_refresh_barriers.empty())
          {
            for (std::map<ApEvent,ApBarrier>::const_iterator it = 
                  pending_refresh_barriers.begin(); it != 
                  pending_refresh_barriers.end(); it++)
            {
              std::map<ApEvent,BarrierAdvance*>::const_iterator finder = 
                local_advances.find(it->first);
#ifdef DEBUG_LEGION
              assert(finder != local_advances.end());
#endif
              finder->second->refresh_barrier(it->second);
            }
            updated_advances += pending_refresh_barriers.size();
#ifdef DEBUG_LEGION
            assert(updated_advances <= local_advances.size());
#endif
            pending_refresh_barriers.clear();
          }
          if (updated_advances < local_advances.size())
          {
            update_advances_ready = Runtime::create_rt_user_event();
            replay_precondition = update_advances_ready;
          }
          else // Reset this back to zero for the next round
            updated_advances = 0;
        }
        // Reset it back to one after updating our barriers
        total_replays = 1;
      }
      // Now call the base version of this
      PhysicalTemplate::perform_replay(runtime, replayed_events, 
                                       replay_precondition);
    }

    //--------------------------------------------------------------------------
    void ShardedPhysicalTemplate::finish_replay(
                                              std::set<ApEvent> &postconditions)
    //--------------------------------------------------------------------------
    {
      const ShardID local_shard = repl_ctx->owner_shard->shard_id;
      for (ViewUsers::const_iterator it = view_users.begin();
           it != view_users.end(); ++it)
        for (FieldMaskSet<ViewUser>::const_iterator uit = it->second.begin();
             uit != it->second.end(); ++uit)
          // Check to see if this is a user from our shard
          if (uit->first->shard == local_shard)
            postconditions.insert(events[uit->first->user]);
      // Also get any events for users that are sharded to remote shards
      // but which originated on this node
      for (std::set<unsigned>::const_iterator it = 
            local_last_users.begin(); it != local_last_users.end(); it++)
        postconditions.insert(events[*it]);
      if (last_fence != NULL)
        postconditions.insert(events[last_fence->lhs]);
      // Now we can remove the operations as well
      AutoLock t_lock(template_lock);
#ifdef DEBUG_LEGION
      assert(!operations.empty());
#endif
      operations.pop_front();
    }

    //--------------------------------------------------------------------------
    ApEvent ShardedPhysicalTemplate::get_completion_for_deletion(void) const
    //--------------------------------------------------------------------------
    {
      // Skip the any events that are from remote shards since we  
      std::set<ApEvent> all_events;
      std::set<ApEvent> local_barriers;
      for (std::map<ApEvent,BarrierArrival*>::const_iterator it = 
            remote_arrivals.begin(); it != remote_arrivals.end(); it++)
        local_barriers.insert(it->second->get_current_barrier());
      for (std::map<ApEvent, unsigned>::const_iterator it = event_map.begin();
           it != event_map.end(); ++it)
      {
        // If this is a remote event or one of our barriers then don't use it
        if ((local_barriers.find(it->first) == local_barriers.end()) &&
            (pending_event_requests.find(it->first) == 
              pending_event_requests.end()))
          all_events.insert(it->first);
      }
      return Runtime::merge_events(NULL, all_events);
    }

    //--------------------------------------------------------------------------
    void ShardedPhysicalTemplate::add_view_user(InstanceView *view,
                                                const RegionUsage &usage,
                                                unsigned user_index,
                                                IndexSpaceExpression *user_expr,
                                                const FieldMask &user_mask,
                                                std::set<RtEvent> &applied,
                                                int owner_shard)
    //--------------------------------------------------------------------------
    {
      const ShardID target_shard = find_view_owner(view); 
      // Check to see if we're on the right shard, if not send the message
      if (target_shard != repl_ctx->owner_shard->shard_id)
      {
        RtUserEvent done = Runtime::create_rt_user_event();
        ShardManager *manager = repl_ctx->shard_manager;
        Serializer rez;
        rez.serialize(manager->repl_id);
        rez.serialize(target_shard);
        rez.serialize(template_index);
        rez.serialize(UPDATE_VIEW_USER);
        rez.serialize(done);
        rez.serialize(view->did);
        user_expr->pack_expression(rez, manager->get_shard_space(target_shard));
        rez.serialize(usage);
        rez.serialize(user_index);
        rez.serialize(user_mask);
#ifdef DEBUG_LEGION
        assert(owner_shard < 0); // shouldn't have set this yet
#endif
        rez.serialize(repl_ctx->owner_shard->shard_id);
        manager->send_trace_update(target_shard, rez);
        applied.insert(done);
      }
      else if (owner_shard < 0)
        PhysicalTemplate::add_view_user(view, usage, user_index, user_expr,
                      user_mask, applied, repl_ctx->owner_shard->shard_id);
      else
        PhysicalTemplate::add_view_user(view, usage, user_index, user_expr, 
                      user_mask, applied, owner_shard);
    }

    //--------------------------------------------------------------------------
    ShardID ShardedPhysicalTemplate::find_view_owner(InstanceView *view)
    //--------------------------------------------------------------------------
    {
      // Figure out where the owner for this view is and then send it to 
      // the appropriate shard trace. The algorithm we use for determining
      // the right shard trace is to send a view to a shard trace on the node
      // that owns the instance. If there is no shard on that node we 
      // round-robin views based on their owner node mod the number of nodes
      // where there are shards. Once on the correct node, then we pick the
      // shard corresponding to their tree_id mod the number of shards on
      // that node. This algorithm guarantees that all the related instances
      // end up on the same shard for analysis to determine if the trace is
      // replayable or not.
      PhysicalManager *manager = view->get_manager();
      const AddressSpaceID inst_owner = manager->owner_space;
      std::vector<ShardID> owner_shards;
      find_owner_shards(inst_owner, owner_shards);
#ifdef DEBUG_LEGION
      assert(!owner_shards.empty());
#endif
      // Figure out which shard we should be sending this view to based on
      // its tree ID
      if (owner_shards.size() > 1)
      {
        const RegionTreeID tid = manager->tree_id;
        return owner_shards[tid % owner_shards.size()];
      }
      else // If there's only one shard then there is only one choice
        return owner_shards.front();
    }

    //--------------------------------------------------------------------------
    void ShardedPhysicalTemplate::find_owner_shards(AddressSpaceID owner,
                                                   std::vector<ShardID> &shards)
    //--------------------------------------------------------------------------
    {
      // See if we already computed it or not
      std::map<AddressSpaceID,std::vector<ShardID> >::const_iterator finder = 
        did_shard_owners.find(owner);
      if (finder != did_shard_owners.end())
      {
        shards = finder->second;
        return;
      }
      // If we haven't computed it yet, then we need to do that now
      const ShardMapping &shard_spaces = repl_ctx->shard_manager->get_mapping();
      for (unsigned idx = 0; idx < shard_spaces.size(); idx++)
        if (shard_spaces[idx] == owner)
          shards.push_back(idx);
      // If we didn't find any then take the owner mod the number of total
      // spaces and then send it to the shards on that space
      if (shards.empty())
      {
        std::set<AddressSpaceID> unique_spaces;
        for (unsigned idx = 0; idx < shard_spaces.size(); idx++)
          unique_spaces.insert(shard_spaces[idx]);
        const unsigned count = owner % unique_spaces.size();
        std::set<AddressSpaceID>::const_iterator target_space = 
          unique_spaces.begin();
        for (unsigned idx = 0; idx < count; idx++)
          target_space++;
        for (unsigned idx = 0; idx < shard_spaces.size(); idx++)
          if (shard_spaces[idx] == *target_space)
            shards.push_back(idx);
      }
#ifdef DEBUG_LEGION
      assert(!shards.empty());
#endif
      // Save the result so we don't have to do this again for this space
      did_shard_owners[owner] = shards;
    }

    //--------------------------------------------------------------------------
    void ShardedPhysicalTemplate::record_owner_shard(unsigned tid,ShardID owner)
    //--------------------------------------------------------------------------
    {
      AutoLock tpl_lock(template_lock);
#ifdef DEBUG_LEGION
      assert(owner_shards.find(tid) == owner_shards.end());
#endif
      owner_shards[tid] = owner;
    }

    //--------------------------------------------------------------------------
    void ShardedPhysicalTemplate::record_local_space(unsigned tid,IndexSpace sp)
    //--------------------------------------------------------------------------
    {
      AutoLock tpl_lock(template_lock);
#ifdef DEBUG_LEGION
      assert(local_spaces.find(tid) == local_spaces.end());
#endif
      local_spaces[tid] = sp;
    }

    //--------------------------------------------------------------------------
    void ShardedPhysicalTemplate::record_sharding_function(unsigned tid,
                                                     ShardingFunction *function)
    //--------------------------------------------------------------------------
    {
      AutoLock tpl_lock(template_lock);
#ifdef DEBUG_LEGION
      assert(sharding_functions.find(tid) == sharding_functions.end());
#endif
      sharding_functions[tid] = function;
    }

    //--------------------------------------------------------------------------
    void ShardedPhysicalTemplate::issue_summary_operations(
                                  InnerContext *context, Operation *invalidator)
    //--------------------------------------------------------------------------
    {
#ifdef DEBUG_LEGION
      ReplicateContext *repl_ctx = dynamic_cast<ReplicateContext*>(context);
      assert(repl_ctx != NULL);
#else
      ReplicateContext *repl_ctx = static_cast<ReplicateContext*>(context); 
#endif
      ReplTraceSummaryOp *op = trace->runtime->get_available_repl_summary_op();
      op->initialize_summary(repl_ctx, this, invalidator);
#ifdef LEGION_SPY
      LegionSpy::log_summary_op_creator(op->get_unique_op_id(),
                                        invalidator->get_unique_op_id());
#endif
      op->execute_dependence_analysis();
    }

    //--------------------------------------------------------------------------
    void ShardedPhysicalTemplate::dump_sharded_template(void)
    //--------------------------------------------------------------------------
    {
      for (std::vector<std::pair<ApBarrier,unsigned> >::const_iterator it =
            remote_frontiers.begin(); it != remote_frontiers.end(); it++)
        log_tracing.info() << "events[" << it->second
                           << "] = Runtime::barrier_advance("
                           << std::hex << it->first.id << std::dec << ")";
      for (std::map<unsigned,ApBarrier>::const_iterator it =
            local_frontiers.begin(); it != local_frontiers.end(); it++)
        log_tracing.info() << "Runtime::phase_barrier_arrive(" 
                           << std::hex << it->second.id << std::dec
                           << ", events[" << it->first << "])";
    }

    //--------------------------------------------------------------------------
    ShardID ShardedPhysicalTemplate::find_owner_shard(unsigned tid)
    //--------------------------------------------------------------------------
    {
      AutoLock tpl_lock(template_lock);
#ifdef DEBUG_LEGION
      std::map<unsigned,ShardID>::const_iterator finder = 
        owner_shards.find(tid);
      assert(finder != owner_shards.end());
      return finder->second;
#else
      return owner_shards[tid];
#endif
    }

    //--------------------------------------------------------------------------
    IndexSpace ShardedPhysicalTemplate::find_local_space(unsigned tid)
    //--------------------------------------------------------------------------
    {
      AutoLock tpl_lock(template_lock);
#ifdef DEBUG_LEGION
      std::map<unsigned,IndexSpace>::const_iterator finder = 
        local_spaces.find(tid);
      assert(finder != local_spaces.end());
      return finder->second;
#else
      return local_spaces[tid];
#endif
    }

    //--------------------------------------------------------------------------
    ShardingFunction* ShardedPhysicalTemplate::find_sharding_function(
                                                                   unsigned tid)
    //--------------------------------------------------------------------------
    {
      AutoLock tpl_lock(template_lock);
#ifdef DEBUG_LEGION
      std::map<unsigned,ShardingFunction*>::const_iterator finder = 
        sharding_functions.find(tid);
      assert(finder != sharding_functions.end());
      return finder->second;
#else
      return sharding_functions[tid];
#endif
    }

    //--------------------------------------------------------------------------
    void ShardedPhysicalTemplate::trigger_recording_done(void)
    //--------------------------------------------------------------------------
    {
#ifdef DEBUG_LEGION
      assert(!recording_barrier.has_triggered());
#endif
      Runtime::phase_barrier_arrive(recording_barrier, 1/*count*/);
      Runtime::trigger_event(recording_done, recording_barrier);
    }

    //--------------------------------------------------------------------------
    void ShardedPhysicalTemplate::elide_fences_pre_sync(ReplTraceOp *op)
    //--------------------------------------------------------------------------
    {
      op->elide_fences_pre_sync();
    }

    //--------------------------------------------------------------------------
    void ShardedPhysicalTemplate::elide_fences_post_sync(ReplTraceOp *op)
    //--------------------------------------------------------------------------
    {
      op->elide_fences_post_sync();
      // Propagate any frontiers through our local frontiers such that
      // we can update local_frontiers without waiting for frontiers first
      for (std::map<unsigned,unsigned>::const_iterator it =
            frontiers.begin(); it != frontiers.end(); it++)
      {
        std::map<unsigned,ApBarrier>::iterator finder = 
          local_frontiers.find(it->second); 
        if (finder == local_frontiers.end())
          continue;
#ifdef DEBUG_LEGION
        assert(local_frontiers.find(it->first) == local_frontiers.end());
#endif
        local_frontiers[it->first] = finder->second;
        local_frontiers.erase(finder); 
      }
    }

    //--------------------------------------------------------------------------
    void ShardedPhysicalTemplate::find_last_users(InstanceView *view,
                                                IndexSpaceExpression *expr,
                                                const FieldMask &mask,
                                                std::set<unsigned> &users,
                                                std::set<RtEvent> &ready_events)
    //--------------------------------------------------------------------------
    {
      if (expr->is_empty()) return;

      // Check to see if we own this view, if we do then we can handle this
      // analysis locally, otherwise we'll need to message the owner
      const ShardID owner_shard = find_view_owner(view);
      const ShardID local_shard = repl_ctx->owner_shard->shard_id;
      if (owner_shard != local_shard)
      {
        RtUserEvent done = Runtime::create_rt_user_event();
        ShardManager *manager = repl_ctx->shard_manager;
        // This is the remote case, send a message to find the remote users
        Serializer rez;
        rez.serialize(manager->repl_id);
        rez.serialize(owner_shard);
        rez.serialize(template_index);
        rez.serialize(FIND_LAST_USERS_REQUEST);
        rez.serialize(done);
        rez.serialize(view->did);
        expr->pack_expression(rez, manager->get_shard_space(owner_shard));
        rez.serialize(mask);
        rez.serialize(repl_ctx->owner_shard->shard_id);
        rez.serialize(&users);
        manager->send_trace_update(owner_shard, rez);
        ready_events.insert(done);
      }
      else
      {
        std::set<std::pair<unsigned,ShardID> > sharded_users;
        find_last_users_sharded(view, expr, mask, sharded_users);
        std::map<ShardID,std::vector<unsigned> > remote_requests;
        for (std::set<std::pair<unsigned,ShardID> >::const_iterator it =
              sharded_users.begin(); it != sharded_users.end(); it++)
        {
          if (it->second == local_shard)
          {
            // Need the lock to prevent races on return values
            AutoLock tpl_lock(template_lock);
            users.insert(it->first);
          }
          else
            remote_requests[it->second].push_back(it->first);
        }
        // If we have any remote requests then send them now
        if (!remote_requests.empty())
        {
          ShardManager *manager = repl_ctx->shard_manager;
          for (std::map<ShardID,std::vector<unsigned> >::const_iterator rit =
                remote_requests.begin(); rit != remote_requests.end(); rit++)
          {
            RtUserEvent done = Runtime::create_rt_user_event();
            Serializer rez;
            rez.serialize(manager->repl_id);
            rez.serialize(rit->first);
            rez.serialize(template_index);
            rez.serialize(FIND_FRONTIER_REQUEST);
            rez.serialize(local_shard);
            rez.serialize(&users);
            rez.serialize<size_t>(rit->second.size());
            for (std::vector<unsigned>::const_iterator it = 
                  rit->second.begin(); it != rit->second.end(); it++)
              rez.serialize(*it); 
            rez.serialize(done);
            manager->send_trace_update(rit->first, rez);
            ready_events.insert(done);
          }
        }
      }
    }

    //--------------------------------------------------------------------------
    void ShardedPhysicalTemplate::find_last_users_sharded(InstanceView *view,
                                                  IndexSpaceExpression *expr,
                                                  const FieldMask &mask,
                          std::set<std::pair<unsigned,ShardID> > &sharded_users)
    //--------------------------------------------------------------------------
    {
#ifdef DEBUG_LEGION
      // We should own this view if we are here
      assert(find_view_owner(view) == repl_ctx->owner_shard->shard_id);
#endif
      ViewUsers::const_iterator finder = view_users.find(view);
      if (finder == view_users.end()) return;

      RegionTreeForest *forest = trace->runtime->forest;
      const ShardID local_shard = repl_ctx->owner_shard->shard_id;
      for (FieldMaskSet<ViewUser>::const_iterator uit = 
            finder->second.begin(); uit != finder->second.end(); ++uit)
        if (!!(uit->second & mask))
        {
          ViewUser *user = uit->first;
          IndexSpaceExpression *intersect =
            forest->intersect_index_spaces(expr, user->expr);
          if (!intersect->is_empty())
          {
            // See if it is local or not
            if (user->shard == local_shard)
            {
              // This is a local user so we can do the translation now
              AutoLock tpl_lock(template_lock);
              std::map<unsigned,unsigned>::const_iterator finder =
                frontiers.find(user->user);
              // See if we have recorded this frontier yet or not
              if (finder == frontiers.end())
              {
                const unsigned next_event_id = events.size();
                frontiers[user->user] = next_event_id;
                events.resize(next_event_id + 1);
                sharded_users.insert(
                    std::pair<unsigned,ShardID>(next_event_id, local_shard));
              }
              else
                sharded_users.insert(
                    std::pair<unsigned,ShardID>(finder->second, local_shard));
            }
            else // Not local so just record it
              sharded_users.insert(
                  std::pair<unsigned,ShardID>(user->user, user->shard));
          }
        }
    }

    //--------------------------------------------------------------------------
    void ShardedPhysicalTemplate::initialize_generators(
                                                 std::vector<unsigned> &new_gen)
    //--------------------------------------------------------------------------
    {
      PhysicalTemplate::initialize_generators(new_gen);
      for (std::vector<std::pair<ApBarrier,unsigned> >::const_iterator it =
            remote_frontiers.begin(); it != remote_frontiers.end(); it++)
        new_gen[it->second] = 0;
    }

    //--------------------------------------------------------------------------
    void ShardedPhysicalTemplate::initialize_transitive_reduction_frontiers(
       std::vector<unsigned> &topo_order, std::vector<unsigned> &inv_topo_order)
    //--------------------------------------------------------------------------
    {
      PhysicalTemplate::initialize_transitive_reduction_frontiers(topo_order,
                                                              inv_topo_order);
      for (std::vector<std::pair<ApBarrier,unsigned> >::const_iterator it = 
            remote_frontiers.begin(); it != remote_frontiers.end(); it++)
      {
        inv_topo_order[it->second] = topo_order.size();
        topo_order.push_back(it->second);
      }
    }

    /////////////////////////////////////////////////////////////
    // Instruction
    /////////////////////////////////////////////////////////////

    //--------------------------------------------------------------------------
    Instruction::Instruction(PhysicalTemplate& tpl, const TraceLocalID &o)
      : owner(o)
    //--------------------------------------------------------------------------
    {
    }

    /////////////////////////////////////////////////////////////
    // GetTermEvent
    /////////////////////////////////////////////////////////////

    //--------------------------------------------------------------------------
    GetTermEvent::GetTermEvent(PhysicalTemplate& tpl, unsigned l,
                               const TraceLocalID& r, bool fence)
      : Instruction(tpl, r), lhs(l)
    //--------------------------------------------------------------------------
    {
#ifdef DEBUG_LEGION
      assert(lhs < tpl.events.size());
      assert(tpl.operations.front().find(owner) != 
              tpl.operations.front().end());
#endif
      if (fence)
        tpl.update_last_fence(this);
    }

    //--------------------------------------------------------------------------
    void GetTermEvent::execute(std::vector<ApEvent> &events,
                               std::map<unsigned,ApUserEvent> &user_events,
                               std::map<TraceLocalID,Memoizable*> &operations)
    //--------------------------------------------------------------------------
    {
#ifdef DEBUG_LEGION
      assert(operations.find(owner) != operations.end());
      assert(operations.find(owner)->second != NULL);
#endif
      operations[owner]->replay_mapping_output();
      events[lhs] = operations[owner]->get_memo_completion();
    }

    //--------------------------------------------------------------------------
    std::string GetTermEvent::to_string(
                                 std::map<TraceLocalID,Memoizable*> &operations)
    //--------------------------------------------------------------------------
    {
      std::stringstream ss;
      ss << "events[" << lhs << "] = operations[" << owner
         << "].get_completion_event()    (op kind: "
         << Operation::op_names[operations[owner]->get_memoizable_kind()] 
         << ")";
      return ss.str();
    }

    /////////////////////////////////////////////////////////////
    // CreateApUserEvent
    /////////////////////////////////////////////////////////////

    //--------------------------------------------------------------------------
    CreateApUserEvent::CreateApUserEvent(PhysicalTemplate& tpl, unsigned l,
                                         const TraceLocalID &o)
      : Instruction(tpl, o), lhs(l)
    //--------------------------------------------------------------------------
    {
#ifdef DEBUG_LEGION
      assert(lhs < tpl.events.size());
      assert(tpl.user_events.find(lhs) != tpl.user_events.end());
#endif
    }

    //--------------------------------------------------------------------------
    void CreateApUserEvent::execute(std::vector<ApEvent> &events,
                                 std::map<unsigned,ApUserEvent> &user_events,
                                 std::map<TraceLocalID,Memoizable*> &operations)
    //--------------------------------------------------------------------------
    {
      ApUserEvent ev = Runtime::create_ap_user_event(NULL);
      events[lhs] = ev;
      user_events[lhs] = ev;
    }

    //--------------------------------------------------------------------------
    std::string CreateApUserEvent::to_string(
                                 std::map<TraceLocalID,Memoizable*> &operations)
    //--------------------------------------------------------------------------
    {
      std::stringstream ss;
      ss << "events[" << lhs << "] = Runtime::create_ap_user_event()    "
         << "(owner: " << owner << ")";
      return ss.str();
    }

    /////////////////////////////////////////////////////////////
    // TriggerEvent
    /////////////////////////////////////////////////////////////

    //--------------------------------------------------------------------------
    TriggerEvent::TriggerEvent(PhysicalTemplate& tpl, unsigned l, unsigned r,
                               const TraceLocalID &o)
      : Instruction(tpl, o), lhs(l), rhs(r)
    //--------------------------------------------------------------------------
    {
#ifdef DEBUG_LEGION
      assert(lhs < tpl.events.size());
      assert(rhs < tpl.events.size());
#endif
    }

    //--------------------------------------------------------------------------
    void TriggerEvent::execute(std::vector<ApEvent> &events,
                               std::map<unsigned,ApUserEvent> &user_events,
                               std::map<TraceLocalID,Memoizable*> &operations)
    //--------------------------------------------------------------------------
    {
#ifdef DEBUG_LEGION
      assert(events[lhs].exists());
      assert(user_events[lhs].exists());
      assert(events[lhs].id == user_events[lhs].id);
#endif
      Runtime::trigger_event(NULL, user_events[lhs], events[rhs]);
    }

    //--------------------------------------------------------------------------
    std::string TriggerEvent::to_string(
                                 std::map<TraceLocalID,Memoizable*> &operations)
    //--------------------------------------------------------------------------
    {
      std::stringstream ss;
      ss << "Runtime::trigger_event(events[" << lhs
         << "], events[" << rhs << "])    (owner: " << owner << ")";
      return ss.str();
    }

    /////////////////////////////////////////////////////////////
    // MergeEvent
    /////////////////////////////////////////////////////////////

    //--------------------------------------------------------------------------
    MergeEvent::MergeEvent(PhysicalTemplate& tpl, unsigned l,
                           const std::set<unsigned>& r, const TraceLocalID &o)
      : Instruction(tpl, o), lhs(l), rhs(r)
    //--------------------------------------------------------------------------
    {
#ifdef DEBUG_LEGION
      assert(lhs < tpl.events.size());
      assert(rhs.size() > 0);
      for (std::set<unsigned>::iterator it = rhs.begin(); it != rhs.end();
           ++it)
        assert(*it < tpl.events.size());
#endif
    }

    //--------------------------------------------------------------------------
    void MergeEvent::execute(std::vector<ApEvent> &events,
                             std::map<unsigned,ApUserEvent> &user_events,
                             std::map<TraceLocalID,Memoizable*> &operations)
    //--------------------------------------------------------------------------
    {
      std::set<ApEvent> to_merge;
      for (std::set<unsigned>::iterator it = rhs.begin(); it != rhs.end();
           ++it)
      {
#ifdef DEBUG_LEGION
        assert(*it < events.size());
#endif
        to_merge.insert(events[*it]);
      }
      ApEvent result = Runtime::merge_events(NULL, to_merge);
      events[lhs] = result;
    }

    //--------------------------------------------------------------------------
    std::string MergeEvent::to_string(
                                 std::map<TraceLocalID,Memoizable*> &operations)
    //--------------------------------------------------------------------------
    {
      std::stringstream ss;
      ss << "events[" << lhs << "] = Runtime::merge_events(";
      unsigned count = 0;
      for (std::set<unsigned>::iterator it = rhs.begin(); it != rhs.end();
           ++it)
      {
        if (count++ != 0) ss << ",";
        ss << "events[" << *it << "]";
      }
      ss << ")    (owner: " << owner << ")";
      return ss.str();
    }

    /////////////////////////////////////////////////////////////
    // AssignFenceCompletion
    /////////////////////////////////////////////////////////////

    //--------------------------------------------------------------------------
    AssignFenceCompletion::AssignFenceCompletion(
                       PhysicalTemplate& t, unsigned l, const TraceLocalID &o)
      : Instruction(t, o), tpl(t), lhs(l)
    //--------------------------------------------------------------------------
    {
#ifdef DEBUG_LEGION
      assert(lhs < tpl.events.size());
#endif
    }

    //--------------------------------------------------------------------------
    void AssignFenceCompletion::execute(std::vector<ApEvent> &events,
                                 std::map<unsigned,ApUserEvent> &user_events,
                                 std::map<TraceLocalID,Memoizable*> &operations)
    //--------------------------------------------------------------------------
    {
      events[lhs] = tpl.get_fence_completion();
    }

    //--------------------------------------------------------------------------
    std::string AssignFenceCompletion::to_string(
                                 std::map<TraceLocalID,Memoizable*> &operations)
    //--------------------------------------------------------------------------
    {
      std::stringstream ss;
      ss << "events[" << lhs << "] = fence_completion";
      return ss.str();
    }

    /////////////////////////////////////////////////////////////
    // IssueCopy
    /////////////////////////////////////////////////////////////

    //--------------------------------------------------------------------------
    IssueCopy::IssueCopy(PhysicalTemplate& tpl,
                         unsigned l, IndexSpaceExpression *e,
                         const TraceLocalID& key,
                         const std::vector<CopySrcDstField>& s,
                         const std::vector<CopySrcDstField>& d,
#ifdef LEGION_SPY
                         RegionTreeID src_tid, RegionTreeID dst_tid,
#endif
                         unsigned pi, ReductionOpID ro, bool rf)
      : Instruction(tpl, key), lhs(l), expr(e), src_fields(s), dst_fields(d), 
#ifdef LEGION_SPY
        src_tree_id(src_tid), dst_tree_id(dst_tid),
#endif
        precondition_idx(pi), redop(ro), reduction_fold(rf)
    //--------------------------------------------------------------------------
    {
#ifdef DEBUG_LEGION
      assert(lhs < tpl.events.size());
      assert(tpl.operations.front().find(owner) != 
              tpl.operations.front().end());
      assert(src_fields.size() > 0);
      assert(dst_fields.size() > 0);
      assert(precondition_idx < tpl.events.size());
      assert(expr != NULL);
#endif
      expr->add_expression_reference();
    }

    //--------------------------------------------------------------------------
    IssueCopy::~IssueCopy(void)
    //--------------------------------------------------------------------------
    {
      if (expr->remove_expression_reference())
        delete expr;
    }

    //--------------------------------------------------------------------------
    void IssueCopy::execute(std::vector<ApEvent> &events,
                            std::map<unsigned,ApUserEvent> &user_events,
                            std::map<TraceLocalID,Memoizable*> &operations)
    //--------------------------------------------------------------------------
    {
#ifdef DEBUG_LEGION
      assert(operations.find(owner) != operations.end());
      assert(operations.find(owner)->second != NULL);
#endif
      Memoizable *memo = operations[owner];
      ApEvent precondition = events[precondition_idx];
      const PhysicalTraceInfo trace_info(memo->get_operation(), -1U, false);
      events[lhs] = expr->issue_copy(trace_info, dst_fields, src_fields,
#ifdef LEGION_SPY
                                     src_tree_id, dst_tree_id,
#endif
                                     precondition, PredEvent::NO_PRED_EVENT,
                                     redop, reduction_fold);
    }

    //--------------------------------------------------------------------------
    std::string IssueCopy::to_string(
                                 std::map<TraceLocalID,Memoizable*> &operations)
    //--------------------------------------------------------------------------
    {
      std::stringstream ss;
      ss << "events[" << lhs << "] = copy(operations[" << owner << "], "
         << "Index expr: " << expr->expr_id << ", {";
      for (unsigned idx = 0; idx < src_fields.size(); ++idx)
      {
        ss << "(" << std::hex << src_fields[idx].inst.id
           << "," << std::dec << src_fields[idx].subfield_offset
           << "," << src_fields[idx].size
           << "," << src_fields[idx].field_id
           << "," << src_fields[idx].serdez_id << ")";
        if (idx != src_fields.size() - 1) ss << ",";
      }
      ss << "}, {";
      for (unsigned idx = 0; idx < dst_fields.size(); ++idx)
      {
        ss << "(" << std::hex << dst_fields[idx].inst.id
           << "," << std::dec << dst_fields[idx].subfield_offset
           << "," << dst_fields[idx].size
           << "," << dst_fields[idx].field_id
           << "," << dst_fields[idx].serdez_id << ")";
        if (idx != dst_fields.size() - 1) ss << ",";
      }
      ss << "}, events[" << precondition_idx << "]";

      if (redop != 0) ss << ", " << redop;
      ss << ")";

      return ss.str();
    }

#ifdef LEGION_GPU_REDUCTIONS
    /////////////////////////////////////////////////////////////
    // GPUReduction
    /////////////////////////////////////////////////////////////

    //--------------------------------------------------------------------------
    GPUReduction::GPUReduction(PhysicalTemplate& tpl,
                               unsigned l, IndexSpaceExpression *e,
                               const TraceLocalID& key,
                               const std::vector<CopySrcDstField>& s,
                               const std::vector<CopySrcDstField>& d,
                               Processor g, TaskID tid, 
                               PhysicalManager *sm, PhysicalManager *dm,
                               unsigned pi, ReductionOpID ro, bool rf)
      : Instruction(tpl, key), lhs(l), expr(e), src_fields(s), dst_fields(d), 
        gpu(g), gpu_task_id(tid), src(sm), dst(dm),
        precondition_idx(pi), redop(ro), reduction_fold(rf)
    //--------------------------------------------------------------------------
    {
#ifdef DEBUG_LEGION
      assert(lhs < tpl.events.size());
      assert(tpl.operations.front().find(owner) != 
              tpl.operations.front().end());
      assert(src_fields.size() > 0);
      assert(dst_fields.size() > 0);
      assert(precondition_idx < tpl.events.size());
      assert(expr != NULL);
#endif
      expr->add_expression_reference();
      src->add_base_resource_ref(TRACE_REF);
      dst->add_base_resource_ref(TRACE_REF);
    }

    //--------------------------------------------------------------------------
    GPUReduction::~GPUReduction(void)
    //--------------------------------------------------------------------------
    {
      if (expr->remove_expression_reference())
        delete expr;
      if (src->remove_base_resource_ref(TRACE_REF))
        delete src;
      if (dst->remove_base_resource_ref(TRACE_REF))
        delete dst;
    }

    //--------------------------------------------------------------------------
    void GPUReduction::execute(std::vector<ApEvent> &events,
                               std::map<unsigned,ApUserEvent> &user_events,
                               std::map<TraceLocalID,Memoizable*> &operations)
    //--------------------------------------------------------------------------
    {
#ifdef DEBUG_LEGION
      assert(operations.find(owner) != operations.end());
      assert(operations.find(owner)->second != NULL);
#endif
      Memoizable *memo = operations[owner];
      ApEvent precondition = events[precondition_idx];
      const PhysicalTraceInfo trace_info(memo->get_operation(), -1U, false);
      events[lhs] = expr->gpu_reduction(trace_info, dst_fields, src_fields,
                                     gpu, gpu_task_id, dst, src,
                                     precondition, PredEvent::NO_PRED_EVENT,
                                     redop, reduction_fold);
    }

    //--------------------------------------------------------------------------
    std::string GPUReduction::to_string(
                                 std::map<TraceLocalID,Memoizable*> &operations)
    //--------------------------------------------------------------------------
    {
      std::stringstream ss;
      ss << "events[" << lhs << "] = gpu_reduction(operations[" << owner << "],"
         << " Index expr: " << expr->expr_id << ", {";
      for (unsigned idx = 0; idx < src_fields.size(); ++idx)
      {
        ss << "(" << std::hex << src_fields[idx].inst.id
           << "," << std::dec << src_fields[idx].subfield_offset
           << "," << src_fields[idx].size
           << "," << src_fields[idx].field_id
           << "," << src_fields[idx].serdez_id << ")";
        if (idx != src_fields.size() - 1) ss << ",";
      }
      ss << "}, {";
      for (unsigned idx = 0; idx < dst_fields.size(); ++idx)
      {
        ss << "(" << std::hex << dst_fields[idx].inst.id
           << "," << std::dec << dst_fields[idx].subfield_offset
           << "," << dst_fields[idx].size
           << "," << dst_fields[idx].field_id
           << "," << dst_fields[idx].serdez_id << ")";
        if (idx != dst_fields.size() - 1) ss << ",";
      }
      ss << "}, events[" << precondition_idx << "]";

      if (redop != 0) ss << ", " << redop;
      ss << ")";

      return ss.str();
    }
#endif // LEGION_GPU_REDUCTIONS

    /////////////////////////////////////////////////////////////
    // IssueFill
    /////////////////////////////////////////////////////////////

    //--------------------------------------------------------------------------
    IssueFill::IssueFill(PhysicalTemplate& tpl, unsigned l, 
                         IndexSpaceExpression *e, const TraceLocalID &key,
                         const std::vector<CopySrcDstField> &f,
                         const void *value, size_t size, 
#ifdef LEGION_SPY
                         FieldSpace h, RegionTreeID tid,
#endif
                         unsigned pi)
      : Instruction(tpl, key), lhs(l), expr(e), fields(f), fill_size(size),
#ifdef LEGION_SPY
        handle(h), tree_id(tid),
#endif
        precondition_idx(pi)
    //--------------------------------------------------------------------------
    {
#ifdef DEBUG_LEGION
      assert(lhs < tpl.events.size());
      assert(tpl.operations.front().find(owner) != 
              tpl.operations.front().end());
      assert(fields.size() > 0);
      assert(precondition_idx < tpl.events.size());
#endif
      expr->add_expression_reference();
      fill_value = malloc(fill_size);
      memcpy(fill_value, value, fill_size);
    }

    //--------------------------------------------------------------------------
    IssueFill::~IssueFill(void)
    //--------------------------------------------------------------------------
    {
      if (expr->remove_expression_reference())
        delete expr;
      free(fill_value);
    }

    //--------------------------------------------------------------------------
    void IssueFill::execute(std::vector<ApEvent> &events,
                            std::map<unsigned,ApUserEvent> &user_events,
                            std::map<TraceLocalID,Memoizable*> &operations)
    //--------------------------------------------------------------------------
    {
#ifdef DEBUG_LEGION
      assert(operations.find(owner) != operations.end());
      assert(operations.find(owner)->second != NULL);
#endif
      Memoizable *memo = operations[owner];
      ApEvent precondition = events[precondition_idx];
      const PhysicalTraceInfo trace_info(memo->get_operation(), -1U, false);
      events[lhs] = expr->issue_fill(trace_info, fields, 
                                     fill_value, fill_size,
#ifdef LEGION_SPY
                                     trace_info.op->get_unique_op_id(),
                                     handle, tree_id,
#endif
                                     precondition, PredEvent::NO_PRED_EVENT);
    }

    //--------------------------------------------------------------------------
    std::string IssueFill::to_string(
                                 std::map<TraceLocalID,Memoizable*> &operations)
    //--------------------------------------------------------------------------
    {
      std::stringstream ss;
      ss << "events[" << lhs << "] = fill(Index expr: " << expr->expr_id
         << ", {";
      for (unsigned idx = 0; idx < fields.size(); ++idx)
      {
        ss << "(" << std::hex << fields[idx].inst.id
           << "," << std::dec << fields[idx].subfield_offset
           << "," << fields[idx].size
           << "," << fields[idx].field_id
           << "," << fields[idx].serdez_id << ")";
        if (idx != fields.size() - 1) ss << ",";
      }
      ss << "}, events[" << precondition_idx << "])    (owner: "
         << owner << ")";
      return ss.str();
    }

    /////////////////////////////////////////////////////////////
    // SetOpSyncEvent
    /////////////////////////////////////////////////////////////

    //--------------------------------------------------------------------------
    SetOpSyncEvent::SetOpSyncEvent(PhysicalTemplate& tpl, unsigned l,
                                       const TraceLocalID& r)
      : Instruction(tpl, r), lhs(l)
    //--------------------------------------------------------------------------
    {
#ifdef DEBUG_LEGION
      assert(lhs < tpl.events.size());
      assert(tpl.operations.front().find(owner) != 
              tpl.operations.front().end());
#endif
    }

    //--------------------------------------------------------------------------
    void SetOpSyncEvent::execute(std::vector<ApEvent> &events,
                                 std::map<unsigned,ApUserEvent> &user_events,
                                 std::map<TraceLocalID,Memoizable*> &operations)
    //--------------------------------------------------------------------------
    {
#ifdef DEBUG_LEGION
      assert(operations.find(owner) != operations.end());
      assert(operations.find(owner)->second != NULL);
#endif
      Memoizable *memoizable = operations[owner];
#ifdef DEBUG_LEGION
      assert(memoizable != NULL);
#endif
      ApEvent sync_condition = memoizable->compute_sync_precondition(NULL);
      events[lhs] = sync_condition;
    }

    //--------------------------------------------------------------------------
    std::string SetOpSyncEvent::to_string(
                                 std::map<TraceLocalID,Memoizable*> &operations)
    //--------------------------------------------------------------------------
    {
      std::stringstream ss;
      ss << "events[" << lhs << "] = operations[" << owner
         << "].compute_sync_precondition()    (op kind: "
         << Operation::op_names[operations[owner]->get_memoizable_kind()] 
         << ")";
      return ss.str();
    }

    /////////////////////////////////////////////////////////////
    // SetEffects
    /////////////////////////////////////////////////////////////

    //--------------------------------------------------------------------------
    SetEffects::SetEffects(PhysicalTemplate& tpl, const TraceLocalID& l,
                           unsigned r)
      : Instruction(tpl, l), rhs(r)
    //--------------------------------------------------------------------------
    {
#ifdef DEBUG_LEGION
      assert(rhs < tpl.events.size());
      assert(tpl.operations.front().find(owner) != 
              tpl.operations.front().end());
#endif
    }

    //--------------------------------------------------------------------------
    void SetEffects::execute(std::vector<ApEvent> &events,
                             std::map<unsigned,ApUserEvent> &user_events,
                             std::map<TraceLocalID,Memoizable*> &operations)
    //--------------------------------------------------------------------------
    {
#ifdef DEBUG_LEGION
      assert(operations.find(owner) != operations.end());
      assert(operations.find(owner)->second != NULL);
#endif
      Memoizable *memoizable = operations[owner];
#ifdef DEBUG_LEGION
      assert(memoizable != NULL);
#endif
      memoizable->set_effects_postcondition(events[rhs]);
    }

    //--------------------------------------------------------------------------
    std::string SetEffects::to_string(
                                 std::map<TraceLocalID,Memoizable*> &operations)
    //--------------------------------------------------------------------------
    {
      std::stringstream ss;
      ss << "operations[" << owner << "].set_effects_postcondition(events["
         << rhs << "])    (op kind: "
         << Operation::op_names[operations[owner]->get_memoizable_kind()]
         << ")";
      return ss.str();
    }

    /////////////////////////////////////////////////////////////
    // CompleteReplay
    /////////////////////////////////////////////////////////////

    //--------------------------------------------------------------------------
    CompleteReplay::CompleteReplay(PhysicalTemplate& tpl,
                                              const TraceLocalID& l, unsigned r)
      : Instruction(tpl, l), rhs(r)
    //--------------------------------------------------------------------------
    {
#ifdef DEBUG_LEGION
      assert(tpl.operations.front().find(owner) != 
              tpl.operations.front().end());
      assert(rhs < tpl.events.size());
#endif
    }

    //--------------------------------------------------------------------------
    void CompleteReplay::execute(std::vector<ApEvent> &events,
                                 std::map<unsigned,ApUserEvent> &user_events,
                                 std::map<TraceLocalID,Memoizable*> &operations)
    //--------------------------------------------------------------------------
    {
#ifdef DEBUG_LEGION
      assert(operations.find(owner) != operations.end());
      assert(operations.find(owner)->second != NULL);
#endif
      Memoizable *memoizable = operations[owner];
#ifdef DEBUG_LEGION
      assert(memoizable != NULL);
#endif
      memoizable->complete_replay(events[rhs]);
    }

    //--------------------------------------------------------------------------
    std::string CompleteReplay::to_string(
                                 std::map<TraceLocalID,Memoizable*> &operations)
    //--------------------------------------------------------------------------
    {
      std::stringstream ss;
      ss << "operations[" << owner
         << "].complete_replay(events[" << rhs << "])    (op kind: "
         << Operation::op_names[operations[owner]->get_memoizable_kind()] 
         << ")";
      return ss.str();
    }

    /////////////////////////////////////////////////////////////
    // AcquireReplay
    /////////////////////////////////////////////////////////////

    //--------------------------------------------------------------------------
    AcquireReplay::AcquireReplay(PhysicalTemplate &tpl, unsigned lhs_,
                         unsigned rhs_, const TraceLocalID &tld,
                         const std::map<Reservation,bool> &reservations_)
      : Instruction(tpl, tld), reservations(reservations_), 
        lhs(lhs_), rhs(rhs_)
    //--------------------------------------------------------------------------
    {
#ifdef DEBUG_LEGION
      assert(tpl.operations.front().find(owner) != 
              tpl.operations.front().end());
      assert(lhs < tpl.events.size());
      assert(rhs < tpl.events.size());
#endif
    }

    //--------------------------------------------------------------------------
    void AcquireReplay::execute(std::vector<ApEvent> &events,
                                std::map<unsigned,ApUserEvent> &user_events,
                                std::map<TraceLocalID,Memoizable*> &operations)
      //--------------------------------------------------------------------------
    {
      ApEvent precondition = events[rhs];
      for (std::map<Reservation,bool>::const_iterator it = 
            reservations.begin(); it != reservations.end(); it++)
        precondition = 
          Runtime::acquire_ap_reservation(it->first, it->second, precondition);
      events[lhs] = precondition;
    }

    //--------------------------------------------------------------------------
    std::string AcquireReplay::to_string(
                                 std::map<TraceLocalID,Memoizable*> &operations)
    //--------------------------------------------------------------------------
    {
      std::stringstream ss;
      ss << "events[" << lhs << "] = acquire_reservations(events[" << rhs
         << "])   (owner: " << owner << ")"; 
      return ss.str();
    }

    /////////////////////////////////////////////////////////////
    // ReleaseReplay
    /////////////////////////////////////////////////////////////

    //--------------------------------------------------------------------------
    ReleaseReplay::ReleaseReplay(PhysicalTemplate &tpl,
                         unsigned rhs_, const TraceLocalID &tld,
                         const std::map<Reservation,bool> &reservations_)
      : Instruction(tpl, tld), reservations(reservations_), rhs(rhs_)
    //--------------------------------------------------------------------------
    {
#ifdef DEBUG_LEGION
      assert(tpl.operations.front().find(owner) != 
              tpl.operations.front().end());
      assert(rhs < tpl.events.size());
#endif
    }

    //--------------------------------------------------------------------------
    void ReleaseReplay::execute(std::vector<ApEvent> &events,
                                std::map<unsigned,ApUserEvent> &user_events,
                                std::map<TraceLocalID,Memoizable*> &operations)
    //--------------------------------------------------------------------------
    {
      const ApEvent precondition = events[rhs];
      for (std::map<Reservation,bool>::const_iterator it = 
            reservations.begin(); it != reservations.end(); it++)
        Runtime::release_reservation(it->first, precondition);
    }

    //--------------------------------------------------------------------------
    std::string ReleaseReplay::to_string(
                                 std::map<TraceLocalID,Memoizable*> &operations)
    //--------------------------------------------------------------------------
    {
      std::stringstream ss;
      ss << "operations[" << owner << "].release_reservations(events["
         << rhs << "])   (op kind: "
         << Operation::op_names[operations[owner]->get_memoizable_kind()] 
         << ")";
      return ss.str();
    }

    /////////////////////////////////////////////////////////////
    // BarrierArrival
    /////////////////////////////////////////////////////////////

    //--------------------------------------------------------------------------
    BarrierArrival::BarrierArrival(PhysicalTemplate &tpl, 
                                   ApBarrier bar, unsigned _lhs, unsigned _rhs)
      : Instruction(tpl, TraceLocalID(0,DomainPoint())), barrier(bar), 
        lhs(_lhs), rhs(_rhs)
    //--------------------------------------------------------------------------
    {
#ifdef DEBUG_LEGION
      assert(lhs < tpl.events.size());
      assert(rhs < tpl.events.size());
#endif
    }

    //--------------------------------------------------------------------------
    BarrierArrival::~BarrierArrival(void)
    //--------------------------------------------------------------------------
    {
      // Destroy our barrier
      barrier.destroy_barrier();
    }

    //--------------------------------------------------------------------------
    void BarrierArrival::execute(std::vector<ApEvent> &events,
                                 std::map<unsigned,ApUserEvent> &user_events,
                                 std::map<TraceLocalID,Memoizable*> &operations)
    //--------------------------------------------------------------------------
    {
#ifdef DEBUG_LEGION
      assert(rhs < events.size());
      assert(lhs < events.size());
#endif
      Runtime::phase_barrier_arrive(barrier, 1/*count*/, events[rhs]);
      events[lhs] = barrier;
      Runtime::advance_barrier(barrier);
    }

    //--------------------------------------------------------------------------
    std::string BarrierArrival::to_string(
                                 std::map<TraceLocalID,Memoizable*> &operations)
    //--------------------------------------------------------------------------
    {
      std::stringstream ss; 
      ss << "events[" << lhs << "] = Runtime::phase_barrier_arrive("
         << std::hex << barrier.id << std::dec << ", events[" << rhs << "])";
      return ss.str();
    }

    //--------------------------------------------------------------------------
    ApBarrier BarrierArrival::record_subscribed_shard(ShardID remote_shard)
    //--------------------------------------------------------------------------
    {
      subscribed_shards.push_back(remote_shard);
      return barrier;
    }

    //--------------------------------------------------------------------------
    void BarrierArrival::refresh_barrier(ApEvent key, 
                  std::map<ShardID,std::map<ApEvent,ApBarrier> > &notifications)
    //--------------------------------------------------------------------------
    {
      // Destroy the old barrier
      barrier.destroy_barrier();
      // Make the new barrier
      barrier = ApBarrier(Realm::Barrier::create_barrier(1/*arrival count*/)); 
      for (std::vector<ShardID>::const_iterator it = 
            subscribed_shards.begin(); it != subscribed_shards.end(); it++)
        notifications[*it][key] = barrier;
    }

    /////////////////////////////////////////////////////////////
    // BarrierAdvance
    /////////////////////////////////////////////////////////////

    //--------------------------------------------------------------------------
    BarrierAdvance::BarrierAdvance(PhysicalTemplate &tpl,
                                   ApBarrier bar, unsigned _lhs) 
      : Instruction(tpl, TraceLocalID(0,DomainPoint())), barrier(bar), lhs(_lhs)
    //--------------------------------------------------------------------------
    {
#ifdef DEBUG_LEGION
      assert(lhs < tpl.events.size());
#endif
    }

    //--------------------------------------------------------------------------
    void BarrierAdvance::execute(std::vector<ApEvent> &events,
                                 std::map<unsigned,ApUserEvent> &user_events,
                                 std::map<TraceLocalID,Memoizable*> &operations)
    //--------------------------------------------------------------------------
    {
#ifdef DEBUG_LEGION
      assert(lhs < events.size());
#endif
      events[lhs] = barrier;
      Runtime::advance_barrier(barrier);
    }

    //--------------------------------------------------------------------------
    std::string BarrierAdvance::to_string(
                                 std::map<TraceLocalID,Memoizable*> &operations)
    //--------------------------------------------------------------------------
    {
      std::stringstream ss;
      ss << "events[" << lhs << "] = Runtime::barrier_advance("
         << std::hex << barrier.id << std::dec << ")";
      return ss.str();
    }

  }; // namespace Internal 
}; // namespace Legion
<|MERGE_RESOLUTION|>--- conflicted
+++ resolved
@@ -5689,19 +5689,18 @@
     }
 
     //--------------------------------------------------------------------------
-    void PhysicalTemplate::record_mapper_output(Memoizable *memo,
+    void PhysicalTemplate::record_mapper_output(const TraceLocalID &tlid,
                                             const Mapper::MapTaskOutput &output,
                               const std::deque<InstanceSet> &physical_instances,
                                               std::set<RtEvent> &applied_events)
     //--------------------------------------------------------------------------
     {
-      const TraceLocalID op_key = memo->get_trace_local_id();
       AutoLock t_lock(template_lock);
 #ifdef DEBUG_LEGION
       assert(is_recording());
-      assert(cached_mappings.find(op_key) == cached_mappings.end());
-#endif
-      CachedMapping &mapping = cached_mappings[op_key];
+      assert(cached_mappings.find(tlid) == cached_mappings.end());
+#endif
+      CachedMapping &mapping = cached_mappings[tlid];
       // If you change the things recorded from output here then
       // you also need to change RemoteTraceRecorder::record_mapper_output
       mapping.target_procs = output.target_procs;
@@ -6481,7 +6480,6 @@
     }
 
     //--------------------------------------------------------------------------
-<<<<<<< HEAD
     TraceLocalID PhysicalTemplate::record_memo_entry(Memoizable *memo,
                                                      unsigned entry)
     //--------------------------------------------------------------------------
@@ -6495,41 +6493,6 @@
       const bool is_task = memo->is_memoizable_task();
       memo_entries[key] = std::pair<unsigned,bool>(entry,is_task);
       return key;
-=======
-    void PhysicalTemplate::record_mapper_output(const TraceLocalID &tlid,
-                                            const Mapper::MapTaskOutput &output,
-                              const std::deque<InstanceSet> &physical_instances,
-                                              std::set<RtEvent> &applied_events)
-    //--------------------------------------------------------------------------
-    {
-      AutoLock t_lock(template_lock);
-#ifdef DEBUG_LEGION
-      assert(is_recording());
-      assert(cached_mappings.find(tlid) == cached_mappings.end());
-#endif
-      CachedMapping &mapping = cached_mappings[tlid];
-      // If you change the things recorded from output here then
-      // you also need to change RemoteTraceRecorder::record_mapper_output
-      mapping.target_procs = output.target_procs;
-      mapping.chosen_variant = output.chosen_variant;
-      mapping.task_priority = output.task_priority;
-      mapping.postmap_task = output.postmap_task;
-      mapping.physical_instances = physical_instances;
-      WrapperReferenceMutator mutator(applied_events);
-      for (std::deque<InstanceSet>::iterator it =
-           mapping.physical_instances.begin(); it !=
-           mapping.physical_instances.end(); ++it)
-      {
-        for (unsigned idx = 0; idx < it->size(); idx++)
-        {
-          const InstanceRef &ref = (*it)[idx];
-          if (ref.is_virtual_ref())
-            has_virtual_mapping = true;
-          else
-            ref.add_valid_reference(MAPPING_ACQUIRE_REF, &mutator);
-        }
-      }
->>>>>>> 2371cd64
     }
 
     //--------------------------------------------------------------------------
