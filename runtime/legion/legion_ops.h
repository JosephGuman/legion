/* Copyright 2019 Stanford University, NVIDIA Corporation
 *
 * Licensed under the Apache License, Version 2.0 (the "License");
 * you may not use this file except in compliance with the License.
 * You may obtain a copy of the License at
 *
 *     http://www.apache.org/licenses/LICENSE-2.0
 *
 * Unless required by applicable law or agreed to in writing, software
 * distributed under the License is distributed on an "AS IS" BASIS,
 * WITHOUT WARRANTIES OR CONDITIONS OF ANY KIND, either express or implied.
 * See the License for the specific language governing permissions and
 * limitations under the License.
 */


#ifndef __LEGION_OPERATIONS_H__
#define __LEGION_OPERATIONS_H__

#include "legion.h"
#include "legion/runtime.h"
#include "legion/region_tree.h"
#include "legion/legion_mapping.h"
#include "legion/legion_utilities.h"
#include "legion/legion_allocation.h"
#include "legion/legion_analysis.h"
#include "legion/mapper_manager.h"

namespace Legion {
  namespace Internal {

    // Special typedef for predicates
    typedef PredicateImpl PredicateOp;  

    /**
     * \class Operation
     * The operation class serves as the root of the tree
     * of all operations that can be performed in a Legion
     * program.
     */
    class Operation : public ReferenceMutator, public ProfilingResponseHandler {
    public:
      enum OpKind {
        MAP_OP_KIND,
        COPY_OP_KIND,
        FENCE_OP_KIND,
        FRAME_OP_KIND,
        DELETION_OP_KIND,
        MERGE_CLOSE_OP_KIND,
        POST_CLOSE_OP_KIND,
        VIRTUAL_CLOSE_OP_KIND,
        RETURN_CLOSE_OP_KIND,
        ACQUIRE_OP_KIND,
        RELEASE_OP_KIND,
        DYNAMIC_COLLECTIVE_OP_KIND,
        FUTURE_PRED_OP_KIND,
        NOT_PRED_OP_KIND,
        AND_PRED_OP_KIND,
        OR_PRED_OP_KIND,
        MUST_EPOCH_OP_KIND,
        PENDING_PARTITION_OP_KIND,
        DEPENDENT_PARTITION_OP_KIND,
        FILL_OP_KIND,
        ATTACH_OP_KIND,
        DETACH_OP_KIND,
        TIMING_OP_KIND,
        TRACE_CAPTURE_OP_KIND,
        TRACE_COMPLETE_OP_KIND,
        TRACE_REPLAY_OP_KIND,
        TRACE_BEGIN_OP_KIND,
        TRACE_SUMMARY_OP_KIND,
        TASK_OP_KIND,
        LAST_OP_KIND,
      };
      static const char *const op_names[LAST_OP_KIND];
#define OPERATION_NAMES {           \
        "Mapping",                  \
        "Copy",                     \
        "Fence",                    \
        "Frame",                    \
        "Deletion",                 \
        "Merge Close",              \
        "Post Close",               \
        "Virtual Close",            \
        "Return Close",             \
        "Acquire",                  \
        "Release",                  \
        "Dynamic Collective",       \
        "Future Predicate",         \
        "Not Predicate",            \
        "And Predicate",            \
        "Or Predicate",             \
        "Must Epoch",               \
        "Pending Partition",        \
        "Dependent Partition",      \
        "Fill",                     \
        "Attach",                   \
        "Detach",                   \
        "Timing",                   \
        "Trace Capture",            \
        "Trace Complete",           \
        "Trace Replay",             \
        "Trace Begin",              \
        "Trace Summary",            \
        "Task",                     \
      } 
    public:
      struct TriggerOpArgs : public LgTaskArgs<TriggerOpArgs> {
      public:
        static const LgTaskID TASK_ID = LG_TRIGGER_OP_ID;
      public:
        TriggerOpArgs(Operation *o)
          : LgTaskArgs<TriggerOpArgs>(o->get_unique_op_id()), op(o) { }
      public:
        Operation *const op;
      };
      struct DeferredReadyArgs : public LgTaskArgs<DeferredReadyArgs> {
      public:
        static const LgTaskID TASK_ID = LG_DEFERRED_READY_TRIGGER_ID;
      public:
        DeferredReadyArgs(Operation *op)
          : LgTaskArgs<DeferredReadyArgs>(op->get_unique_op_id()),
            proxy_this(op) { }
      public:
        Operation *const proxy_this;
      };
      struct DeferredEnqueueArgs : public LgTaskArgs<DeferredEnqueueArgs> {
      public:
        static const LgTaskID TASK_ID = LG_DEFERRED_ENQUEUE_OP_ID;
      public:
        DeferredEnqueueArgs(Operation *op, LgPriority p)
          : LgTaskArgs<DeferredEnqueueArgs>(op->get_unique_op_id()),
            proxy_this(op), priority(p) { }
      public:
        Operation *const proxy_this;
        const LgPriority priority;
      };
      struct DeferredResolutionArgs :
        public LgTaskArgs<DeferredResolutionArgs> {
      public:
        static const LgTaskID TASK_ID = LG_DEFERRED_RESOLUTION_TRIGGER_ID;
      public:
        DeferredResolutionArgs(Operation *op)
          : LgTaskArgs<DeferredResolutionArgs>(op->get_unique_op_id()),
            proxy_this(op) { }
      public:
        Operation *const proxy_this;
      };
      struct DeferredExecuteArgs : public LgTaskArgs<DeferredExecuteArgs> {
      public:
        static const LgTaskID TASK_ID = LG_DEFERRED_EXECUTION_TRIGGER_ID;
      public:
        DeferredExecuteArgs(Operation *op)
          : LgTaskArgs<DeferredExecuteArgs>(op->get_unique_op_id()),
            proxy_this(op) { }
      public:
        Operation *const proxy_this;
      };
      struct DeferredExecArgs : public LgTaskArgs<DeferredExecArgs> {
      public:
        static const LgTaskID TASK_ID = LG_DEFERRED_EXECUTE_ID;
      public:
        DeferredExecArgs(Operation *op)
          : LgTaskArgs<DeferredExecArgs>(op->get_unique_op_id()),
            proxy_this(op) { }
      public:
        Operation *const proxy_this;
      };
      struct TriggerCompleteArgs : public LgTaskArgs<TriggerCompleteArgs> {
      public:
        static const LgTaskID TASK_ID = LG_TRIGGER_COMPLETE_ID;
      public:
        TriggerCompleteArgs(Operation *op)
          : LgTaskArgs<TriggerCompleteArgs>(op->get_unique_op_id()),
            proxy_this(op) { }
      public:
        Operation *const proxy_this;
      };
      struct DeferredCompleteArgs : public LgTaskArgs<DeferredCompleteArgs> {
      public:
        static const LgTaskID TASK_ID = LG_DEFERRED_COMPLETE_ID;
      public:
        DeferredCompleteArgs(Operation *op)
          : LgTaskArgs<DeferredCompleteArgs>(op->get_unique_op_id()),
            proxy_this(op) { }
      public:
        Operation *const proxy_this;
      };
      struct DeferredCommitTriggerArgs : 
        public LgTaskArgs<DeferredCommitTriggerArgs> {
      public:
        static const LgTaskID TASK_ID = LG_DEFERRED_COMMIT_TRIGGER_ID; 
      public:
        DeferredCommitTriggerArgs(Operation *op)
          : LgTaskArgs<DeferredCommitTriggerArgs>(op->get_unique_op_id()),
            proxy_this(op), gen(op->get_generation()) { }
      public:
        Operation *const proxy_this;
        const GenerationID gen;
      };
      struct DeferredCommitArgs : public LgTaskArgs<DeferredCommitArgs> {
      public:
        static const LgTaskID TASK_ID = LG_DEFERRED_COMMIT_ID;
      public:
        DeferredCommitArgs(Operation *op, bool d)
          : LgTaskArgs<DeferredCommitArgs>(op->get_unique_op_id()),
            proxy_this(op), deactivate(d) { }
      public:
        Operation *proxy_this;
        bool deactivate;
      };
    public:
      class MappingDependenceTracker {
      public:
        inline void add_mapping_dependence(RtEvent dependence)
          { mapping_dependences.insert(dependence); }
        inline void add_resolution_dependence(RtEvent dependence)
          { resolution_dependences.insert(dependence); }
        void issue_stage_triggers(Operation *op, Runtime *runtime, 
                                  MustEpochOp *must_epoch);
      private:
        std::set<RtEvent> mapping_dependences;
        std::set<RtEvent> resolution_dependences;
      };
      class CommitDependenceTracker {
      public:
        inline void add_commit_dependence(RtEvent dependence)
          { commit_dependences.insert(dependence); }
        bool issue_commit_trigger(Operation *op, Runtime *runtime);
      private:
        std::set<RtEvent> commit_dependences;
      };
    public:
      Operation(Runtime *rt);
      virtual ~Operation(void);
    public:
      static const char* get_string_rep(OpKind kind);
    public:
      virtual void activate(void) = 0;
      virtual void deactivate(void) = 0; 
      virtual const char* get_logging_name(void) const = 0;
      virtual OpKind get_operation_kind(void) const = 0;
      virtual size_t get_region_count(void) const;
      virtual Mappable* get_mappable(void);
      virtual Memoizable* get_memoizable(void) { return NULL; }
    protected:
      // Base call
      void activate_operation(void);
      void deactivate_operation(void);
    public:
      inline GenerationID get_generation(void) const { return gen; }
      inline RtEvent get_mapped_event(void) const { return mapped_event; }
      inline RtEvent get_resolved_event(void) const { return resolved_event; }
      inline ApEvent get_completion_event(void) const {return completion_event;}
      inline RtEvent get_commit_event(void) const { return commit_event; }
      inline ApEvent get_execution_fence_event(void) const 
        { return execution_fence_event; }
      inline bool has_execution_fence_event(void) const 
        { return execution_fence_event.exists(); }
      inline void set_execution_fence_event(ApEvent fence_event)
        { execution_fence_event = fence_event; }
      inline InnerContext* get_context(void) const { return parent_ctx; }
      inline UniqueID get_unique_op_id(void) const { return unique_op_id; } 
      virtual bool is_memoizing(void) const { return false; }
      inline bool is_tracing(void) const { return tracing; }
      inline bool is_tracking_parent(void) const { return track_parent; } 
      inline bool already_traced(void) const 
        { return ((trace != NULL) && !tracing); }
      inline LegionTrace* get_trace(void) const { return trace; }
      inline size_t get_ctx_index(void) const { return context_index; }
    public:
      // Be careful using this call as it is only valid when the operation
      // actually has a parent task.  Right now the only place it is used
      // is in putting the operation in the right dependence queue which
      // we know happens on the home node and therefore the operations is
      // guaranteed to have a parent task.
      unsigned get_operation_depth(void) const; 
    public:
      void initialize_privilege_path(RegionTreePath &path,
                                     const RegionRequirement &req);
      void initialize_mapping_path(RegionTreePath &path,
                                   const RegionRequirement &req,
                                   LogicalRegion start_node);
      void initialize_mapping_path(RegionTreePath &path,
                                   const RegionRequirement &req,
                                   LogicalPartition start_node);
      void set_trace(LegionTrace *trace, bool is_tracing,
                     const std::vector<StaticDependence> *dependences);
      void set_trace_local_id(unsigned id);
      void set_must_epoch(MustEpochOp *epoch, bool do_registration);
    public:
      // Localize a region requirement to its parent context
      // This means that region == parent and the
      // coherence mode is exclusive
      static void localize_region_requirement(RegionRequirement &req);
      void release_acquired_instances(std::map<PhysicalManager*,
                        std::pair<unsigned,bool> > &acquired_instances);
    public:
      // Initialize this operation in a new parent context
      // along with the number of regions this task has
      void initialize_operation(InnerContext *ctx, bool track,
                                unsigned num_regions = 0,
          const std::vector<StaticDependence> *dependences = NULL);
    public:
      // Inherited from ReferenceMutator
      virtual void record_reference_mutation_effect(RtEvent event);
    public:
      RtEvent execute_prepipeline_stage(GenerationID gen,
                                        bool from_logical_analysis);
      // This is a virtual method because SpeculativeOp overrides
      // it to check for handling speculation before proceeding
      // with the analysis
      virtual void execute_dependence_analysis(void);
    public:
      // The following calls may be implemented
      // differently depending on the operation, but we
      // provide base versions of them so that operations
      // only have to overload the stages that they care
      // about modifying.
      // See if we have a preprocessing stage
      virtual bool has_prepipeline_stage(void) const;
      // The function call for made for all operations 
      // prior to entering the pipeline 
      virtual void trigger_prepipeline_stage(void);
      // The function to call for depence analysis
      virtual void trigger_dependence_analysis(void);
      // The function to call when the operation has all its
      // mapping depenedences satisfied
      // In general put this on the ready queue so the runtime
      // can invoke the trigger mapping call.
      virtual void trigger_ready(void);
      // The function to call for executing an operation
      // Note that this one is not invoked by the Operation class
      // but by the runtime, therefore any operations must be
      // placed on the ready queue in order for the runtime to
      // perform this mapping
      virtual void trigger_mapping(void);
      // The function to trigger once speculation is
      // ready to be resolved
      virtual void trigger_resolution(void);
      // The function to call once the operation is ready to complete
      virtual void trigger_complete(void);
      // The function to call when commit the operation is
      // ready to commit
      virtual void trigger_commit(void);
      // Helper function for deferring complete operations
      // (only used in a limited set of operations and not
      // part of the default pipeline)
      virtual void deferred_execute(void);
      // Helper function for deferring commit operations
      virtual void deferred_commit_trigger(GenerationID commit_gen);
      // A helper method for deciding what to do when we have
      // aliased region requirements for an operation
      virtual void report_interfering_requirements(unsigned idx1,unsigned idx2);
      // A method for finding the parent index of a region
      // requirement for an operation which is necessary for
      // issuing close operation on behalf of the operation.
      virtual unsigned find_parent_index(unsigned idx);
      // Determine if this operation is an internal operation
      virtual bool is_internal_op(void) const { return false; }
      // Determine if this operation is a partition operation
      virtual bool is_partition_op(void) const { return false; }
      // Determine if this is a predicated operation
      virtual bool is_predicated_op(void) const { return false; }
    public: // virtual methods for mapping
      // Pick the sources for a copy operations
      virtual void select_sources(const unsigned index,
                                  const InstanceRef &target,
                                  const InstanceSet &sources,
                                  std::vector<unsigned> &ranking);
      virtual void report_uninitialized_usage(const unsigned index,
                                              LogicalRegion handle,
                                              const RegionUsage usage,
                                              const char *field_string,
                                              RtUserEvent reported);
      // Get a reference to our data structure for tracking acquired instances
      virtual std::map<PhysicalManager*,std::pair<unsigned,bool> >*
                                       get_acquired_instances_ref(void);
      // Update the set of atomic locks for this operation
      virtual void update_atomic_locks(const unsigned index, 
                                       Reservation lock, bool exclusive);
      // Get the restrict precondition for this operation
      static ApEvent merge_sync_preconditions(const TraceInfo &info,
                                const std::vector<Grant> &grants,
                                const std::vector<PhaseBarrier> &wait_barriers);
      virtual void add_copy_profiling_request(
                                        Realm::ProfilingRequestSet &reqeusts);
      // Report a profiling result for this operation
      virtual void handle_profiling_response(
                                  const Realm::ProfilingResponse &result);
      virtual void handle_profiling_update(int count);
      // Compute the initial precondition for this operation
      virtual ApEvent compute_init_precondition(const TraceInfo &info);
    protected:
      void filter_copy_request_kinds(MapperManager *mapper,
          const std::set<ProfilingMeasurementID> &requests,
          std::vector<ProfilingMeasurementID> &results, bool warn_if_not_copy);
    public:
      // The following are sets of calls that we can use to 
      // indicate mapping, execution, resolution, completion, and commit
      //
      // Add this to the list of ready operations
      void enqueue_ready_operation(RtEvent wait_on = RtEvent::NO_RT_EVENT,
                            LgPriority priority = LG_THROUGHPUT_WORK_PRIORITY);
      // Indicate that we are done mapping this operation
      void complete_mapping(RtEvent wait_on = RtEvent::NO_RT_EVENT); 
      // Indicate when this operation has finished executing
      void complete_execution(RtEvent wait_on = RtEvent::NO_RT_EVENT);
      // Indicate when we have resolved the speculation for
      // this operation
      void resolve_speculation(RtEvent wait_on = RtEvent::NO_RT_EVENT);
      // Indicate that we are completing this operation
      // which will also verify any regions for our producers
      void complete_operation(RtEvent wait_on = RtEvent::NO_RT_EVENT);
      // Indicate that we are committing this operation
      void commit_operation(bool do_deactivate,
                            RtEvent wait_on = RtEvent::NO_RT_EVENT);
      // Indicate that this operation is hardened against failure
      void harden_operation(void);
      // Quash this task and do what is necessary to the
      // rest of the operations in the graph
      void quash_operation(GenerationID gen, bool restart);
    public:
      // For operations that wish to complete early they can do so
      // using this method which will allow them to immediately 
      // chain an event to directly trigger the completion event
      // Note that we don't support early completion if we're doing
      // inorder program execution
      inline bool request_early_complete(ApEvent chain_event) 
        {
          if (!runtime->program_order_execution)
          {
            need_completion_trigger = false;
            __sync_synchronize();
            Runtime::trigger_event(completion_event, chain_event);
            return true;
          }
          else
            return false;
        }
      inline bool request_early_complete_no_trigger(ApUserEvent &to_trigger)
        {
          if (!runtime->program_order_execution)
          {
            need_completion_trigger = false;
            __sync_synchronize();
            to_trigger = completion_event;
            return true;
          }
          else
            return false;
        }
      // For operations that need to trigger commit early,
      // then they should use this call to avoid races
      // which could result in trigger commit being
      // called twice.
      void request_early_commit(void);
    public:
      // Everything below here is implementation
      //
      // Call these two functions before and after
      // dependence analysis, they place a temporary
      // dependence on the operation so that it doesn't
      // prematurely trigger before the analysis is
      // complete.  The end call will trigger the
      // operation if it is complete.
      void begin_dependence_analysis(void);
      void end_dependence_analysis(void);
      // Operations for registering dependences and
      // then notifying them when being woken up
      // This call will attempt to register a dependence
      // from the operation on which it is called to the target
      // Return true if the operation has committed and can be 
      // pruned out of the list of mapping dependences.
      bool register_dependence(Operation *target, GenerationID target_gen);
      // This function call does everything that the previous one does, but
      // it also records information about the regions involved and how
      // whether or not they will be validated by the consuming operation.
      // Return true if the operation has committed and can be pruned
      // out of the list of dependences.
      bool register_region_dependence(unsigned idx, Operation *target,
                              GenerationID target_gen, unsigned target_idx,
                              DependenceType dtype, bool validates,
                              const FieldMask &dependent_mask);
      // This method is invoked by one of the two above to perform
      // the registration.  Returns true if we have not yet commited
      // and should therefore be notified once the dependent operation
      // has committed or verified its regions.
      bool perform_registration(GenerationID our_gen, 
                                Operation *op, GenerationID op_gen,
                                bool &registered_dependence,
                                MappingDependenceTracker *tracker,
                                RtEvent other_commit_event);
      // Check to see if the operation is still valid
      // for the given GenerationID.  This method is not precise
      // and may return false when the operation has committed.
      // However, the converse will never be occur.
      bool is_operation_committed(GenerationID gen);
      // Add and remove mapping references to tell an operation
      // how many places additional dependences can come from.
      // Once the mapping reference count goes to zero, no
      // additional dependences can be registered.
      bool add_mapping_reference(GenerationID gen);
      void remove_mapping_reference(GenerationID gen);
    public:
      // Some extra support for tracking dependences that we've 
      // registered as part of our logical traversal
      void record_logical_dependence(const LogicalUser &user);
      inline LegionList<LogicalUser,LOGICAL_REC_ALLOC>::track_aligned&
          get_logical_records(void) { return logical_records; }
      void clear_logical_records(void);
    public:
      // Notify when a region from a dependent task has 
      // been verified (flows up edges)
      void notify_regions_verified(const std::set<unsigned> &regions,
                                   GenerationID gen);
    public:
      // Help for finding the contexts for an operation
      InnerContext* find_logical_context(unsigned index);
      InnerContext* find_physical_context(unsigned index,
                                          const RegionRequirement &req);
    public: // Support for mapping operations
      static void prepare_for_mapping(const InstanceRef &ref,
                                      MappingInstance &instance);
      static void prepare_for_mapping(const InstanceSet &valid,
                           std::vector<MappingInstance> &input_valid);
      static void prepare_for_mapping(const InstanceSet &valid,
                           const std::set<Memory> &filter_memories,
                           std::vector<MappingInstance> &input_valid);
      void compute_ranking(MapperManager            *mapper,
          const std::deque<MappingInstance>         &output,
          const InstanceSet                         &sources,
          std::vector<unsigned>                     &ranking) const;
#ifdef DEBUG_LEGION
    protected:
      virtual void dump_physical_state(RegionRequirement *req, unsigned idx,
                                       bool before = false,
                                       bool closing = false);
#endif
    public:
      // Pack the needed parts of this operation for a remote operation
      virtual void pack_remote_operation(Serializer &rez,
                                         AddressSpaceID target) const;
      void pack_local_remote_operation(Serializer &rez) const;
    protected:
      static inline void add_launch_space_reference(IndexSpaceNode *node)
      {
        LocalReferenceMutator mutator;
        node->add_base_valid_ref(CONTEXT_REF, &mutator);
      }
      static inline bool remove_launch_space_reference(IndexSpaceNode *node)
      {
        if (node == NULL)
          return false;
        return node->remove_base_valid_ref(CONTEXT_REF);
      }
    public:
      Runtime *const runtime;
    protected:
      mutable LocalLock op_lock;
      GenerationID gen;
      UniqueID unique_op_id;
      // The issue index of this operation in the context
      size_t context_index;
      // Operations on which this operation depends
      std::map<Operation*,GenerationID> incoming;
      // Operations which depend on this operation
      std::map<Operation*,GenerationID> outgoing;
      // Number of outstanding mapping references, once this goes to 
      // zero then the set of outgoing edges is fixed
      unsigned outstanding_mapping_references;
      // The set of unverified regions
      std::set<unsigned> unverified_regions;
      // For each of our regions, a map of operations to the regions
      // which we can verify for each operation
      std::map<Operation*,std::set<unsigned> > verify_regions;
      // Whether this operation has executed its prepipeline stage yet
      bool prepipelined;
      // Whether this operation has mapped, once it has mapped then
      // the set of incoming dependences is fixed
      bool mapped;
      // Whether this task has executed or not
      bool executed;
      // Whether speculation for this operation has been resolved
      bool resolved;
      // Whether this operation has completed, cannot commit until
      // both completed is set, and outstanding mapping references
      // has been gone to zero.
      bool completed;
      // Some operations commit out of order and if they do then
      // commited is set to prevent any additional dependences from
      // begin registered.
      bool committed;
      // Whether the physical instances for this region have been
      // hardened by copying them into reslient memories
      bool hardened;
      // Track whether trigger_commit has already been invoked
      bool trigger_commit_invoked;
      // Keep track of whether an eary commit was requested
      bool early_commit_request;
      // Indicate whether we are responsible for
      // triggering the completion event for this operation
      bool need_completion_trigger;
      // Are we tracking this operation in the parent's context
      bool track_parent;
      // The enclosing context for this operation
      InnerContext *parent_ctx;
      // The prepipeline event for this operation
      RtUserEvent prepipelined_event;
      // The mapped event for this operation
      RtUserEvent mapped_event;
      // The resolved event for this operation
      RtUserEvent resolved_event;
      // The completion event for this operation
      ApUserEvent completion_event;
      // The commit event for this operation
      RtUserEvent commit_event;
      // Previous execution fence if there was one
      ApEvent execution_fence_event;
      // The trace for this operation if any
      LegionTrace *trace;
      // Track whether we are tracing this operation
      bool tracing;
      // The id local to a trace
      unsigned trace_local_id;
      // Our must epoch if we have one
      MustEpochOp *must_epoch;
      // A set list or recorded dependences during logical traversal
      LegionList<LogicalUser,LOGICAL_REC_ALLOC>::track_aligned logical_records;
      // Dependence trackers for detecting when it is safe to map and commit
      MappingDependenceTracker *mapping_tracker;
      CommitDependenceTracker  *commit_tracker;
    };

    /**
     * \class ExternalMappable
     * This is class that provides some basic functionality for
     * packing and unpacking the data structures used by 
     * external facing operations
     */
    class ExternalMappable {
    public:
      virtual void set_context_index(size_t index) = 0;
    public:
      static void pack_mappable(const Mappable &mappable, Serializer &rez);
      static void pack_index_space_requirement(
          const IndexSpaceRequirement &req, Serializer &rez);
      static void pack_region_requirement(
          const RegionRequirement &req, Serializer &rez);
      static void pack_grant(
          const Grant &grant, Serializer &rez);
      static void pack_phase_barrier(
          const PhaseBarrier &barrier, Serializer &rez);
    public:
      static void unpack_mappable(Mappable &mappable, Deserializer &derez);
      static void unpack_index_space_requirement(
          IndexSpaceRequirement &req, Deserializer &derez);
      static void unpack_region_requirement(
          RegionRequirement &req, Deserializer &derez);
      static void unpack_grant(
          Grant &grant, Deserializer &derez);
      static void unpack_phase_barrier(
          PhaseBarrier &barrier, Deserializer &derez);
    };

    /**
     * \class PredicateWaiter
     * An interface class for speculative operations
     * and compound predicates that allows them to
     * be notified when their constituent predicates
     * have been resolved.
     */
    class PredicateWaiter {
    public:
      virtual void notify_predicate_value(GenerationID gen, bool value) = 0;
    };

    /**
     * \class Predicate 
     * A predicate operation is an abstract class that
     * contains a method that allows other operations to
     * sample their values and see if they are resolved
     * or whether they are speculated values.
     */
    class PredicateImpl : public Operation {
    public:
      PredicateImpl(Runtime *rt);
    public:
      void activate_predicate(void);
      void deactivate_predicate(void);
    public:
      void add_predicate_reference(void);
      void remove_predicate_reference(void);
      virtual void trigger_complete(void);
      virtual void trigger_commit(void);
    public:
      bool register_waiter(PredicateWaiter *waiter, 
                           GenerationID gen, bool &value);
      PredEvent get_true_guard(void);
      PredEvent get_false_guard(void);
      void get_predicate_guards(PredEvent &true_guard, PredEvent &false_guard);
      Future get_future_result(void);
    protected:
      void set_resolved_value(GenerationID pred_gen, bool value);
    protected:
      bool predicate_resolved;
      bool predicate_value;
      std::map<PredicateWaiter*,GenerationID> waiters;
    protected:
      RtUserEvent collect_predicate;
      unsigned predicate_references;
      PredEvent true_guard, false_guard;
    protected:
      Future result_future;
      bool can_result_future_complete;
    };

    /**
     * \class SpeculativeOp
     * A speculative operation is an abstract class
     * that serves as the basis for operation which
     * can be speculated on a predicate value.  They
     * will ask the predicate value for their value and
     * whether they have actually been resolved or not.
     * Based on that infomration the speculative operation
     * will decide how to manage the operation.
     */
    class SpeculativeOp : public Operation, PredicateWaiter {
    public:
      enum SpecState {
        PENDING_ANALYSIS_STATE,
        SPECULATE_TRUE_STATE,
        SPECULATE_FALSE_STATE,
        RESOLVE_TRUE_STATE,
        RESOLVE_FALSE_STATE,
      };
    public:
      SpeculativeOp(Runtime *rt);
    public:
      void activate_speculative(void);
      void deactivate_speculative(void);
    public:
      void initialize_speculation(InnerContext *ctx,bool track,unsigned regions,
          const std::vector<StaticDependence> *dependences, const Predicate &p);
      void register_predicate_dependence(void);
      virtual bool is_predicated_op(void) const;
      // Wait until the predicate is valid and then return
      // its value.  Give it the current processor in case it
      // needs to wait for the value
      bool get_predicate_value(Processor proc);
    public:
      // Override the execute dependence analysis call so 
      // we can decide whether to continue performing the 
      // dependence analysis here or not
      virtual void execute_dependence_analysis(void);
      virtual void trigger_resolution(void);
    public:
      // Call this method for inheriting classes 
      // to determine whether they should speculate 
      virtual bool query_speculate(bool &value, bool &mapping_only) = 0;
    public:
      // Every speculative operation will always get exactly one
      // call back to one of these methods after the predicate has
      // resolved. The 'speculated' parameter indicates whether the
      // operation was speculated by the mapper. The 'launch' parameter
      // indicates whether the operation has been issued into the 
      // pipeline for execution yet
      virtual void resolve_true(bool speculated, bool launched) = 0;
      virtual void resolve_false(bool speculated, bool launched) = 0;
    public:
      virtual void notify_predicate_value(GenerationID gen, bool value);
    protected:
      SpecState    speculation_state;
      PredicateOp *predicate;
      bool speculate_mapping_only;
      bool received_trigger_resolution;
    protected:
      RtUserEvent predicate_waiter; // used only when needed
    };

    /**
     * \class Memoizable
     * An abstract class for retrieving trace local ids in physical tracing.
     */
    class Memoizable {
    public:
      virtual ~Memoizable(void) { }
      virtual bool is_memoizable_task(void) const = 0;
      virtual bool is_recording(void) const = 0;
      virtual bool is_memoizing(void) const = 0;
      virtual AddressSpaceID get_origin_space(void) const = 0;
      virtual PhysicalTemplate* get_template(void) const = 0;
      virtual ApEvent get_memo_completion(bool replay) = 0;
      virtual Operation* get_operation(void) const = 0;
      virtual Operation::OpKind get_memoizable_kind(void) const = 0;
      // Return a trace local unique ID for this operation
      typedef std::pair<unsigned, DomainPoint> TraceLocalID;
      virtual TraceLocalID get_trace_local_id(void) const = 0;
      virtual ApEvent compute_sync_precondition(const TraceInfo *in) const = 0;
      virtual void complete_replay(ApEvent complete_event) = 0;
      virtual const VersionInfo& get_version_info(unsigned idx) const = 0;
      virtual const RegionRequirement& get_requirement(unsigned idx) const = 0;
    public:
      virtual void pack_remote_memoizable(Serializer &rez, 
                                          AddressSpaceID target) const;
    };

    class RemoteMemoizable : public Memoizable {
    public:
      RemoteMemoizable(Operation *op, Memoizable *original, 
                       AddressSpaceID origin, Operation::OpKind kind,
                       TraceLocalID tid, bool is_memoizable_task,
                        bool is_memoizing);
      virtual ~RemoteMemoizable(void);
    public:
      virtual bool is_memoizable_task(void) const;
      virtual bool is_recording(void) const;
      virtual bool is_memoizing(void) const;
      virtual AddressSpaceID get_origin_space(void) const;
      virtual PhysicalTemplate* get_template(void) const;
      virtual ApEvent get_memo_completion(bool replay);
      virtual Operation* get_operation(void) const;
      virtual Operation::OpKind get_memoizable_kind(void) const;
      // Return a trace local unique ID for this operation
      typedef std::pair<unsigned, DomainPoint> TraceLocalID;
      virtual TraceLocalID get_trace_local_id(void) const;
      virtual ApEvent compute_sync_precondition(const TraceInfo *info) const;
      virtual void complete_replay(ApEvent complete_event);
      virtual const VersionInfo& get_version_info(unsigned idx) const;
      virtual const RegionRequirement& get_requirement(unsigned idx) const;
    public:
      virtual void pack_remote_memoizable(Serializer &rez, 
                                          AddressSpaceID target) const;
      static Memoizable* unpack_remote_memoizable(Deserializer &derez,
                                      Operation *op, Runtime *runtime);
    public:
      Operation *const op;
      Memoizable *const original; // not a valid pointer on remote nodes
      const AddressSpaceID origin;
      const Operation::OpKind kind;
      const TraceLocalID trace_local_id;
      const bool is_mem_task;
      const bool is_memo;
    };

    /**
     * \class MemoizableOp
     * A memoizable operation is an abstract class
     * that serves as the basis for operation whose
     * physical analysis can be memoized.  Memoizable
     * operations go through an extra step in the mapper
     * to determine whether to memoize their physical analysis.
     */
    template<typename OP>
    class MemoizableOp : public OP, public Memoizable {
    public:
      enum MemoizableState {
        NO_MEMO,   // The operation is not subject to memoization
        MEMO_REQ,  // The mapper requested memoization on this operation
        RECORD,    // The runtime is recording analysis for this operation
        REPLAY,    // The runtime is replaying analysis for this opeartion
      };
    public:
      MemoizableOp(Runtime *rt);
      void initialize_memoizable(void);
      virtual Operation* get_operation(void) const 
        { return const_cast<MemoizableOp<OP>*>(this); }
      virtual Memoizable* get_memoizable(void) { return this; }
    protected:
      void pack_memoizable(Serializer &rez);
      void unpack_memoizable(Deserializer &derez);
    protected:
      void activate_memoizable(void);
    public:
      virtual void execute_dependence_analysis(void);
      virtual void replay_analysis(void) = 0;
    public:
      // From Memoizable
      virtual TraceLocalID get_trace_local_id(void) const;
      virtual PhysicalTemplate* get_template(void) const;
      virtual ApEvent compute_sync_precondition(const TraceInfo *info) const
        { assert(false); return ApEvent::NO_AP_EVENT; }
      virtual void complete_replay(ApEvent complete_event)
        { assert(false); }
      virtual ApEvent get_memo_completion(bool replay)
        { return this->get_completion_event(); }
      virtual Operation::OpKind get_memoizable_kind(void) const
        { return this->get_operation_kind(); }
      virtual ApEvent compute_init_precondition(const TraceInfo &info);
      virtual RtEvent complete_memoizable(
                                 RtEvent complete_event = RtEvent::NO_RT_EVENT);
    protected:
      void invoke_memoize_operation(MapperID mapper_id);
    public:
      virtual bool is_memoizing(void) const { return memo_state != NO_MEMO; }
      virtual bool is_recording(void) const { return memo_state == RECORD; }
      inline bool is_replaying(void) const { return memo_state == REPLAY; }
      virtual bool is_memoizable_task(void) const { return false; }
      virtual AddressSpaceID get_origin_space(void) const 
        { return this->runtime->address_space; }
    protected:
      // The physical trace for this operation if any
      PhysicalTemplate *tpl;
      // Track whether we are memoizing physical analysis for this operation
      MemoizableState memo_state;
      bool need_prepipeline_stage;
    };

    /**
     * \class ExternalMapping
     * An extension of the external-facing InlineMapping to help 
     * with packing and unpacking them
     */
    class ExternalMapping : public InlineMapping, public ExternalMappable {
    public:
      ExternalMapping(void);
    public:
      virtual void set_context_index(size_t index) = 0;
    public:
      void pack_external_mapping(Serializer &rez, AddressSpaceID target) const;
      void unpack_external_mapping(Deserializer &derez, Runtime *runtime);
    };

    /**
     * \class MapOp
     * Mapping operations are used for computing inline mapping
     * operations.  Mapping operations will always update a
     * physical region once they have finished mapping.  They
     * then complete and commit immediately, possibly even
     * before the physical region is ready to be used.  This
     * also reflects that mapping operations cannot be rolled
     * back because once they have mapped, then information
     * has the ability to escape back to the application's
     * domain and can no longer be tracked by Legion.  Any
     * attempt to roll back an inline mapping operation
     * will result in the entire enclosing task context
     * being restarted.
     */
    class MapOp : public ExternalMapping, public Operation,
                  public LegionHeapify<MapOp> {
    public:
      static const AllocationType alloc_type = MAP_OP_ALLOC;
    public:
      MapOp(Runtime *rt);
      MapOp(const MapOp &rhs);
      virtual ~MapOp(void);
    public:
      MapOp& operator=(const MapOp &rhs);
    public:
      PhysicalRegion initialize(InnerContext *ctx,
                                const InlineLauncher &launcher);
      void initialize(InnerContext *ctx, const PhysicalRegion &region);
      inline const RegionRequirement& get_requirement(void) const
        { return requirement; }
    protected:
      void deactivate_map_op(void);
    public:
      virtual void activate(void);
      virtual void deactivate(void);
      virtual const char* get_logging_name(void) const;
      virtual OpKind get_operation_kind(void) const;
      virtual size_t get_region_count(void) const;
      virtual Mappable* get_mappable(void);
    public:
      virtual bool has_prepipeline_stage(void) const { return true; }
      virtual void trigger_prepipeline_stage(void);
      virtual void trigger_dependence_analysis(void);
      virtual void trigger_ready(void);
      virtual void trigger_mapping(void);
      virtual void deferred_execute(void);
      virtual void trigger_commit(void);
      virtual unsigned find_parent_index(unsigned idx);
      virtual void select_sources(const unsigned index,
                                  const InstanceRef &target,
                                  const InstanceSet &sources,
                                  std::vector<unsigned> &ranking);
      virtual std::map<PhysicalManager*,std::pair<unsigned,bool> >*
                   get_acquired_instances_ref(void);
      virtual void update_atomic_locks(const unsigned index,
                                       Reservation lock, bool exclusive);
      virtual void record_reference_mutation_effect(RtEvent event);
    public:
      virtual UniqueID get_unique_id(void) const;
      virtual size_t get_context_index(void) const;
      virtual void set_context_index(size_t index);
      virtual int get_depth(void) const;
    protected:
      void check_privilege(void);
      void compute_parent_index(void);
      bool invoke_mapper(InstanceSet &mapped_instances);
      virtual void add_copy_profiling_request(
                            Realm::ProfilingRequestSet &reqeusts);
      virtual void handle_profiling_response(
                      const Realm::ProfilingResponse &response);
      virtual void handle_profiling_update(int count);
      virtual void pack_remote_operation(Serializer &rez,
                                         AddressSpaceID target) const;
    protected:
      bool remap_region;
      ApUserEvent termination_event;
      PhysicalRegion region;
      RegionTreePath privilege_path;
      unsigned parent_req_index;
      VersionInfo version_info;
      std::map<PhysicalManager*,std::pair<unsigned,bool> > acquired_instances;
      std::map<Reservation,bool> atomic_locks;
      std::set<RtEvent> map_applied_conditions;
    protected:
      MapperManager *mapper;
    protected:
      std::vector<ProfilingMeasurementID> profiling_requests;
      int                                 profiling_priority;
      mutable int             outstanding_profiling_requests;
      mutable RtUserEvent                 profiling_reported;
    };

    /**
     * \class ExternalCopy
     * An extension of the external-facing Copy to help 
     * with packing and unpacking them
     */
    class ExternalCopy : public Copy, public ExternalMappable {
    public:
      ExternalCopy(void);
    public:
      virtual void set_context_index(size_t index) = 0;
    public:
      void pack_external_copy(Serializer &rez, AddressSpaceID target) const;
      void unpack_external_copy(Deserializer &derez, Runtime *runtime);
    };

    /**
     * \class CopyOp
     * The copy operation provides a mechanism for applications
     * to directly copy data between pairs of fields possibly
     * from different region trees in an efficient way by
     * using the low-level runtime copy facilities. 
     */
    class CopyOp : public ExternalCopy, public MemoizableOp<SpeculativeOp>,
                   public LegionHeapify<CopyOp> {
    public:
      static const AllocationType alloc_type = COPY_OP_ALLOC;
    public:
      enum ReqType {
        SRC_REQ = 0,
        DST_REQ = 1,
        GATHER_REQ = 2,
        SCATTER_REQ = 3,
      };
    public:
      struct DeferredCopyAcross : public LgTaskArgs<DeferredCopyAcross>,
                                  public PhysicalTraceInfo {
      public:
        static const LgTaskID TASK_ID = LG_DEFERRED_COPY_ACROSS_TASK_ID;
      public:
        DeferredCopyAcross(CopyOp *op, const PhysicalTraceInfo &info,
                           unsigned idx, ApEvent pre, ApUserEvent d,
                           PredEvent g, RtUserEvent a, 
                           InstanceSet *src, InstanceSet *dst,
                           InstanceSet *gather, InstanceSet *scatter)
          : LgTaskArgs<DeferredCopyAcross>(op->get_unique_op_id()), 
            PhysicalTraceInfo(info), copy(op),
            index(idx), precondition(pre), done(d), guard(g), applied(a),
            src_targets(src), dst_targets(dst), gather_targets(gather),
            scatter_targets(scatter) 
          // This is kind of scary, Realm is about to make a copy of this
          // without our knowledge, but we need to preserve the correctness
          // of reference counting on PhysicalTraceRecorders, so just add
          // an extra reference here that we will remove when we're handled.
          { if (rec != NULL) rec->add_recorder_reference(); }
      public:
        inline void remove_recorder_reference(void) const
          { if ((rec != NULL) && rec->remove_recorder_reference()) delete rec; }
      public:
        CopyOp *const copy;
        const unsigned index;
        const ApEvent precondition;
        const ApUserEvent done;
        const PredEvent guard;
        const RtUserEvent applied;
        InstanceSet *const src_targets;
        InstanceSet *const dst_targets;
        InstanceSet *const gather_targets;
        InstanceSet *const scatter_targets;
      };
    public:
      CopyOp(Runtime *rt);
      CopyOp(const CopyOp &rhs);
      virtual ~CopyOp(void);
    public:
      CopyOp& operator=(const CopyOp &rhs);
    public:
      void initialize(InnerContext *ctx,
                      const CopyLauncher &launcher);
      void activate_copy(void);
      void deactivate_copy(void);
      void log_copy_requirements(void) const;
      void perform_base_dependence_analysis(void);
    public:
      virtual void activate(void);
      virtual void deactivate(void);
      virtual const char* get_logging_name(void) const;
      virtual OpKind get_operation_kind(void) const;
      virtual size_t get_region_count(void) const;
      virtual Mappable* get_mappable(void);
    public:
      virtual bool has_prepipeline_stage(void) const
        { return need_prepipeline_stage; }
      virtual void trigger_prepipeline_stage(void);
      virtual void trigger_dependence_analysis(void);
      virtual void trigger_ready(void);
      virtual void trigger_mapping(void);
      virtual void trigger_commit(void);
      virtual void report_interfering_requirements(unsigned idx1,unsigned idx2);
      virtual ApEvent exchange_indirect_records(const unsigned index,
          const ApEvent local_done, const PhysicalTraceInfo &trace_info,
          const InstanceSet &instances, const IndexSpace space,
          LegionVector<IndirectRecord>::aligned &records, const bool sources);
    public:
      virtual bool query_speculate(bool &value, bool &mapping_only);
      virtual void resolve_true(bool speculated, bool launched);
      virtual void resolve_false(bool speculated, bool launched);
    public:
      virtual unsigned find_parent_index(unsigned idx);
      virtual void select_sources(const unsigned index,
                                  const InstanceRef &target,
                                  const InstanceSet &sources,
                                  std::vector<unsigned> &ranking);
      virtual std::map<PhysicalManager*,std::pair<unsigned,bool> >*
                   get_acquired_instances_ref(void);
      virtual void update_atomic_locks(const unsigned index,
                                       Reservation lock, bool exclusive);
      virtual void record_reference_mutation_effect(RtEvent event);
    public:
      virtual UniqueID get_unique_id(void) const;
      virtual size_t get_context_index(void) const;
      virtual void set_context_index(size_t index);
      virtual int get_depth(void) const;
    protected:
      void check_copy_privileges(const bool permit_projection);
      void check_copy_privilege(const RegionRequirement &req, unsigned idx,
                                const bool permit_projection);
      void check_compatibility_properties(void) const;
      void compute_parent_indexes(void);
      void perform_copy_across(const unsigned index, 
                               const ApEvent local_init_precondition,
                               const ApUserEvent local_completion,
                               const PredEvent predication_guard,
                               const InstanceSet &src_targets,
                               const InstanceSet &dst_targets,
                               const InstanceSet *gather_targets,
                               const InstanceSet *scatter_targets,
                               const PhysicalTraceInfo &trace_info,
                               std::set<RtEvent> &applied_conditions);
    public:
      static void handle_deferred_across(const void *args);
    public:
      // From MemoizableOp
      virtual void replay_analysis(void);
    public:
      // From Memoizable
      virtual ApEvent compute_sync_precondition(const TraceInfo *info) const;
      virtual void complete_replay(ApEvent copy_complete_event);
      virtual const VersionInfo& get_version_info(unsigned idx) const;
      virtual const RegionRequirement& get_requirement(unsigned idx) const;
    protected:
      template<ReqType REQ_TYPE>
      static const char* get_req_type_name(void);
      template<ReqType REQ_TYPE>
      int perform_conversion(unsigned idx, const RegionRequirement &req,
                             std::vector<MappingInstance> &output,
                             InstanceSet &targets, bool is_reduce = false);
      virtual void add_copy_profiling_request(
                                      Realm::ProfilingRequestSet &reqeusts);
      virtual void handle_profiling_response(
                                const Realm::ProfilingResponse &response);
      virtual void handle_profiling_update(int count);
      virtual void pack_remote_operation(Serializer &rez,
                                         AddressSpaceID target) const;
      // Separate function for this so it can be called by derived classes
      RtEvent perform_local_versioning_analysis(void);
    public:
      std::vector<RegionTreePath>           src_privilege_paths;
      std::vector<RegionTreePath>           dst_privilege_paths;
      std::vector<unsigned>                 src_parent_indexes;
      std::vector<unsigned>                 dst_parent_indexes;
      LegionVector<VersionInfo>::aligned    src_versions;
      LegionVector<VersionInfo>::aligned    dst_versions;
    public: // These are only used for indirect copies
      std::vector<RegionTreePath>           gather_privilege_paths;
      std::vector<RegionTreePath>           scatter_privilege_paths;
      std::vector<unsigned>                 gather_parent_indexes;
      std::vector<unsigned>                 scatter_parent_indexes;
      LegionVector<VersionInfo>::aligned    gather_versions;
      LegionVector<VersionInfo>::aligned    scatter_versions;
    protected: // for support with mapping
      MapperManager*              mapper;
    protected:
      std::map<PhysicalManager*,std::pair<unsigned,bool> > acquired_instances;
      std::vector<std::map<Reservation,bool> > atomic_locks;
      std::set<RtEvent> map_applied_conditions;
    public:
      PredEvent                   predication_guard;
    protected:
      std::vector<ProfilingMeasurementID> profiling_requests;
      int                                 profiling_priority;
      mutable int             outstanding_profiling_requests;
      mutable RtUserEvent                 profiling_reported;
    };

    /**
     * \class IndexCopyOp
     * An index copy operation is the same as a copy operation
     * except it is an index space operation for performing
     * multiple copies with projection functions
     */
    class IndexCopyOp : public CopyOp {
    public:
      IndexCopyOp(Runtime *rt);
      IndexCopyOp(const IndexCopyOp &rhs);
      virtual ~IndexCopyOp(void);
    public:
      IndexCopyOp& operator=(const IndexCopyOp &rhs);
    public:
      void initialize(InnerContext *ctx,
                      const IndexCopyLauncher &launcher,
                      IndexSpace launch_space);
    public:
      virtual void activate(void);
      virtual void deactivate(void); 
    protected:
      void activate_index_copy(void);
      void deactivate_index_copy(void);
    public:
      virtual void trigger_prepipeline_stage(void);
      virtual void trigger_dependence_analysis(void);
      virtual void trigger_ready(void);
      virtual void trigger_mapping(void);
      virtual void trigger_commit(void);
      virtual void report_interfering_requirements(unsigned idx1,unsigned idx2);
      virtual ApEvent exchange_indirect_records(const unsigned index,
          const ApEvent local_done, const PhysicalTraceInfo &trace_info,
          const InstanceSet &instances, const IndexSpace space,
          LegionVector<IndirectRecord>::aligned &records, const bool sources);
    public:
      void handle_point_commit(RtEvent point_committed);
      void check_point_requirements(void);
    public:
      IndexSpaceNode*                                    launch_space;
    protected:
      std::vector<PointCopyOp*>                          points;
      std::vector<LegionVector<IndirectRecord>::aligned> src_records;
      std::vector<LegionVector<IndirectRecord>::aligned> dst_records;
      std::vector<std::set<ApEvent> >                    src_exchange_events;
      std::vector<std::set<ApEvent> >                    dst_exchange_events;
      std::vector<ApEvent>                               src_merged;
      std::vector<ApEvent>                               dst_merged;
      std::vector<RtUserEvent>                           src_exchanged;
      std::vector<RtUserEvent>                           dst_exchanged;
      unsigned                                           points_committed;
      bool                                               commit_request;
      std::set<RtEvent>                                  commit_preconditions;
    protected:
      // For checking aliasing of points in debug mode only
      std::set<std::pair<unsigned,unsigned> > interfering_requirements;
    };

    /**
     * \class PointCopyOp
     * A point copy operation is used for executing the
     * physical part of the analysis for an index copy
     * operation.
     */
    class PointCopyOp : public CopyOp, public ProjectionPoint {
    public:
      friend class IndexCopyOp;
      PointCopyOp(Runtime *rt);
      PointCopyOp(const PointCopyOp &rhs);
      virtual ~PointCopyOp(void);
    public:
      PointCopyOp& operator=(const PointCopyOp &rhs);
    public:
      void initialize(IndexCopyOp *owner, const DomainPoint &point);
      void launch(void);
    public:
      virtual void activate(void);
      virtual void deactivate(void);
      virtual void trigger_prepipeline_stage(void);
      virtual void trigger_dependence_analysis(void);
      virtual void trigger_ready(void);
      // trigger_mapping same as base class
      virtual void trigger_commit(void);
      virtual ApEvent exchange_indirect_records(const unsigned index,
          const ApEvent local_done, const PhysicalTraceInfo &trace_info,
          const InstanceSet &instances, const IndexSpace space,
          LegionVector<IndirectRecord>::aligned &records, const bool sources);
    public:
      // From ProjectionPoint
      virtual const DomainPoint& get_domain_point(void) const;
      virtual void set_projection_result(unsigned idx,LogicalRegion result);
    public:
      // From Memoizable
      virtual TraceLocalID get_trace_local_id(void) const;
    protected:
      IndexCopyOp*              owner;
    };

    /**
     * \class FenceOp
     * Fence operations give the application the ability to
     * enforce ordering guarantees between different tasks
     * in the same context which may become important when
     * certain updates to the region tree are desired to be
     * observed before a later operation either maps or 
     * runs. All fences are mapping fences for correctness.
     * Fences all support the optional ability to be an 
     * execution fence.
     */
    class FenceOp : public Operation, public LegionHeapify<FenceOp> {
    public:
      enum FenceKind {
        MAPPING_FENCE,
        EXECUTION_FENCE,
      };
    public:
      static const AllocationType alloc_type = FENCE_OP_ALLOC;
    public:
      FenceOp(Runtime *rt);
      FenceOp(const FenceOp &rhs);
      virtual ~FenceOp(void);
    public:
      FenceOp& operator=(const FenceOp &rhs);
    public:
      void initialize(InnerContext *ctx, FenceKind kind);
    public:
      virtual void activate(void);
      virtual void deactivate(void);
      virtual const char* get_logging_name(void) const;
      virtual OpKind get_operation_kind(void) const;
    public:
      virtual void trigger_dependence_analysis(void);
      virtual void trigger_mapping(void);
#ifdef LEGION_SPY
      virtual void trigger_complete(void);
#endif
    public:
      void deactivate_fence(void);
    protected:
      void perform_fence_analysis(bool update_fence = false);
      void update_current_fence(void);
    protected:
      FenceKind fence_kind;
      ApEvent execution_precondition;
    };

    /**
     * \class FrameOp
     * Frame operations provide a mechanism for grouping 
     * operations within the same context into frames. Frames
     * provide an application directed way of controlling the
     * number of outstanding operations in flight in a context
     * at any given time through the mapper interface.
     */
    class FrameOp : public FenceOp {
    public:
      static const AllocationType alloc_type = FRAME_OP_ALLOC;
    public:
      FrameOp(Runtime *rt);
      FrameOp(const FrameOp &rhs);
      virtual ~FrameOp(void);
    public:
      FrameOp& operator=(const FrameOp &rhs);
    public:
      void initialize(InnerContext *ctx);
      void set_previous(ApEvent previous);
    public:
      virtual void activate(void);
      virtual void deactivate(void);
      virtual const char* get_logging_name(void) const;
      virtual OpKind get_operation_kind(void) const;
    public:
      virtual void trigger_mapping(void);
      virtual void trigger_complete(void);
    protected:
      ApEvent previous_completion;
    };

    /**
     * \class DeletionOp
     * In keeping with the deferred execution model, deletions
     * must be deferred until all other operations that were
     * issued earlier are done using the regions that are
     * going to be deleted.  Deletion operations defer deletions
     * until they are safe to be committed.
     */
    class DeletionOp : public Operation, public LegionHeapify<DeletionOp> {
    public:
      static const AllocationType alloc_type = DELETION_OP_ALLOC;
    public:
      enum DeletionKind {
        INDEX_SPACE_DELETION,
        INDEX_PARTITION_DELETION,
        FIELD_SPACE_DELETION,
        FIELD_DELETION,
        LOGICAL_REGION_DELETION,
        LOGICAL_PARTITION_DELETION,
      };
    public:
      DeletionOp(Runtime *rt);
      DeletionOp(const DeletionOp &rhs);
      virtual ~DeletionOp(void);
    public:
      DeletionOp& operator=(const DeletionOp &rhs);
    public:
      void initialize_index_space_deletion(InnerContext *ctx, IndexSpace handle,
                                   std::vector<IndexPartition> &sub_partitions);
      void initialize_index_part_deletion(InnerContext *ctx,IndexPartition part,
                                   std::vector<IndexPartition> &sub_partitions);
      void initialize_field_space_deletion(InnerContext *ctx,
                                           FieldSpace handle);
      void initialize_field_deletion(InnerContext *ctx, FieldSpace handle,
                                     FieldID fid);
      void initialize_field_deletions(InnerContext *ctx, FieldSpace handle,
                                      const std::set<FieldID> &to_free);
      void initialize_logical_region_deletion(InnerContext *ctx, 
                                              LogicalRegion handle);
      void initialize_logical_partition_deletion(InnerContext *ctx, 
                                                 LogicalPartition handle);
    public:
      virtual void activate(void);
      virtual void deactivate(void);
      virtual const char* get_logging_name(void) const;
      virtual OpKind get_operation_kind(void) const;
    protected:
      void activate_deletion(void);
      void deactivate_deletion(void);
    public:
      virtual void trigger_dependence_analysis(void);
      virtual void trigger_ready(void);
      virtual void trigger_mapping(void); 
      virtual void trigger_complete(void);
      virtual unsigned find_parent_index(unsigned idx);
      virtual void pack_remote_operation(Serializer &rez,
                                         AddressSpaceID target) const;
    protected:
      DeletionKind kind;
      IndexSpace index_space;
      IndexPartition index_part;
      std::vector<IndexPartition> sub_partitions;
      FieldSpace field_space;
      LogicalRegion logical_region;
      LogicalPartition logical_part;
      std::set<FieldID> free_fields;
      std::vector<FieldID> local_fields;
      std::vector<FieldID> global_fields;
      std::vector<unsigned> local_field_indexes;
      std::vector<unsigned> parent_req_indexes;
      std::vector<unsigned> deletion_req_indexes;
      std::vector<bool> returnable_privileges;
      std::vector<RegionRequirement> deletion_requirements;
      LegionVector<VersionInfo>::aligned version_infos;
    }; 

    /**
     * \class InternalOp
     * The InternalOp class is an abstract intermediate class
     * for detecting when an operation is generated by the 
     * runtime and not one created by the runtime. This
     * distinction is primarily emplyed by the tracing 
     * infrastructure which can memoize analysis overheads
     * for application operations, but must still handle
     * internal operations correctly.
     */
    class InternalOp : public Operation {
    public:
      InternalOp(Runtime *rt);
      virtual ~InternalOp(void);
    public:
      void initialize_internal(Operation *creator, int creator_req_idx,
                               const LogicalTraceInfo &trace_info);
      void activate_internal(void);
      void deactivate_internal(void);
    public:
      virtual bool is_internal_op(void) const { return true; }
      virtual const FieldMask& get_internal_mask(void) const = 0;
    public:
      inline int get_internal_index(void) const { return creator_req_idx; }
      void record_trace_dependence(Operation *target, GenerationID target_gen,
                                   int target_idx, int source_idx, 
                                   DependenceType dtype,
                                   const FieldMask &dependent_mask);
      virtual unsigned find_parent_index(unsigned idx);
    protected:
      // These things are really only needed for tracing
      // Information about the operation that generated
      // this close operation so we don't register dependences on it
      Operation *create_op;
      GenerationID create_gen;
      // The source index of the region requirement from the original 
      // operation that generated this internal operation
      int creator_req_idx;
    };

    /**
     * \class ExternalClose
     * An extension of the external-facing Close to help 
     * with packing and unpacking them
     */
    class ExternalClose : public Close, public ExternalMappable {
    public:
      ExternalClose(void);
    public:
      virtual void set_context_index(size_t index) = 0;
    public:
      void pack_external_close(Serializer &rez, AddressSpaceID target) const;
      void unpack_external_close(Deserializer &derez, Runtime *runtime);
    };

    /**
     * \class CloseOp
     * Close operations are only visible internally inside
     * the runtime and are issued to help close up the 
     * physical region tree. There are two types of close
     * operations that both inherit from this class:
     * InterCloseOp and PostCloseOp.
     */
    class CloseOp : public ExternalClose, public InternalOp {
    public:
      static const AllocationType alloc_type = CLOSE_OP_ALLOC;
    public:
      CloseOp(Runtime *rt);
      CloseOp(const CloseOp &rhs);
      virtual ~CloseOp(void);
    public:
      CloseOp& operator=(const CloseOp &rhs);
    public:
      virtual UniqueID get_unique_id(void) const;
      virtual size_t get_context_index(void) const;
      virtual void set_context_index(size_t index);
      virtual int get_depth(void) const;
      virtual Mappable* get_mappable(void);
    public:
      void activate_close(void);
      void deactivate_close(void);
      // This is for post and virtual close ops
      void initialize_close(InnerContext *ctx,
                            const RegionRequirement &req, bool track);
      // These is for internal close ops
      void initialize_close(Operation *creator, unsigned idx,
                            unsigned parent_req_index,
                            const RegionRequirement &req,
                            const LogicalTraceInfo &trace_info);
      void perform_logging(void);
    public:
      virtual void activate(void) = 0;
      virtual void deactivate(void) = 0;
      virtual const char* get_logging_name(void) const = 0;
      virtual OpKind get_operation_kind(void) const = 0;
      virtual size_t get_region_count(void) const;
      virtual const FieldMask& get_internal_mask(void) const;
    public:
      virtual void trigger_commit(void);
    protected:
      RegionTreePath privilege_path;
      VersionInfo    version_info;
    };

    /**
     * \class MergeCloseOp
     * merge close operations are issued by the runtime
     * for closing up region trees as part of the normal execution
     * of an application.
     */
    class MergeCloseOp : public CloseOp, public LegionHeapify<MergeCloseOp> {
    public:
      MergeCloseOp(Runtime *runtime);
      MergeCloseOp(const MergeCloseOp &rhs);
      virtual ~MergeCloseOp(void);
    public:
      MergeCloseOp& operator=(const MergeCloseOp &rhs);
    public:
      void initialize(InnerContext *ctx, const RegionRequirement &req,
                      const LogicalTraceInfo &trace_info, int close_idx,
                      const FieldMask &close_mask, Operation *create_op);
    public:
      virtual void activate(void);
      virtual void deactivate(void);
      virtual const char* get_logging_name(void) const;
      virtual OpKind get_operation_kind(void) const;
      virtual const FieldMask& get_internal_mask(void) const;
    public:
      virtual unsigned find_parent_index(unsigned idx);
#ifdef LEGION_SPY
      virtual void trigger_complete(void);
#endif
    protected:
      unsigned parent_req_index; 
    protected:
      FieldMask close_mask;
    };

    /**
     * \class PostCloseOp
     * Post close operations are issued by the runtime after a
     * task has finished executing and the region tree contexts
     * need to be closed up to the original physical instance
     * that was mapped by the parent task.
     */
    class PostCloseOp : public CloseOp, public LegionHeapify<PostCloseOp> {
    public:
      PostCloseOp(Runtime *runtime);
      PostCloseOp(const PostCloseOp &rhs);
      virtual ~PostCloseOp(void);
    public:
      PostCloseOp& operator=(const PostCloseOp &rhs);
    public:
      void initialize(InnerContext *ctx, unsigned index, 
                      const InstanceSet &target_instances); 
    public:
      virtual void activate(void);
      virtual void deactivate(void);
      virtual const char* get_logging_name(void) const;
      virtual OpKind get_operation_kind(void) const;
    public:
      virtual void trigger_dependence_analysis(void);
      virtual void trigger_ready(void);
      virtual void trigger_mapping(void);
      virtual void trigger_commit(void);
      virtual unsigned find_parent_index(unsigned idx);
      virtual void select_sources(const unsigned index,
                                  const InstanceRef &target,
                                  const InstanceSet &sources,
                                  std::vector<unsigned> &ranking);
      virtual std::map<PhysicalManager*,std::pair<unsigned,bool> >*
                   get_acquired_instances_ref(void);
      virtual void record_reference_mutation_effect(RtEvent event);
    protected:
      virtual void add_copy_profiling_request(
                                          Realm::ProfilingRequestSet &reqeusts);
      virtual void handle_profiling_response(
                                    const Realm::ProfilingResponse &response);
      virtual void handle_profiling_update(int count);
      virtual void pack_remote_operation(Serializer &rez,
                                         AddressSpaceID target) const;
    protected:
      unsigned parent_idx;
      InstanceSet target_instances;
      std::map<PhysicalManager*,std::pair<unsigned,bool> > acquired_instances;
      std::set<RtEvent> map_applied_conditions;
    protected:
      MapperManager *mapper;
    protected:
      std::vector<ProfilingMeasurementID> profiling_requests;
      int                                 profiling_priority;
      mutable int             outstanding_profiling_requests;
      mutable RtUserEvent                 profiling_reported;
    };

    /**
     * \class VirtualCloseOp
     * Virtual close operations are issued by the runtime for
     * closing up virtual mappings to a composite instance
     * that can then be propagated back to the enclosing
     * parent task.
     */
    class VirtualCloseOp : public CloseOp, 
                           public LegionHeapify<VirtualCloseOp> {
    public:
      VirtualCloseOp(Runtime *runtime);
      VirtualCloseOp(const VirtualCloseOp &rhs);
      virtual ~VirtualCloseOp(void);
    public:
      VirtualCloseOp& operator=(const VirtualCloseOp &rhs);
    public:
      void initialize(InnerContext *ctx, unsigned index,
                      const RegionRequirement &req);
    public:
      virtual void activate(void);
      virtual void deactivate(void);
      virtual const char* get_logging_name(void) const;
      virtual OpKind get_operation_kind(void) const;
    public:
      virtual void trigger_dependence_analysis(void);
      virtual unsigned find_parent_index(unsigned idx);
#ifdef LEGION_SPY
      virtual void trigger_complete(void);
#endif
    protected:
      unsigned parent_idx;
    };

    /**
     * \class ExternalAcquire
     * An extension of the external-facing Acquire to help 
     * with packing and unpacking them
     */
    class ExternalAcquire : public Acquire, public ExternalMappable {
    public:
      ExternalAcquire(void);
    public:
      virtual void set_context_index(size_t index) = 0;
    public:
      void pack_external_acquire(Serializer &rez, AddressSpaceID target) const;
      void unpack_external_acquire(Deserializer &derez, Runtime *runtime);
    };

    /**
     * \class AcquireOp
     * Acquire operations are used for performing
     * user-level software coherence when tasks own
     * regions with simultaneous coherence.
     */
    class AcquireOp : public ExternalAcquire,public MemoizableOp<SpeculativeOp>,
                      public LegionHeapify<AcquireOp> {
    public:
      static const AllocationType alloc_type = ACQUIRE_OP_ALLOC;
    public:
      AcquireOp(Runtime *rt);
      AcquireOp(const AcquireOp &rhs);
      virtual ~AcquireOp(void);
    public:
      AcquireOp& operator=(const AcquireOp &rhs);
    public:
      void initialize(InnerContext *ctx, const AcquireLauncher &launcher);
    public:
      virtual void activate(void);
      virtual void deactivate(void);
      virtual const char* get_logging_name(void) const; 
      virtual OpKind get_operation_kind(void) const;
      virtual size_t get_region_count(void) const;
      virtual Mappable* get_mappable(void);
    public:
      virtual bool has_prepipeline_stage(void) const { return true; }
      virtual void trigger_prepipeline_stage(void);
      virtual void trigger_dependence_analysis(void);
      virtual void trigger_ready(void);
      virtual void trigger_mapping(void);
    public:
      virtual bool query_speculate(bool &value, bool &mapping_only);
      virtual void resolve_true(bool speculated, bool launched);
      virtual void resolve_false(bool speculated, bool launched);
    public:
      virtual void trigger_commit(void);
      virtual unsigned find_parent_index(unsigned idx);
      virtual std::map<PhysicalManager*,std::pair<unsigned,bool> >*
                   get_acquired_instances_ref(void);
      virtual void record_reference_mutation_effect(RtEvent event);
    public: 
      virtual UniqueID get_unique_id(void) const;
      virtual size_t get_context_index(void) const;
      virtual void set_context_index(size_t index);
      virtual int get_depth(void) const;
    public:
      const RegionRequirement& get_requirement(void) const;
    public:
      // From MemoizableOp
      virtual void replay_analysis(void);
    public:
      // From Memoizable
      virtual ApEvent compute_sync_precondition(const TraceInfo *info) const;
      virtual void complete_replay(ApEvent acquire_complete_event);
      virtual const VersionInfo& get_version_info(unsigned idx) const;
      virtual const RegionRequirement& get_requirement(unsigned idx) const;
    protected:
      void check_acquire_privilege(void);
      void compute_parent_index(void);
      void invoke_mapper(void);
      virtual void add_copy_profiling_request(
                                          Realm::ProfilingRequestSet &reqeusts);
      virtual void handle_profiling_response(
                                    const Realm::ProfilingResponse &response);
      virtual void handle_profiling_update(int count);
      virtual void pack_remote_operation(Serializer &rez,
                                         AddressSpaceID target) const;
    protected:
      RegionRequirement requirement;
      RegionTreePath    privilege_path;
      VersionInfo       version_info;
      unsigned          parent_req_index;
      std::map<PhysicalManager*,std::pair<unsigned,bool> > acquired_instances;
      std::set<RtEvent> map_applied_conditions;
    protected:
      MapperManager*    mapper;
    protected:
      std::vector<ProfilingMeasurementID> profiling_requests;
      int                                 profiling_priority;
      mutable int             outstanding_profiling_requests;
      mutable RtUserEvent                 profiling_reported;
    };

    /**
     * \class ExternalRelease
     * An extension of the external-facing Release to help 
     * with packing and unpacking them
     */
    class ExternalRelease: public Release, public ExternalMappable {
    public:
      ExternalRelease(void);
    public:
      virtual void set_context_index(size_t index) = 0;
    public:
      void pack_external_release(Serializer &rez, AddressSpaceID target) const;
      void unpack_external_release(Deserializer &derez, Runtime *runtime);
    };

    /**
     * \class ReleaseOp
     * Release operations are used for performing
     * user-level software coherence when tasks own
     * regions with simultaneous coherence.
     */
    class ReleaseOp : public ExternalRelease,public MemoizableOp<SpeculativeOp>,
                      public LegionHeapify<ReleaseOp> {
    public:
      static const AllocationType alloc_type = RELEASE_OP_ALLOC;
    public:
      ReleaseOp(Runtime *rt);
      ReleaseOp(const ReleaseOp &rhs);
      virtual ~ReleaseOp(void);
    public:
      ReleaseOp& operator=(const ReleaseOp &rhs);
    public:
      void initialize(InnerContext *ctx, const ReleaseLauncher &launcher);
    public:
      virtual void activate(void);
      virtual void deactivate(void);
      virtual const char* get_logging_name(void) const;
      virtual OpKind get_operation_kind(void) const;
      virtual size_t get_region_count(void) const;
      virtual Mappable* get_mappable(void);
    public:
      virtual bool has_prepipeline_stage(void) const { return true; }
      virtual void trigger_prepipeline_stage(void);
      virtual void trigger_dependence_analysis(void);
      virtual void trigger_ready(void);
      virtual void trigger_mapping(void);
    public:
      virtual bool query_speculate(bool &value, bool &mapping_only);
      virtual void resolve_true(bool speculated, bool launched);
      virtual void resolve_false(bool speculated, bool launched);
    public:
      virtual void trigger_commit(void);
      virtual unsigned find_parent_index(unsigned idx);
      virtual void select_sources(const unsigned index,
                                  const InstanceRef &target,
                                  const InstanceSet &sources,
                                  std::vector<unsigned> &ranking);
      virtual std::map<PhysicalManager*,std::pair<unsigned,bool> >*
                   get_acquired_instances_ref(void);
      virtual void record_reference_mutation_effect(RtEvent event);
    public:
      virtual UniqueID get_unique_id(void) const;
      virtual size_t get_context_index(void) const;
      virtual void set_context_index(size_t index);
      virtual int get_depth(void) const;
    public:
      const RegionRequirement& get_requirement(void) const;
    public:
      // From MemoizableOp
      virtual void replay_analysis(void);
    public:
      // From Memoizable
      virtual ApEvent compute_sync_precondition(const TraceInfo *info) const;
      virtual void complete_replay(ApEvent release_complete_event);
      virtual const VersionInfo& get_version_info(unsigned idx) const;
      virtual const RegionRequirement& get_requirement(unsigned idx) const;
    protected:
      void check_release_privilege(void);
      void compute_parent_index(void);
      void invoke_mapper(void);
      virtual void add_copy_profiling_request(
                                          Realm::ProfilingRequestSet &reqeusts);
      virtual void handle_profiling_response(
                                    const Realm::ProfilingResponse &response);
      virtual void handle_profiling_update(int count);
      virtual void pack_remote_operation(Serializer &rez,
                                         AddressSpaceID target) const;
    protected:
      RegionRequirement requirement;
      RegionTreePath    privilege_path;
      VersionInfo       version_info;
      unsigned          parent_req_index;
      std::map<PhysicalManager*,std::pair<unsigned,bool> > acquired_instances;
      std::set<RtEvent> map_applied_conditions;
    protected:
      MapperManager*    mapper;
    protected:
      std::vector<ProfilingMeasurementID> profiling_requests;
      int                                 profiling_priority;
      mutable int             outstanding_profiling_requests;
      mutable RtUserEvent                 profiling_reported;
    };

    /**
     * \class DynamicCollectiveOp
     * A class for getting values from a collective operation
     * and writing them into a future. This will also give
     * us the framework necessary to handle roll backs on 
     * collectives so we can memoize their results.
     */
    class DynamicCollectiveOp : public Mappable,
                                public MemoizableOp<Operation>,
                                public LegionHeapify<DynamicCollectiveOp> {
    public:
      static const AllocationType alloc_type = DYNAMIC_COLLECTIVE_OP_ALLOC;
    public:
      DynamicCollectiveOp(Runtime *rt);
      DynamicCollectiveOp(const DynamicCollectiveOp &rhs);
      virtual ~DynamicCollectiveOp(void);
    public:
      DynamicCollectiveOp& operator=(const DynamicCollectiveOp &rhs);
    public:
      Future initialize(InnerContext *ctx, const DynamicCollective &dc);
    public:
      // From Mappable
      virtual UniqueID get_unique_id(void) const { return unique_op_id; }
      virtual size_t get_context_index(void) const;
      virtual int get_depth(void) const;
      virtual MappableType get_mappable_type(void) const
        { return DYNAMIC_COLLECTIVE_MAPPABLE; }
      virtual const Task* as_task(void) const { return NULL; }
      virtual const Copy* as_copy(void) const { return NULL; }
      virtual const InlineMapping* as_inline(void) const { return NULL; }
      virtual const Acquire* as_acquire(void) const { return NULL; }
      virtual const Release* as_release(void) const { return NULL; }
      virtual const Close* as_close(void) const { return NULL; }
      virtual const Fill* as_fill(void) const { return NULL; }
      virtual const Partition* as_partition(void) const { return NULL; }
      virtual const DynamicCollective* as_dynamic_collective(void) const
        { return &collective; }
      virtual const MustEpoch* as_must_epoch(void) const { return NULL; }
      virtual const VersionInfo& get_version_info(unsigned idx) const
        { assert(false); return *(new VersionInfo()); }
      virtual const RegionRequirement& get_requirement(unsigned idx) const
        { assert(false); return *(new RegionRequirement()); }
    public:
      // From MemoizableOp
      virtual void replay_analysis(void);
    public:
      virtual void activate(void);
      virtual void deactivate(void);
      virtual const char* get_logging_name(void) const;
      virtual OpKind get_operation_kind(void) const;
    public:
      virtual void trigger_dependence_analysis(void);
      virtual void trigger_mapping(void);
      virtual void deferred_execute(void);
      virtual void trigger_complete(void);
    protected:
      Future future;
      DynamicCollective collective;
    };

    /**
     * \class FuturePredOp
     * A class for making predicates out of futures.
     */
    class FuturePredOp : public PredicateOp, 
                         public LegionHeapify<FuturePredOp> {
    public:
      static const AllocationType alloc_type = FUTURE_PRED_OP_ALLOC;
    public:
      struct ResolveFuturePredArgs : public LgTaskArgs<ResolveFuturePredArgs> {
      public:
        static const LgTaskID TASK_ID = LG_RESOLVE_FUTURE_PRED_ID;
      public:
        ResolveFuturePredArgs(FuturePredOp *op)
          : LgTaskArgs<ResolveFuturePredArgs>(op->get_unique_op_id()),
            future_pred_op(op) { }
      public:
        FuturePredOp *const future_pred_op;
      };
    public:
      FuturePredOp(Runtime *rt);
      FuturePredOp(const FuturePredOp &rhs);
      virtual ~FuturePredOp(void);
    public:
      FuturePredOp& operator=(const FuturePredOp &rhs);
    public:
      void initialize(InnerContext *ctx, Future f);
      void resolve_future_predicate(void);
    public:
      virtual void activate(void);
      virtual void deactivate(void);
      const char* get_logging_name(void) const;
      OpKind get_operation_kind(void) const;
    public:
      virtual void trigger_dependence_analysis(void);
      virtual void trigger_ready(void);
    protected:
      Future future;
    };

    /**
     * \class NotPredOp
     * A class for negating other predicates
     */
    class NotPredOp : public PredicateOp, PredicateWaiter,
                      public LegionHeapify<NotPredOp> {
    public:
      static const AllocationType alloc_type = NOT_PRED_OP_ALLOC;
    public:
      NotPredOp(Runtime *rt);
      NotPredOp(const NotPredOp &rhs);
      virtual ~NotPredOp(void);
    public:
      NotPredOp& operator=(const NotPredOp &rhs);
    public:
      void initialize(InnerContext *task, const Predicate &p);
    public:
      virtual void activate(void);
      virtual void deactivate(void);
      virtual const char* get_logging_name(void) const;
      virtual OpKind get_operation_kind(void) const;
    public:
      virtual void trigger_dependence_analysis(void);
      virtual void trigger_ready(void);
      virtual void notify_predicate_value(GenerationID gen, bool value);
    protected:
      PredicateOp *pred_op;
    };

    /**
     * \class AndPredOp
     * A class for and-ing other predicates
     */
    class AndPredOp : public PredicateOp, PredicateWaiter,
                      public LegionHeapify<AndPredOp> {
    public:
      static const AllocationType alloc_type = AND_PRED_OP_ALLOC;
    public:
      AndPredOp(Runtime *rt);
      AndPredOp(const AndPredOp &rhs);
      virtual ~AndPredOp(void);
    public:
      AndPredOp& operator=(const AndPredOp &rhs);
    public:
      void initialize(InnerContext *task, 
                      const std::vector<Predicate> &predicates);
    public:
      virtual void activate(void);
      virtual void deactivate(void);
      virtual const char* get_logging_name(void) const;
      virtual OpKind get_operation_kind(void) const;
    public:
      virtual void trigger_dependence_analysis(void);
      virtual void trigger_ready(void);
      virtual void notify_predicate_value(GenerationID pred_gen, bool value);
    protected:
      std::vector<PredicateOp*> previous;
      unsigned                  true_count;
      bool                      false_short;
    };

    /**
     * \class OrPredOp
     * A class for or-ing other predicates
     */
    class OrPredOp : public PredicateOp, PredicateWaiter,
                     public LegionHeapify<OrPredOp> {
    public:
      static const AllocationType alloc_type = OR_PRED_OP_ALLOC;
    public:
      OrPredOp(Runtime *rt);
      OrPredOp(const OrPredOp &rhs);
      virtual ~OrPredOp(void);
    public:
      OrPredOp& operator=(const OrPredOp &rhs);
    public:
      void initialize(InnerContext *task, 
                      const std::vector<Predicate> &predicates);
    public:
      virtual void activate(void);
      virtual void deactivate(void);
      virtual const char* get_logging_name(void) const;
      virtual OpKind get_operation_kind(void) const;
    public:
      virtual void trigger_dependence_analysis(void);
      virtual void trigger_ready(void);
      virtual void notify_predicate_value(GenerationID pred_gen, bool value);
    protected:
      std::vector<PredicateOp*> previous;
      unsigned                  false_count;
      bool                      true_short;
    };

    /**
     * \class MustEpochOp
     * This operation is actually a meta-operation that
     * represents a collection of operations which all
     * must be guaranteed to be run in parallel.  It
     * mediates all the various stages of performing
     * these operations and ensures that they can all
     * be run in parallel or it reports an error.
     */
    class MustEpochOp : public Operation, public MustEpoch,
                        public LegionHeapify<MustEpochOp> {
    public:
      static const AllocationType alloc_type = MUST_EPOCH_OP_ALLOC;
    public:
      struct DependenceRecord {
      public:
        inline void add_entry(unsigned op_idx, unsigned req_idx)
          { op_indexes.push_back(op_idx); req_indexes.push_back(req_idx); }
      public:
        std::vector<unsigned> op_indexes;
        std::vector<unsigned> req_indexes;
      };
    public:
      struct MustEpochIndivArgs : public LgTaskArgs<MustEpochIndivArgs> {
      public:
        static const LgTaskID TASK_ID = LG_MUST_INDIV_ID;
      public:
        MustEpochIndivArgs(Processor p, IndividualTask *t, MustEpochOp *o)
          : LgTaskArgs<MustEpochIndivArgs>(o->get_unique_op_id()),
            current_proc(p), task(t) { }
      public:
        const Processor current_proc;
        IndividualTask *const task;
      };
      struct MustEpochIndexArgs : public LgTaskArgs<MustEpochIndexArgs> {
      public:
        static const LgTaskID TASK_ID = LG_MUST_INDEX_ID;
      public:
        MustEpochIndexArgs(Processor p, IndexTask *t, MustEpochOp *o)
          : LgTaskArgs<MustEpochIndexArgs>(o->get_unique_op_id()),
            current_proc(p), task(t) { }
      public:
        const Processor current_proc;
        IndexTask *const task;
      };
      struct MustEpochMapArgs : public LgTaskArgs<MustEpochMapArgs> {
      public:
        static const LgTaskID TASK_ID = LG_MUST_MAP_ID;
      public:
        MustEpochMapArgs(MustEpochOp *o)
          : LgTaskArgs<MustEpochMapArgs>(o->get_unique_op_id()),
            owner(o), task(NULL) { }
      public:
        MustEpochOp *const owner;
        SingleTask *task;
      };
      struct MustEpochDistributorArgs : 
        public LgTaskArgs<MustEpochDistributorArgs> {
      public:
        static const LgTaskID TASK_ID = LG_MUST_DIST_ID;
      public:
        MustEpochDistributorArgs(MustEpochOp *o)
          : LgTaskArgs<MustEpochDistributorArgs>(o->get_unique_op_id()),
            task(NULL) { }
      public:
        TaskOp *task;
      };
      struct MustEpochLauncherArgs : 
        public LgTaskArgs<MustEpochLauncherArgs> {
      public:
        static const LgTaskID TASK_ID = LG_MUST_LAUNCH_ID;
      public:
        MustEpochLauncherArgs(MustEpochOp *o)
          : LgTaskArgs<MustEpochLauncherArgs>(o->get_unique_op_id()),
            task(NULL) { }
      public:
        TaskOp *task;
      };
    public:
      MustEpochOp(Runtime *rt);
      MustEpochOp(const MustEpochOp &rhs);
      virtual ~MustEpochOp(void);
    public:
      MustEpochOp& operator=(const MustEpochOp &rhs);
    public:
      // From MustEpoch
      virtual UniqueID get_unique_id(void) const;
      virtual size_t get_context_index(void) const;
      virtual int get_depth(void) const;
    public:
      FutureMap initialize(InnerContext *ctx,
                           const MustEpochLauncher &launcher,
                           IndexSpace launch_space);
      // Make this a virtual method so it can be overridden for
      // control replicated version of must epoch op
      virtual FutureMapImpl* create_future_map(TaskContext *ctx,
                 IndexSpace launch_space, IndexSpace shard_space);
      // Another virtual method to override for control replication
      virtual void instantiate_tasks(InnerContext *ctx,
                                     const MustEpochLauncher &launcher);
      void find_conflicted_regions(
          std::vector<PhysicalRegion> &unmapped); 
    public:
      virtual void activate(void);
      virtual void deactivate(void);
    public:
      void activate_must_epoch_op(void);
      void deactivate_must_epoch_op(void);
    public:
      virtual const char* get_logging_name(void) const;
      virtual size_t get_region_count(void) const;
      virtual OpKind get_operation_kind(void) const;
    public:
      virtual void trigger_dependence_analysis(void);
      virtual void trigger_mapping(void);
      virtual void trigger_complete(void);
      virtual void trigger_commit(void);
    public:
      void verify_dependence(Operation *source_op, GenerationID source_gen,
                             Operation *target_op, GenerationID target_gen);
      bool record_dependence(Operation *source_op, GenerationID source_gen,
                             Operation *target_op, GenerationID target_gen,
                             unsigned source_idx, unsigned target_idx,
                             DependenceType dtype);
      void must_epoch_map_task_callback(SingleTask *task, 
                                        Mapper::MapTaskInput &input,
                                        Mapper::MapTaskOutput &output);
      // Get a reference to our data structure for tracking acquired instances
      virtual std::map<PhysicalManager*,std::pair<unsigned,bool> >*
                                       get_acquired_instances_ref(void);
    public:
      // Make this a virtual method to override it for control replication
      virtual MapperManager* invoke_mapper(void);
    public:
      void add_mapping_dependence(RtEvent precondition);
      void register_single_task(SingleTask *single, unsigned index);
      void register_slice_task(SliceTask *slice);
      void set_future(const DomainPoint &point, 
                      const void *result, size_t result_size, bool owned);
    public:
      // Methods for keeping track of when we can complete and commit
      void register_subop(Operation *op);
      void notify_subop_complete(Operation *op);
      void notify_subop_commit(Operation *op);
    public:
      RtUserEvent find_slice_versioning_event(UniqueID slice_id, bool &first);
    protected:
      int find_operation_index(Operation *op, GenerationID generation);
      TaskOp* find_task_by_index(int index);
    protected:
      static bool single_task_sorter(const Task *t1, const Task *t2);
    public:
      static void trigger_tasks(MustEpochOp *owner,
                         const std::vector<IndividualTask*> &indiv_tasks,
                         std::vector<bool> &indiv_triggered,
                         const std::vector<IndexTask*> &index_tasks,
                         std::vector<bool> &index_triggered);
      static void handle_trigger_individual(const void *args);
      static void handle_trigger_index(const void *args);
    protected:
      // Have a virtual function that we can override to for doing the
      // mapping and distribution of the point tasks, we'll override
      // this for control replication
      virtual void map_and_distribute(std::set<RtEvent> &tasks_mapped,
                                      std::set<ApEvent> &tasks_complete);
      // Make this virtual so we can override it for control replication
      void map_tasks(void) const;
      void map_single_task(SingleTask *task);
    public:
      static void handle_map_task(const void *args);
    protected:
      // Make this virtual so we can override it for control replication
      void distribute_tasks(void) const;
    public:
      static void handle_distribute_task(const void *args);
      static void handle_launch_task(const void *args);
    protected:
      std::vector<IndividualTask*>        indiv_tasks;
      std::vector<bool>                   indiv_triggered;
      std::vector<IndexTask*>             index_tasks;
      std::vector<bool>                   index_triggered;
    protected:
      // The component slices for distribution
      std::set<SliceTask*>         slice_tasks;
      // The actual base operations
      // Use a deque to keep everything in order
      std::vector<SingleTask*>     single_tasks;
    protected:
      Mapper::MapMustEpochInput    input;
      Mapper::MapMustEpochOutput   output;
    protected:
      FutureMap result_map;
      unsigned remaining_subop_completes;
      unsigned remaining_subop_commits;
    protected:
      // Used to know if we successfully triggered everything
      // and therefore have all of the single tasks and a
      // valid set of constraints.
      bool triggering_complete;
      // Used for computing the constraints
      std::vector<std::set<SingleTask*> > task_sets;
      // Track the physical instances that we've acquired
      std::map<PhysicalManager*,std::pair<unsigned,bool> > acquired_instances;
    protected:
      std::map<std::pair<unsigned/*task index*/,unsigned/*req index*/>,
               unsigned/*dependence index*/> dependence_map;
      std::vector<DependenceRecord*> dependences;
      std::map<SingleTask*,unsigned/*single task index*/> single_task_map;
      std::vector<std::set<unsigned/*single task index*/> > mapping_dependences;
    protected:
      std::map<UniqueID,RtUserEvent> slice_version_events;
    };

    /**
     * \class PendingPartitionOp
     * Pending partition operations are ones that must be deferred
     * in order to move the overhead of computing them off the 
     * application cores. In many cases deferring them is also
     * necessary to avoid possible application deadlock with
     * other pending partitions.
     */
    class PendingPartitionOp : public Operation,
                               public LegionHeapify<PendingPartitionOp> {
    public:
      static const AllocationType alloc_type = PENDING_PARTITION_OP_ALLOC;
    protected:
      enum PendingPartitionKind
      {
        EQUAL_PARTITION = 0,
        UNION_PARTITION,
        INTERSECTION_PARTITION,
        INTERSECTION_WITH_REGION,
        DIFFERENCE_PARTITION,
        RESTRICTED_PARTITION,
      };
      // Track pending partition operations as thunks
      class PendingPartitionThunk {
      public:
        virtual ~PendingPartitionThunk(void) { }
      public:
        virtual ApEvent perform(PendingPartitionOp *op,
                                RegionTreeForest *forest) = 0;
        virtual ApEvent perform_shard(PendingPartitionOp *op,
                                      RegionTreeForest *forest,
                                      ShardID shard, size_t total_shards) = 0;
        virtual void perform_logging(PendingPartitionOp* op) = 0;
      };
      class EqualPartitionThunk : public PendingPartitionThunk {
      public:
        EqualPartitionThunk(IndexPartition id, size_t g)
          : pid(id), granularity(g) { }
        virtual ~EqualPartitionThunk(void) { }
      public:
        virtual ApEvent perform(PendingPartitionOp *op,
                                RegionTreeForest *forest)
        { return forest->create_equal_partition(op, pid, granularity); }
        virtual ApEvent perform_shard(PendingPartitionOp *op,
                                      RegionTreeForest *forest,
                                      ShardID shard, size_t total_shards)
        { return forest->create_equal_partition(op, pid, granularity,
                                                shard, total_shards); }
        virtual void perform_logging(PendingPartitionOp* op);
      protected:
        IndexPartition pid;
        size_t granularity;
      };
      class UnionPartitionThunk : public PendingPartitionThunk {
      public:
        UnionPartitionThunk(IndexPartition id, 
                            IndexPartition h1, IndexPartition h2)
          : pid(id), handle1(h1), handle2(h2) { }
        virtual ~UnionPartitionThunk(void) { }
      public:
        virtual ApEvent perform(PendingPartitionOp *op,
                                RegionTreeForest *forest)
        { return forest->create_partition_by_union(op, pid, handle1, handle2); }
        virtual ApEvent perform_shard(PendingPartitionOp *op,
                                      RegionTreeForest *forest,
                                      ShardID shard, size_t total_shards)
        { return forest->create_partition_by_union(op, pid, handle1, handle2,
                                                   shard, total_shards); }
        virtual void perform_logging(PendingPartitionOp* op);
      protected:
        IndexPartition pid;
        IndexPartition handle1;
        IndexPartition handle2;
      };
      class IntersectionPartitionThunk : public PendingPartitionThunk {
      public:
        IntersectionPartitionThunk(IndexPartition id, 
                            IndexPartition h1, IndexPartition h2)
          : pid(id), handle1(h1), handle2(h2) { }
        virtual ~IntersectionPartitionThunk(void) { }
      public:
        virtual ApEvent perform(PendingPartitionOp *op,
                                RegionTreeForest *forest)
        { return forest->create_partition_by_intersection(op, pid, handle1,
                                                          handle2); }
        virtual ApEvent perform_shard(PendingPartitionOp *op,
                                      RegionTreeForest *forest,
                                      ShardID shard, size_t total_shards)
        { return forest->create_partition_by_intersection(op, pid, handle1,
                                              handle2, shard, total_shards); }
        virtual void perform_logging(PendingPartitionOp* op);
      protected:
        IndexPartition pid;
        IndexPartition handle1;
        IndexPartition handle2;
      };
      class IntersectionWithRegionThunk: public PendingPartitionThunk {
      public:
        IntersectionWithRegionThunk(IndexPartition id, IndexPartition p, bool d)
          : pid(id), part(p), dominates(d) { }
        virtual ~IntersectionWithRegionThunk(void) { }
      public:
        virtual ApEvent perform(PendingPartitionOp *op,
                                RegionTreeForest *forest)
        { return forest->create_partition_by_intersection(op, pid, 
                                                          part, dominates); }
        virtual ApEvent perform_shard(PendingPartitionOp *op,
                                      RegionTreeForest *forest,
                                      ShardID shard, size_t total_shards)
        { return forest->create_partition_by_intersection(op, pid, part,
                                              dominates, shard, total_shards); }
        virtual void perform_logging(PendingPartitionOp* op);
      protected:
        IndexPartition pid;
        IndexPartition part;
        const bool dominates;
      };
      class DifferencePartitionThunk : public PendingPartitionThunk {
      public:
        DifferencePartitionThunk(IndexPartition id, 
                            IndexPartition h1, IndexPartition h2)
          : pid(id), handle1(h1), handle2(h2) { }
        virtual ~DifferencePartitionThunk(void) { }
      public:
        virtual ApEvent perform(PendingPartitionOp *op,
                                RegionTreeForest *forest)
        { return forest->create_partition_by_difference(op, pid, handle1,
                                                        handle2); }
        virtual ApEvent perform_shard(PendingPartitionOp *op,
                                      RegionTreeForest *forest,
                                      ShardID shard, size_t total_shards)
        { return forest->create_partition_by_difference(op, pid, handle1, 
                                          handle2, shard, total_shards); }
        virtual void perform_logging(PendingPartitionOp* op);
      protected:
        IndexPartition pid;
        IndexPartition handle1;
        IndexPartition handle2;
      };
      class RestrictedPartitionThunk : public PendingPartitionThunk {
      public:
        RestrictedPartitionThunk(IndexPartition id, const void *tran,
                  size_t tran_size, const void *ext, size_t ext_size)
          : pid(id), transform(malloc(tran_size)), extent(malloc(ext_size))
        { memcpy(transform, tran, tran_size); memcpy(extent, ext, ext_size); }
        virtual ~RestrictedPartitionThunk(void)
          { free(transform); free(extent); }
      public:
        virtual ApEvent perform(PendingPartitionOp *op,
                                RegionTreeForest *forest)
        { return forest->create_partition_by_restriction(pid, 
                                              transform, extent); }
        virtual ApEvent perform_shard(PendingPartitionOp *op,
                                      RegionTreeForest *forest,
                                      ShardID shard, size_t total_shards)
        { return forest->create_partition_by_restriction(pid, transform,
                                            extent, shard, total_shards); }
        virtual void perform_logging(PendingPartitionOp *op);
      protected:
        IndexPartition pid;
        void *const transform;
        void *const extent;
      };
      class CrossProductThunk : public PendingPartitionThunk {
      public:
        CrossProductThunk(IndexPartition b, IndexPartition s, LegionColor c)
          : base(b), source(s), part_color(c) { }
        virtual ~CrossProductThunk(void) { }
      public:
        virtual ApEvent perform(PendingPartitionOp *op,
                                RegionTreeForest *forest)
        { return forest->create_cross_product_partitions(op, base, source, 
                                                         part_color); }
        virtual ApEvent perform_shard(PendingPartitionOp *op,
                                      RegionTreeForest *forest,
                                      ShardID shard, size_t total_shards)
        { return forest->create_cross_product_partitions(op, base, source,
                                        part_color, shard, total_shards); }
        virtual void perform_logging(PendingPartitionOp* op);
      protected:
        IndexPartition base;
        IndexPartition source;
        LegionColor part_color;
      };
      class ComputePendingSpace : public PendingPartitionThunk {
      public:
        ComputePendingSpace(IndexSpace t, bool is,
                            const std::vector<IndexSpace> &h)
          : is_union(is), is_partition(false), target(t), handles(h) { }
        ComputePendingSpace(IndexSpace t, bool is, IndexPartition h)
          : is_union(is), is_partition(true), target(t), handle(h) { }
        virtual ~ComputePendingSpace(void) { }
      public:
        virtual ApEvent perform(PendingPartitionOp *op,
                                RegionTreeForest *forest)
        { if (is_partition)
            return forest->compute_pending_space(op, target, handle, is_union);
          else
            return forest->compute_pending_space(op, target, 
                                                 handles, is_union); }
        virtual ApEvent perform_shard(PendingPartitionOp *op,
                                      RegionTreeForest *forest,
                                      ShardID shard, size_t total_shards)
        { if (is_partition)
            return forest->compute_pending_space(op, target, handle, is_union,
                                                 shard, total_shards);
          else
            return forest->compute_pending_space(op, target, handles, 
                                               is_union, shard, total_shards); }
        virtual void perform_logging(PendingPartitionOp* op);
      protected:
        bool is_union, is_partition;
        IndexSpace target;
        IndexPartition handle;
        std::vector<IndexSpace> handles;
      };
      class ComputePendingDifference : public PendingPartitionThunk {
      public:
        ComputePendingDifference(IndexSpace t, IndexSpace i,
                                 const std::vector<IndexSpace> &h)
          : target(t), initial(i), handles(h) { }
        virtual ~ComputePendingDifference(void) { }
      public:
        virtual ApEvent perform(PendingPartitionOp *op,
                                RegionTreeForest *forest)
        { return forest->compute_pending_space(op, target, initial, handles); }
        virtual ApEvent perform_shard(PendingPartitionOp *op,
                                      RegionTreeForest *forest,
                                      ShardID shard, size_t total_shards)
        { return forest->compute_pending_space(op, target, initial, handles,
                                               shard, total_shards); }
        virtual void perform_logging(PendingPartitionOp* op);
      protected:
        IndexSpace target, initial;
        std::vector<IndexSpace> handles;
      };
    public:
      PendingPartitionOp(Runtime *rt);
      PendingPartitionOp(const PendingPartitionOp &rhs);
      virtual ~PendingPartitionOp(void);
    public:
      PendingPartitionOp& operator=(const PendingPartitionOp &rhs);
    public:
      void initialize_equal_partition(InnerContext *ctx,
                                      IndexPartition pid, size_t granularity);
      void initialize_union_partition(InnerContext *ctx,
                                      IndexPartition pid, 
                                      IndexPartition handle1,
                                      IndexPartition handle2);
      void initialize_intersection_partition(InnerContext *ctx,
                                             IndexPartition pid, 
                                             IndexPartition handle1,
                                             IndexPartition handle2);
      void initialize_intersection_partition(InnerContext *ctx,
                                             IndexPartition pid, 
                                             IndexPartition part,
                                             const bool dominates);
      void initialize_difference_partition(InnerContext *ctx,
                                           IndexPartition pid, 
                                           IndexPartition handle1,
                                           IndexPartition handle2);
      void initialize_restricted_partition(InnerContext *ctx,
                                           IndexPartition pid,
                                           const void *transform,
                                           size_t transform_size,
                                           const void *extent,
                                           size_t extent_size);
      void initialize_cross_product(InnerContext *ctx, IndexPartition base, 
                                    IndexPartition source, LegionColor color);
      void initialize_index_space_union(InnerContext *ctx, IndexSpace target, 
                                        const std::vector<IndexSpace> &handles);
      void initialize_index_space_union(InnerContext *ctx, IndexSpace target, 
                                        IndexPartition handle);
      void initialize_index_space_intersection(InnerContext *ctx, 
                                               IndexSpace target,
                                        const std::vector<IndexSpace> &handles);
      void initialize_index_space_intersection(InnerContext *ctx,
                                              IndexSpace target,
                                              IndexPartition handle);
      void initialize_index_space_difference(InnerContext *ctx, 
                                             IndexSpace target, 
                                             IndexSpace initial,
                                        const std::vector<IndexSpace> &handles);
      void perform_logging(void);
    public:
      void activate_pending(void);
      void deactivate_pending(void);
    public:
      virtual void trigger_ready(void);
      virtual void trigger_mapping(void);
      virtual bool is_partition_op(void) const { return true; } 
    public:
      virtual void activate(void);
      virtual void deactivate(void);
      virtual const char* get_logging_name(void) const;
      virtual OpKind get_operation_kind(void) const;
    protected:
      PendingPartitionThunk *thunk;
    };

    /**
     * \class ExternalPartition
     * An extension of the external-facing Partition to help 
     * with packing and unpacking them
     */
    class ExternalPartition: public Partition, public ExternalMappable {
    public:
      ExternalPartition(void);
    public:
      virtual void set_context_index(size_t index) = 0;
    public:
      void pack_external_partition(Serializer &rez,AddressSpaceID target) const;
      void unpack_external_partition(Deserializer &derez, Runtime *runtime);
    };

    /**
     * \class DependentPartitionOp
     * An operation for creating different kinds of partitions
     * which are dependent on mapping a region in order to compute
     * the resulting partition.
     */
    class DependentPartitionOp : public ExternalPartition, public Operation,
                                 public LegionHeapify<DependentPartitionOp> {
    public:
      static const AllocationType alloc_type = DEPENDENT_PARTITION_OP_ALLOC;
    protected:
      // Track dependent partition operations as thunks
      class DepPartThunk {
      public:
        virtual ~DepPartThunk(void) { }
      public:
        virtual ApEvent perform(DependentPartitionOp *op,
            RegionTreeForest *forest, ApEvent instances_ready,
            const std::vector<FieldDataDescriptor> &instances) = 0;
        virtual PartitionKind get_kind(void) const = 0;
        virtual IndexPartition get_partition(void) const = 0;
        // This method should only be used by control replication thunks
        virtual void elide_collectives(void) { assert(false); }
      };
      class ByFieldThunk : public DepPartThunk {
      public:
        ByFieldThunk(IndexPartition p)
          : pid(p) { }
      public:
        virtual ApEvent perform(DependentPartitionOp *op,
            RegionTreeForest *forest, ApEvent instances_ready,
            const std::vector<FieldDataDescriptor> &instances);
        virtual PartitionKind get_kind(void) const { return BY_FIELD; }
        virtual IndexPartition get_partition(void) const { return pid; }
      protected:
        IndexPartition pid;
      };
      class ByImageThunk : public DepPartThunk {
      public:
        ByImageThunk(IndexPartition p, IndexPartition proj)
          : pid(p), projection(proj) { }
      public:
        virtual ApEvent perform(DependentPartitionOp *op,
            RegionTreeForest *forest, ApEvent instances_ready,
            const std::vector<FieldDataDescriptor> &instances);
        virtual PartitionKind get_kind(void) const { return BY_IMAGE; }
        virtual IndexPartition get_partition(void) const { return pid; }
      protected:
        IndexPartition pid;
        IndexPartition projection;
      };
      class ByImageRangeThunk : public DepPartThunk {
      public:
        ByImageRangeThunk(IndexPartition p, IndexPartition proj)
          : pid(p), projection(proj) { }
      public:
        virtual ApEvent perform(DependentPartitionOp *op,
            RegionTreeForest *forest, ApEvent instances_ready,
            const std::vector<FieldDataDescriptor> &instances);
        virtual PartitionKind get_kind(void) const { return BY_IMAGE_RANGE; }
        virtual IndexPartition get_partition(void) const { return pid; }
      protected:
        IndexPartition pid;
        IndexPartition projection;
      };
      class ByPreimageThunk : public DepPartThunk {
      public:
        ByPreimageThunk(IndexPartition p, IndexPartition proj)
          : pid(p), projection(proj) { }
      public:
        virtual ApEvent perform(DependentPartitionOp *op,
            RegionTreeForest *forest, ApEvent instances_ready,
            const std::vector<FieldDataDescriptor> &instances);
        virtual PartitionKind get_kind(void) const { return BY_PREIMAGE; }
        virtual IndexPartition get_partition(void) const { return pid; }
      protected:
        IndexPartition pid;
        IndexPartition projection;
      };
      class ByPreimageRangeThunk : public DepPartThunk {
      public:
        ByPreimageRangeThunk(IndexPartition p, IndexPartition proj)
          : pid(p), projection(proj) { }
      public:
        virtual ApEvent perform(DependentPartitionOp *op,
            RegionTreeForest *forest, ApEvent instances_ready,
            const std::vector<FieldDataDescriptor> &instances);
        virtual PartitionKind get_kind(void) const { return BY_PREIMAGE_RANGE; }
        virtual IndexPartition get_partition(void) const { return pid; }
      protected:
        IndexPartition pid;
        IndexPartition projection;
      };
      class AssociationThunk : public DepPartThunk {
      public:
        AssociationThunk(IndexSpace d, IndexSpace r)
          : domain(d), range(r) { }
      public:
        virtual ApEvent perform(DependentPartitionOp *op,
            RegionTreeForest *forest, ApEvent instances_ready,
            const std::vector<FieldDataDescriptor> &instances);
        virtual PartitionKind get_kind(void) const { return BY_ASSOCIATION; }
        virtual IndexPartition get_partition(void) const
          { return IndexPartition::NO_PART; }
      protected:
        IndexSpace domain;
        IndexSpace range;
      };
    public:
      DependentPartitionOp(Runtime *rt);
      DependentPartitionOp(const DependentPartitionOp &rhs);
      virtual ~DependentPartitionOp(void);
    public:
      DependentPartitionOp& operator=(const DependentPartitionOp &rhs);
    public:
      void initialize_by_field(InnerContext *ctx, IndexPartition pid,
                               LogicalRegion handle, LogicalRegion parent,
                               FieldID fid, MapperID id, MappingTagID tag); 
      void initialize_by_image(InnerContext *ctx, IndexPartition pid,
                               LogicalPartition projection,
                               LogicalRegion parent, FieldID fid,
                               MapperID id, MappingTagID tag);
      void initialize_by_image_range(InnerContext *ctx, IndexPartition pid,
                               LogicalPartition projection,
                               LogicalRegion parent, FieldID fid,
                               MapperID id, MappingTagID tag);
      void initialize_by_preimage(InnerContext *ctx, IndexPartition pid,
                               IndexPartition projection, LogicalRegion handle,
                               LogicalRegion parent, FieldID fid,
                               MapperID id, MappingTagID tag);
      void initialize_by_preimage_range(InnerContext *ctx, IndexPartition pid,
                               IndexPartition projection, LogicalRegion handle,
                               LogicalRegion parent, FieldID fid,
                               MapperID id, MappingTagID tag);
      void initialize_by_association(InnerContext *ctx, LogicalRegion domain,
                               LogicalRegion domain_parent, FieldID fid,
                               IndexSpace range, MapperID id, MappingTagID tag);
      void perform_logging(void) const;
      void log_requirement(void) const;
      const RegionRequirement& get_requirement(void) const;
    public:
      virtual bool has_prepipeline_stage(void) const { return true; }
      virtual void trigger_prepipeline_stage(void);
      virtual void trigger_dependence_analysis(void);
      virtual void trigger_ready(void);
      virtual void trigger_mapping(void);
      virtual ApEvent trigger_thunk(IndexSpace handle,
                                    const InstanceSet &mapped_instances,
                                    const PhysicalTraceInfo &info);
      virtual unsigned find_parent_index(unsigned idx);
      virtual bool is_partition_op(void) const { return true; }
    public:
      virtual PartitionKind get_partition_kind(void) const;
      virtual UniqueID get_unique_id(void) const;
      virtual size_t get_context_index(void) const;
      virtual void set_context_index(size_t index);
      virtual int get_depth(void) const;
      virtual Mappable* get_mappable(void);
    public:
      virtual void activate(void);
      virtual void deactivate(void);
      virtual const char* get_logging_name(void) const;
      virtual OpKind get_operation_kind(void) const;
      virtual size_t get_region_count(void) const;
      virtual void trigger_commit(void);
    public:
<<<<<<< HEAD
      void activate_dependent(void);
      void deactivate_dependent(void);
    public:
      virtual void select_sources(const InstanceRef &target,
=======
      virtual void select_sources(const unsigned index,
                                  const InstanceRef &target,
>>>>>>> 8e38717c
                                  const InstanceSet &sources,
                                  std::vector<unsigned> &ranking);
      virtual std::map<PhysicalManager*,std::pair<unsigned,bool> >*
                   get_acquired_instances_ref(void);
      virtual void record_reference_mutation_effect(RtEvent event);
      virtual void add_copy_profiling_request(
                                        Realm::ProfilingRequestSet &reqeusts);
      // Report a profiling result for this operation
      virtual void handle_profiling_response(
                                  const Realm::ProfilingResponse &result);
      virtual void handle_profiling_update(int count);
      virtual void pack_remote_operation(Serializer &rez,
                                         AddressSpaceID target) const;
    protected:
      void check_privilege(void);
      void compute_parent_index(void);
      void select_partition_projection(void);
      bool invoke_mapper(InstanceSet &mapped_instances);
      void activate_dependent_op(void);
      void deactivate_dependent_op(void);
    public:
      void handle_point_commit(RtEvent point_committed);
    public:
      VersionInfo version_info;
      RegionTreePath privilege_path;
      unsigned parent_req_index;
      std::map<PhysicalManager*,std::pair<unsigned,bool> > acquired_instances;
      std::set<RtEvent> map_applied_conditions;
      DepPartThunk *thunk;
      ApEvent partition_ready;
    protected:
      MapperManager *mapper;
    protected:
      // For index versions of this operation
      IndexSpaceNode*                   launch_space;
      std::vector<FieldDataDescriptor>  instances;
      std::set<ApEvent>                 index_preconditions;
      std::vector<PointDepPartOp*>      points; 
      unsigned                          points_committed;
      bool                              commit_request;
      std::set<RtEvent>                 commit_preconditions;
#ifdef LEGION_SPY
      // Special helper event to make things look right for Legion Spy
      ApUserEvent                       intermediate_index_event;
#endif
    protected:
      std::vector<ProfilingMeasurementID> profiling_requests;
      int                                 profiling_priority;
      mutable int             outstanding_profiling_requests;
      mutable RtUserEvent                 profiling_reported;
    };

    /**
     * \class PointDepPartOp
     * This is a point class for mapping a particular 
     * subregion of a partition for a dependent partitioning
     * operation.
     */
    class PointDepPartOp : public DependentPartitionOp, public ProjectionPoint {
    public:
      PointDepPartOp(Runtime *rt);
      PointDepPartOp(const PointDepPartOp &rhs);
      virtual ~PointDepPartOp(void);
    public:
      PointDepPartOp& operator=(const PointDepPartOp &rhs);
    public:
      void initialize(DependentPartitionOp *owner, const DomainPoint &point);
      void launch(void);
    public:
      virtual void activate(void);
      virtual void deactivate(void);
      virtual void trigger_prepipeline_stage(void);
      virtual void trigger_dependence_analysis(void);
      virtual ApEvent trigger_thunk(IndexSpace handle,
                                    const InstanceSet &mapped_instances,
                                    const PhysicalTraceInfo &trace_info);
      virtual void trigger_commit(void);
      virtual PartitionKind get_partition_kind(void) const;
    public:
      // From ProjectionPoint
      virtual const DomainPoint& get_domain_point(void) const;
      virtual void set_projection_result(unsigned idx, LogicalRegion result);
    public:
      DependentPartitionOp *owner;
    };

    /**
     * \class ExternalFill
     * An extension of the external-facing Fill to help 
     * with packing and unpacking them
     */
    class ExternalFill : public Fill, public ExternalMappable {
    public:
      ExternalFill(void);
    public:
      virtual void set_context_index(size_t index) = 0;
    public:
      void pack_external_fill(Serializer &rez, AddressSpaceID target) const;
      void unpack_external_fill(Deserializer &derez, Runtime *runtime);
    };

    /**
     * \class FillOp
     * Fill operations are used to initialize a field to a
     * specific value for a particular logical region.
     */
    class FillOp : public MemoizableOp<SpeculativeOp>, public ExternalFill,
                   public LegionHeapify<FillOp> {
    public:
      static const AllocationType alloc_type = FILL_OP_ALLOC;
    public:
      FillOp(Runtime *rt);
      FillOp(const FillOp &rhs);
      virtual ~FillOp(void);
    public:
      FillOp& operator=(const FillOp &rhs);
    public:
      void initialize(InnerContext *ctx, const FillLauncher &launcher);
      inline const RegionRequirement& get_requirement(void) const 
        { return requirement; }
      void activate_fill(void);
      void deactivate_fill(void);
    public:
      virtual void activate(void);
      virtual void deactivate(void);
      virtual const char* get_logging_name(void) const;
      virtual size_t get_region_count(void) const;
      virtual OpKind get_operation_kind(void) const;
      virtual Mappable* get_mappable(void);
      virtual UniqueID get_unique_id(void) const;
      virtual size_t get_context_index(void) const;
      virtual void set_context_index(size_t index);
      virtual int get_depth(void) const;
      virtual std::map<PhysicalManager*,std::pair<unsigned,bool> >*
                                       get_acquired_instances_ref(void);
      virtual void add_copy_profiling_request(
                                        Realm::ProfilingRequestSet &reqeusts);
    public:
      virtual bool has_prepipeline_stage(void) const
        { return need_prepipeline_stage; }
      virtual void trigger_prepipeline_stage(void);
      virtual void trigger_dependence_analysis(void);
      virtual void trigger_ready(void);
      virtual void trigger_mapping(void);
      virtual void deferred_execute(void);
    public:
      virtual bool query_speculate(bool &value, bool &mapping_only);
      virtual void resolve_true(bool speculated, bool launched);
      virtual void resolve_false(bool speculated, bool launched);
    public:
      virtual unsigned find_parent_index(unsigned idx);
      virtual void trigger_complete(void);
      virtual void trigger_commit(void);
    public:
      void check_fill_privilege(void);
      void compute_parent_index(void);
      ApEvent compute_sync_precondition(const TraceInfo *info) const;
      void log_fill_requirement(void) const;
    public:
      // From Memoizable
      virtual const VersionInfo& get_version_info(unsigned idx) const
        { return version_info; }
      virtual const RegionRequirement& get_requirement(unsigned idx) const
        { return get_requirement(); }
    public:
      // From MemoizableOp
      virtual void replay_analysis(void);
    public:
      virtual void pack_remote_operation(Serializer &rez,
                                         AddressSpaceID target) const;
    public:
      RegionTreePath privilege_path;
      VersionInfo version_info;
      unsigned parent_req_index;
      void *value;
      size_t value_size;
      Future future;
      FillView *fill_view;
      std::set<RtEvent> map_applied_conditions;
      PredEvent true_guard, false_guard;
    };
    
    /**
     * \class IndexFillOp
     * This is the same as a fill operation except for
     * applying a number of fill operations over an 
     * index space of points with projection functions.
     */
    class IndexFillOp : public FillOp {
    public:
      IndexFillOp(Runtime *rt);
      IndexFillOp(const IndexFillOp &rhs);
      virtual ~IndexFillOp(void);
    public:
      IndexFillOp& operator=(const IndexFillOp &rhs);
    public:
      void initialize(InnerContext *ctx,
                      const IndexFillLauncher &launcher,
                      IndexSpace launch_space);
    public:
      virtual void activate(void);
      virtual void deactivate(void);
    protected:
      void activate_index_fill(void);
      void deactivate_index_fill(void);
    public:
      virtual void trigger_prepipeline_stage(void);
      virtual void trigger_dependence_analysis(void);
      virtual void trigger_ready(void);
      virtual void trigger_mapping(void);
      virtual void trigger_commit(void);
    public:
      void perform_base_dependence_analysis(void);
      void handle_point_commit(void);
      void check_point_requirements(void);
    public:
      IndexSpaceNode*               launch_space;
    protected:
      std::vector<PointFillOp*>     points;
      unsigned                      points_committed;
      bool                          commit_request;
    };

    /**
     * \class PointFillOp
     * A point fill op is used for executing the
     * physical part of the analysis for an index
     * fill operation.
     */
    class PointFillOp : public FillOp, public ProjectionPoint {
    public:
      PointFillOp(Runtime *rt);
      PointFillOp(const PointFillOp &rhs);
      virtual ~PointFillOp(void);
    public:
      PointFillOp& operator=(const PointFillOp &rhs);
    public:
      void initialize(IndexFillOp *owner, const DomainPoint &point);
      void launch(void);
    public:
      virtual void activate(void);
      virtual void deactivate(void);
      virtual void trigger_prepipeline_stage(void);
      virtual void trigger_dependence_analysis(void);
      virtual void trigger_ready(void);
      // trigger_mapping same as base class
      virtual void trigger_commit(void);
    public:
      // From ProjectionPoint
      virtual const DomainPoint& get_domain_point(void) const;
      virtual void set_projection_result(unsigned idx,LogicalRegion result);
    public:
      // From Memoizable
      virtual TraceLocalID get_trace_local_id(void) const;
    protected:
      IndexFillOp*              owner;
    };

    /**
     * \class AttachOp
     * Operation for attaching a file to a physical instance
     */
    class AttachOp : public Operation, public LegionHeapify<AttachOp> {
    public:
      static const AllocationType alloc_type = ATTACH_OP_ALLOC;
    public:
      AttachOp(Runtime *rt);
      AttachOp(const AttachOp &rhs);
      virtual ~AttachOp(void);
    public:
      AttachOp& operator=(const AttachOp &rhs);
    public:
      PhysicalRegion initialize(InnerContext *ctx,
                                const AttachLauncher &launcher);
      inline const RegionRequirement& get_requirement(void) const 
        { return requirement; }
    public:
      void activate_attach_op(void);
      void deactivate_attach_op(void);
    public:
      virtual void activate(void);
      virtual void deactivate(void);
      virtual const char* get_logging_name(void) const;
      virtual size_t get_region_count(void) const;
      virtual OpKind get_operation_kind(void) const;
    public:
      virtual bool has_prepipeline_stage(void) const { return true; }
      virtual void trigger_prepipeline_stage(void);
      virtual void trigger_dependence_analysis(void);
      virtual void trigger_ready(void);
      virtual void trigger_mapping(void);
      virtual unsigned find_parent_index(unsigned idx);
      virtual void trigger_commit(void);
      virtual void record_reference_mutation_effect(RtEvent event);
      virtual void pack_remote_operation(Serializer &rez,
                                         AddressSpaceID target) const;
    public:
      PhysicalInstance create_instance(IndexSpaceNode *node,
                                       const std::vector<FieldID> &field_set,
                                       const std::vector<size_t> &field_sizes,
                                             LayoutConstraintSet &cons,
                                             ApEvent &ready_event,
                                             size_t &instance_footprint);
    protected:
      void check_privilege(void);
      void compute_parent_index(void);
    public:
      ExternalResource resource;
      RegionRequirement requirement;
      RegionTreePath privilege_path;
      VersionInfo version_info;
      const char *file_name;
      std::map<FieldID,const char*> field_map;
      std::map<FieldID,void*> field_pointers_map;
      LegionFileMode file_mode;
      PhysicalRegion region;
      unsigned parent_req_index;
      std::set<RtEvent> map_applied_conditions;
      LayoutConstraintSet layout_constraint_set;
      size_t footprint;
      bool restricted;
      bool mapping;
      bool local_files;
    };

    /**
     * \class DetachOp
     * Operation for detaching a file from a physical instance
     */
    class DetachOp : public Operation, public LegionHeapify<DetachOp> {
    public:
      static const AllocationType alloc_type = DETACH_OP_ALLOC;
    public:
      DetachOp(Runtime *rt);
      DetachOp(const DetachOp &rhs);
      virtual ~DetachOp(void);
    public:
      DetachOp& operator=(const DetachOp &rhs);
    public:
      Future initialize_detach(InnerContext *ctx, 
                               PhysicalRegion region, const bool flush);
    public:
      void activate_detach_op(void);
      void deactivate_detach_op(void);
    public:
      virtual void activate(void);
      virtual void deactivate(void);
      virtual const char* get_logging_name(void) const;
      virtual size_t get_region_count(void) const;
      virtual OpKind get_operation_kind(void) const;
    public:
      virtual bool has_prepipeline_stage(void) const { return true; }
      virtual void trigger_prepipeline_stage(void);
      virtual void trigger_dependence_analysis(void);
      virtual void trigger_ready(void);
      virtual void trigger_mapping(void);
      virtual unsigned find_parent_index(unsigned idx);
      virtual void trigger_complete(void);
      virtual void trigger_commit(void);
      virtual void select_sources(const unsigned index,
                                  const InstanceRef &target,
                                  const InstanceSet &sources,
                                  std::vector<unsigned> &ranking);
      virtual void add_copy_profiling_request(
                                        Realm::ProfilingRequestSet &reqeusts);
      virtual void pack_remote_operation(Serializer &rez,
                                         AddressSpaceID target) const;
    protected:
      void compute_parent_index(void);
    public:
      PhysicalRegion region;
      RegionRequirement requirement;
      RegionTreePath privilege_path;
      VersionInfo version_info;
      unsigned parent_req_index;
      std::set<RtEvent> map_applied_conditions;
      Future result;
      bool flush;
    };

    /**
     * \class TimingOp
     * Operation for performing timing measurements
     */
    class TimingOp : public Operation {
    public:
      TimingOp(Runtime *rt);
      TimingOp(const TimingOp &rhs);
      virtual ~TimingOp(void);
    public:
      TimingOp& operator=(const TimingOp &rhs);
    public:
      Future initialize(InnerContext *ctx, const TimingLauncher &launcher);
    public:
      virtual void activate(void);
      virtual void deactivate(void);
      virtual const char* get_logging_name(void) const;
      virtual OpKind get_operation_kind(void) const;
    protected:
      void activate_timing(void);
      void deactivate_timing(void);
    public:
      virtual void trigger_dependence_analysis(void);
      virtual void trigger_mapping(void);
      virtual void deferred_execute(void);
      virtual void trigger_complete(void);
    protected:
      TimingMeasurement measurement;
      std::set<Future> preconditions;
      Future result;
    };

    /**
     * \class RemoteOp
     * This operation is a shim for operations on remote nodes
     * and is used by remote physical analysis traversals to handle
     * any requests they might have of the original operation.
     */
    class RemoteOp : public Operation {
    public:
      // If we have to create a remote operation for something that wants
      // profiling responses we use this as an upper bound on how many
      // profiling requests will be issued on the remote node to avoid
      // the count going back to zero too early
      static const int REMOTE_PROFILING_MAX_COUNT = 10000;
    public:
      struct DeferRemoteOpDeletionArgs : 
        public LgTaskArgs<DeferRemoteOpDeletionArgs> {
      public:
        static const LgTaskID TASK_ID = LG_DEFER_REMOTE_OP_DELETION_TASK_ID;
      public:
        DeferRemoteOpDeletionArgs(Operation *o)
          : LgTaskArgs<DeferRemoteOpDeletionArgs>(o->get_unique_op_id()), 
            op(o) { }
      public:
        Operation *const op;
      };
    public:
      RemoteOp(Runtime *rt, Operation *ptr, AddressSpaceID src);
      RemoteOp(const RemoteOp &rhs);
      virtual ~RemoteOp(void);
    public:
      RemoteOp& operator=(const RemoteOp &rhs);
    public:
      virtual void unpack(Deserializer &derez,
                          ReferenceMutator &mutator) = 0;
    public:
      virtual void activate(void);
      virtual void deactivate(void);
      virtual const char* get_logging_name(void) const = 0;
      virtual OpKind get_operation_kind(void) const = 0;
      virtual std::map<PhysicalManager*,std::pair<unsigned,bool> >*
                                       get_acquired_instances_ref(void);
      // This should be the only mapper call that we need to handle
      virtual void select_sources(const unsigned index,
                                  const InstanceRef &target,
                                  const InstanceSet &sources,
                                  std::vector<unsigned> &ranking) = 0;

      virtual void add_copy_profiling_request(
                            Realm::ProfilingRequestSet &reqeusts);
      virtual void report_uninitialized_usage(const unsigned index,
                                              LogicalRegion handle,
                                              const RegionUsage usage,
                                              const char *field_string,
                                              RtUserEvent reported);
      virtual void pack_remote_operation(Serializer &rez,
                                         AddressSpaceID target) const = 0;
    public:
      void defer_deletion(RtEvent precondition);
      void pack_remote_base(Serializer &rez) const;
      void unpack_remote_base(Deserializer &derez, Runtime *runtime,
                              std::set<RtEvent> &ready_events);
      void pack_profiling_requests(Serializer &rez) const;
      void unpack_profiling_requests(Deserializer &derez);
      static void handle_deferred_deletion(const void *args);
      // Caller takes ownership of this object and must delete it when done
      static RemoteOp* unpack_remote_operation(Deserializer &derez,
                         Runtime *runtime, std::set<RtEvent> &ready_events);
      static void handle_report_uninitialized(Deserializer &derez);
      static void handle_report_profiling_count_update(Deserializer &derez);
    public:
      // This is a pointer to an operation on a remote node
      // it should never be dereferenced
      Operation *const remote_ptr;
      const AddressSpaceID source;
    protected:
      MapperManager *mapper;
    protected:
      std::vector<ProfilingMeasurementID> profiling_requests;
      int                                 profiling_priority;
      mutable int               available_profiling_requests;
      Processor                           profiling_target;
    };

    /**
     * \class RemoteMapOp
     * This is a remote copy of a MapOp to be used
     * for mapper calls and other operations
     */
    class RemoteMapOp : public ExternalMapping, public RemoteOp {
    public:
      RemoteMapOp(Runtime *rt, Operation *ptr, AddressSpaceID src);
      RemoteMapOp(const RemoteMapOp &rhs);
      virtual ~RemoteMapOp(void);
    public:
      RemoteMapOp& operator=(const RemoteMapOp &rhs); 
    public:
      virtual UniqueID get_unique_id(void) const;
      virtual size_t get_context_index(void) const;
      virtual void set_context_index(size_t index);
      virtual int get_depth(void) const;
    public:
      virtual const char* get_logging_name(void) const;
      virtual OpKind get_operation_kind(void) const;
      virtual void select_sources(const unsigned index,
                                  const InstanceRef &target,
                                  const InstanceSet &sources,
                                  std::vector<unsigned> &ranking); 
      virtual void pack_remote_operation(Serializer &rez,
                                         AddressSpaceID target) const;
      virtual void unpack(Deserializer &derez, ReferenceMutator &mutator);
    };

    /**
     * \class RemoteCopyOp
     * This is a remote copy of a CopyOp to be used
     * for mapper calls and other operations
     */
    class RemoteCopyOp : public ExternalCopy, public RemoteOp {
    public:
      RemoteCopyOp(Runtime *rt, Operation *ptr, AddressSpaceID src);
      RemoteCopyOp(const RemoteCopyOp &rhs);
      virtual ~RemoteCopyOp(void);
    public:
      RemoteCopyOp& operator=(const RemoteCopyOp &rhs);
    public:
      virtual UniqueID get_unique_id(void) const;
      virtual size_t get_context_index(void) const;
      virtual void set_context_index(size_t index);
      virtual int get_depth(void) const;
    public:
      virtual const char* get_logging_name(void) const;
      virtual OpKind get_operation_kind(void) const;
      virtual void select_sources(const unsigned index,
                                  const InstanceRef &target,
                                  const InstanceSet &sources,
                                  std::vector<unsigned> &ranking);
      virtual void pack_remote_operation(Serializer &rez,
                                         AddressSpaceID target) const;
      virtual void unpack(Deserializer &derez, ReferenceMutator &mutator);
    };

    /**
     * \class RemoteCloseOp
     * This is a remote copy of a CloseOp to be used
     * for mapper calls and other operations
     */
    class RemoteCloseOp : public ExternalClose, public RemoteOp {
    public:
      RemoteCloseOp(Runtime *rt, Operation *ptr, AddressSpaceID src);
      RemoteCloseOp(const RemoteCloseOp &rhs);
      virtual ~RemoteCloseOp(void);
    public:
      RemoteCloseOp& operator=(const RemoteCloseOp &rhs);
    public:
      virtual UniqueID get_unique_id(void) const;
      virtual size_t get_context_index(void) const;
      virtual void set_context_index(size_t index);
      virtual int get_depth(void) const;
    public:
      virtual const char* get_logging_name(void) const;
      virtual OpKind get_operation_kind(void) const;
      virtual void select_sources(const unsigned index,
                                  const InstanceRef &target,
                                  const InstanceSet &sources,
                                  std::vector<unsigned> &ranking);
      virtual void pack_remote_operation(Serializer &rez,
                                         AddressSpaceID target) const;
      virtual void unpack(Deserializer &derez, ReferenceMutator &mutator);
    };

    /**
     * \class RemoteAcquireOp
     * This is a remote copy of a AcquireOp to be used
     * for mapper calls and other operations
     */
    class RemoteAcquireOp : public ExternalAcquire, public RemoteOp {
    public:
      RemoteAcquireOp(Runtime *rt, Operation *ptr, AddressSpaceID src);
      RemoteAcquireOp(const RemoteAcquireOp &rhs);
      virtual ~RemoteAcquireOp(void);
    public:
      RemoteAcquireOp& operator=(const RemoteAcquireOp &rhs);
    public:
      virtual UniqueID get_unique_id(void) const;
      virtual size_t get_context_index(void) const;
      virtual void set_context_index(size_t index);
      virtual int get_depth(void) const;
    public:
      virtual const char* get_logging_name(void) const;
      virtual OpKind get_operation_kind(void) const;
      virtual void select_sources(const unsigned index,
                                  const InstanceRef &target,
                                  const InstanceSet &sources,
                                  std::vector<unsigned> &ranking);
      virtual void pack_remote_operation(Serializer &rez,
                                         AddressSpaceID target) const;
      virtual void unpack(Deserializer &derez, ReferenceMutator &mutator);
    };

    /**
     * \class RemoteReleaseOp
     * This is a remote copy of a ReleaseOp to be used
     * for mapper calls and other operations
     */
    class RemoteReleaseOp : public ExternalRelease, public RemoteOp {
    public:
      RemoteReleaseOp(Runtime *rt, Operation *ptr, AddressSpaceID src);
      RemoteReleaseOp(const RemoteReleaseOp &rhs);
      virtual ~RemoteReleaseOp(void);
    public:
      RemoteReleaseOp& operator=(const RemoteReleaseOp &rhs);
    public:
      virtual UniqueID get_unique_id(void) const;
      virtual size_t get_context_index(void) const;
      virtual void set_context_index(size_t index);
      virtual int get_depth(void) const;
    public:
      virtual const char* get_logging_name(void) const;
      virtual OpKind get_operation_kind(void) const;
      virtual void select_sources(const unsigned index,
                                  const InstanceRef &target,
                                  const InstanceSet &sources,
                                  std::vector<unsigned> &ranking);
      virtual void pack_remote_operation(Serializer &rez,
                                         AddressSpaceID target) const;
      virtual void unpack(Deserializer &derez, ReferenceMutator &mutator);
    };

    /**
     * \class RemoteFillOp
     * This is a remote copy of a FillOp to be used
     * for mapper calls and other operations
     */
    class RemoteFillOp : public ExternalFill, public RemoteOp {
    public:
      RemoteFillOp(Runtime *rt, Operation *ptr, AddressSpaceID src);
      RemoteFillOp(const RemoteFillOp &rhs);
      virtual ~RemoteFillOp(void);
    public:
      RemoteFillOp& operator=(const RemoteFillOp &rhs);
    public:
      virtual UniqueID get_unique_id(void) const;
      virtual size_t get_context_index(void) const;
      virtual void set_context_index(size_t index);
      virtual int get_depth(void) const;
    public:
      virtual const char* get_logging_name(void) const;
      virtual OpKind get_operation_kind(void) const;
      virtual void select_sources(const unsigned index,
                                  const InstanceRef &target,
                                  const InstanceSet &sources,
                                  std::vector<unsigned> &ranking);
      virtual void pack_remote_operation(Serializer &rez,
                                         AddressSpaceID target) const;
      virtual void unpack(Deserializer &derez, ReferenceMutator &mutator);
    };

    /**
     * \class RemotePartitionOp
     * This is a remote copy of a DependentPartitionOp to be
     * used for mapper calls and other operations
     */
    class RemotePartitionOp : public ExternalPartition, public RemoteOp {
    public:
      RemotePartitionOp(Runtime *rt, Operation *ptr, AddressSpaceID src);
      RemotePartitionOp(const RemotePartitionOp &rhs);
      virtual ~RemotePartitionOp(void);
    public:
      RemotePartitionOp& operator=(const RemotePartitionOp &rhs);
    public:
      virtual UniqueID get_unique_id(void) const;
      virtual size_t get_context_index(void) const;
      virtual void set_context_index(size_t index);
      virtual int get_depth(void) const;
      virtual PartitionKind get_partition_kind(void) const;
    public:
      virtual const char* get_logging_name(void) const;
      virtual OpKind get_operation_kind(void) const;
      virtual void select_sources(const unsigned index,
                                  const InstanceRef &target,
                                  const InstanceSet &sources,
                                  std::vector<unsigned> &ranking);
      virtual void pack_remote_operation(Serializer &rez,
                                         AddressSpaceID target) const;
      virtual void unpack(Deserializer &derez, ReferenceMutator &mutator);
    protected:
      PartitionKind part_kind;
    };

    /**
     * \class RemoteAttachOp
     * This is a remote copy of a DetachOp to be used for 
     * mapper calls and other operations
     */
    class RemoteAttachOp : public RemoteOp {
    public:
      RemoteAttachOp(Runtime *rt, Operation *ptr, AddressSpaceID src);
      RemoteAttachOp(const RemoteAttachOp &rhs);
      virtual ~RemoteAttachOp(void);
    public:
      RemoteAttachOp& operator=(const RemoteAttachOp &rhs);
    public:
      virtual UniqueID get_unique_id(void) const;
      virtual size_t get_context_index(void) const;
      virtual void set_context_index(size_t index);
      virtual int get_depth(void) const;
    public:
      virtual const char* get_logging_name(void) const;
      virtual OpKind get_operation_kind(void) const;
      virtual void select_sources(const unsigned index,
                                  const InstanceRef &target,
                                  const InstanceSet &sources,
                                  std::vector<unsigned> &ranking);
      virtual void pack_remote_operation(Serializer &rez,
                                         AddressSpaceID target) const;
      virtual void unpack(Deserializer &derez, ReferenceMutator &mutator);
    };

    /**
     * \class RemoteDetachOp
     * This is a remote copy of a DetachOp to be used for 
     * mapper calls and other operations
     */
    class RemoteDetachOp : public RemoteOp {
    public:
      RemoteDetachOp(Runtime *rt, Operation *ptr, AddressSpaceID src);
      RemoteDetachOp(const RemoteDetachOp &rhs);
      virtual ~RemoteDetachOp(void);
    public:
      RemoteDetachOp& operator=(const RemoteDetachOp &rhs);
    public:
      virtual UniqueID get_unique_id(void) const;
      virtual size_t get_context_index(void) const;
      virtual void set_context_index(size_t index);
      virtual int get_depth(void) const;
    public:
      virtual const char* get_logging_name(void) const;
      virtual OpKind get_operation_kind(void) const;
      virtual void select_sources(const unsigned index,
                                  const InstanceRef &target,
                                  const InstanceSet &sources,
                                  std::vector<unsigned> &ranking);
      virtual void pack_remote_operation(Serializer &rez,
                                         AddressSpaceID target) const;
      virtual void unpack(Deserializer &derez, ReferenceMutator &mutator);
    };

    /**
     * \class RemoteDeletionOp
     * This is a remote copy of a DeletionOp to be used for 
     * mapper calls and other operations
     */
    class RemoteDeletionOp : public RemoteOp {
    public:
      RemoteDeletionOp(Runtime *rt, Operation *ptr, AddressSpaceID src);
      RemoteDeletionOp(const RemoteDeletionOp &rhs);
      virtual ~RemoteDeletionOp(void);
    public:
      RemoteDeletionOp& operator=(const RemoteDeletionOp &rhs);
    public:
      virtual UniqueID get_unique_id(void) const;
      virtual size_t get_context_index(void) const;
      virtual void set_context_index(size_t index);
      virtual int get_depth(void) const;
    public:
      virtual const char* get_logging_name(void) const;
      virtual OpKind get_operation_kind(void) const;
      virtual void select_sources(const unsigned index,
                                  const InstanceRef &target,
                                  const InstanceSet &sources,
                                  std::vector<unsigned> &ranking);
      virtual void pack_remote_operation(Serializer &rez,
                                         AddressSpaceID target) const;
      virtual void unpack(Deserializer &derez, ReferenceMutator &mutator);
    };

  }; //namespace Internal 
}; // namespace Legion 

#include "legion_ops.inl"

#endif // __LEGION_OPERATIONS_H__<|MERGE_RESOLUTION|>--- conflicted
+++ resolved
@@ -2778,15 +2778,11 @@
       virtual size_t get_region_count(void) const;
       virtual void trigger_commit(void);
     public:
-<<<<<<< HEAD
       void activate_dependent(void);
       void deactivate_dependent(void);
     public:
-      virtual void select_sources(const InstanceRef &target,
-=======
       virtual void select_sources(const unsigned index,
                                   const InstanceRef &target,
->>>>>>> 8e38717c
                                   const InstanceSet &sources,
                                   std::vector<unsigned> &ranking);
       virtual std::map<PhysicalManager*,std::pair<unsigned,bool> >*
