--- conflicted
+++ resolved
@@ -1277,29 +1277,6 @@
     };
 
     /**
-<<<<<<< HEAD
-     * \class CrossProductExchange
-     * This all-gather exchanges IDs for the creation of replicated
-     * partitions when performing a cross-product partition
-     */
-    class CrossProductExchange : public AllGatherCollective<false> {
-    public:
-      CrossProductExchange(ReplicateContext *ctx, CollectiveIndexLocation loc);
-      CrossProductExchange(const CrossProductExchange &rhs) = delete;
-      virtual ~CrossProductExchange(void) { }
-    public:
-      CrossProductExchange& operator=(const CrossProductExchange &rhs) = delete;
-    public:
-      virtual void pack_collective_stage(ShardID target,
-                                         Serializer &rez, int stage);
-      virtual void unpack_collective_stage(Deserializer &derez, int stage);
-    public:
-      void exchange_ids(LegionColor color,DistributedID did,IndexPartition pid);
-      void sync_child_ids(LegionColor color, DistributedID &did, 
-                          IndexPartition &pid);
-    protected:
-      std::map<LegionColor,std::pair<IndexPartition,DistributedID> > child_ids;
-=======
      * \class PredicateCollective
      * A class for performing all-reduce of the maximum observed indexes
      * for a replicated predicate impl
@@ -1317,7 +1294,30 @@
       virtual RtEvent post_complete_exchange(void);
     public:
       ReplPredicateImpl *const predicate;
->>>>>>> 032b35d4
+    };
+
+    /**
+     * \class CrossProductExchange
+     * This all-gather exchanges IDs for the creation of replicated
+     * partitions when performing a cross-product partition
+     */
+    class CrossProductExchange : public AllGatherCollective<false> {
+    public:
+      CrossProductExchange(ReplicateContext *ctx, CollectiveIndexLocation loc);
+      CrossProductExchange(const CrossProductExchange &rhs) = delete;
+      virtual ~CrossProductExchange(void) { }
+    public:
+      CrossProductExchange& operator=(const CrossProductExchange &rhs) = delete;
+    public:
+      virtual void pack_collective_stage(ShardID target,
+                                         Serializer &rez, int stage);
+      virtual void unpack_collective_stage(Deserializer &derez, int stage);
+    public:
+      void exchange_ids(LegionColor color,DistributedID did,IndexPartition pid);
+      void sync_child_ids(LegionColor color, DistributedID &did, 
+                          IndexPartition &pid);
+    protected:
+      std::map<LegionColor,std::pair<IndexPartition,DistributedID> > child_ids;
     };
 
     /**
