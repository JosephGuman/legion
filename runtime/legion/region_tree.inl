--- conflicted
+++ resolved
@@ -2710,44 +2710,15 @@
 #endif
       switch (partition_dim)
       {
-<<<<<<< HEAD
-        case 1:
-          {
-            const Realm::Matrix<1,DIM,T> *transform = 
-              static_cast<const Realm::Matrix<1,DIM,T>*>(tran);
-            const Realm::Rect<1,T> *extent = 
-              static_cast<const Realm::Rect<1,T>*>(ext);
-            return create_by_restriction_helper<1>(partition, *transform,
-                                            *extent, shard, total_shards);
-          }
-        case 2:
-          {
-            const Realm::Matrix<2,DIM,T> *transform = 
-              static_cast<const Realm::Matrix<2,DIM,T>*>(tran);
-            const Realm::Rect<2,T> *extent = 
-              static_cast<const Realm::Rect<2,T>*>(ext);
-            return create_by_restriction_helper<2>(partition, *transform,
-                                            *extent, shard, total_shards);
-          }
-        case 3:
-          {
-            const Realm::Matrix<3,DIM,T> *transform = 
-              static_cast<const Realm::Matrix<3,DIM,T>*>(tran);
-            const Realm::Rect<3,T> *extent = 
-              static_cast<const Realm::Rect<3,T>*>(ext);
-            return create_by_restriction_helper<3>(partition, *transform, 
-                                            *extent, shard, total_shards);
-=======
-#define DIMFUNC(D2) \
-        case D2: \
+#define DIMFUNC(D1) \
+        case D1: \
           { \
-            const Realm::Matrix<D2,DIM,T> *transform = \
-              static_cast<const Realm::Matrix<D2,DIM,T>*>(tran); \
-            const Realm::Rect<D2,T> *extent = \
-              static_cast<const Realm::Rect<D2,T>*>(ext); \
-            return create_by_restriction_helper<D2>(partition, \
-                                                   *transform, *extent); \
->>>>>>> c09af277
+            const Realm::Matrix<D1,DIM,T> *transform =  \
+              static_cast<const Realm::Matrix<D1,DIM,T>*>(tran); \
+            const Realm::Rect<D1,T> *extent = \
+              static_cast<const Realm::Rect<D1,T>*>(ext); \
+            return create_by_restriction_helper<D1>(partition, *transform, \
+                                            *extent, shard, total_shards); \
           }
         LEGION_FOREACH_N(DIMFUNC)
 #undef DIMFUNC
