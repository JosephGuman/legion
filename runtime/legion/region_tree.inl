--- conflicted
+++ resolved
@@ -105,11 +105,7 @@
 #ifdef LEGION_SPY
                                      fill_uid, handle, tree_id,
 #endif
-<<<<<<< HEAD
-                                     precondition);
-=======
                                      precondition, tracing_srcs, tracing_dsts);
->>>>>>> a6d7b61e
       }
       return result;
     }
@@ -184,12 +180,8 @@
 #ifdef LEGION_SPY
                                      handle, src_tree_id, dst_tree_id,
 #endif
-<<<<<<< HEAD
-                                     precondition, redop, reduction_fold);
-=======
                                      precondition, redop, reduction_fold,
                                      tracing_srcs, tracing_dsts);
->>>>>>> a6d7b61e
       }
 #ifdef LEGION_SPY
       if (trace_info.op != NULL)
@@ -591,11 +583,7 @@
     //--------------------------------------------------------------------------
     template<int DIM, typename T>
     IndexSpaceNode* IndexSpaceOperationT<DIM,T>::find_or_create_node(
-<<<<<<< HEAD
                                      TaskContext *ctx, const bool notify_remote)
-=======
-                                                               TaskContext *ctx)
->>>>>>> a6d7b61e
     //--------------------------------------------------------------------------
     {
       if (node != NULL)
@@ -616,7 +604,6 @@
 #endif
         
         if (is_index_space_tight)
-<<<<<<< HEAD
           node = context->create_node(handle, &tight_index_space, 
                               NULL/*parent*/, 0/*color*/, did,
                               realm_index_space_ready, expr_id, notify_remote);
@@ -624,15 +611,6 @@
           node = context->create_node(handle, &realm_index_space,
                               NULL/*parent*/, 0/*color*/, did,
                               realm_index_space_ready, expr_id, notify_remote);
-=======
-          node = context->create_node(handle, &tight_index_space,
-                                      NULL/*parent*/, 0/*color*/, did,
-                                      realm_index_space_ready, expr_id);
-        else
-          node = context->create_node(handle, &realm_index_space,
-                                      NULL/*parent*/, 0/*color*/, did,
-                                      realm_index_space_ready, expr_id);
->>>>>>> a6d7b61e
       }
       if (ctx != NULL)
         ctx->register_index_space_creation(node->handle);
@@ -1663,7 +1641,6 @@
 
     //--------------------------------------------------------------------------
     template<int DIM, typename T>
-<<<<<<< HEAD
     void IndexSpaceNodeT<DIM,T>::create_sharded_alias(IndexSpace alias,
                                                       DistributedID alias_did)
     //--------------------------------------------------------------------------
@@ -1683,13 +1660,6 @@
                                                           const bool top) 
     //--------------------------------------------------------------------------
     {
-=======
-    void IndexSpaceNodeT<DIM,T>::pack_expression_structure(Serializer &rez,
-                                                          AddressSpaceID target,
-                                                          const bool top) 
-    //--------------------------------------------------------------------------
-    {
->>>>>>> a6d7b61e
       rez.serialize<bool>(true/*index space*/);
       rez.serialize(handle);
       // Make sure this doesn't get collected until we're unpacked
@@ -2040,12 +2010,8 @@
     //--------------------------------------------------------------------------
     template<int DIM, typename T>
     bool IndexSpaceNodeT<DIM,T>::destroy_node(AddressSpaceID source,
-<<<<<<< HEAD
                                               std::set<RtEvent> &applied,
                                               bool collective)
-=======
-                                              std::set<RtEvent> &applied)
->>>>>>> a6d7b61e
     //--------------------------------------------------------------------------
     {
 #ifdef DEBUG_LEGION
@@ -2065,11 +2031,7 @@
       }
       else
       {
-<<<<<<< HEAD
         if (is_owner() && !collective && has_remote_instances())
-=======
-        if (has_remote_instances())
->>>>>>> a6d7b61e
         {
           DestroyNodeFunctor functor(handle, source, runtime, applied);
           map_over_remote_instances(functor);
@@ -2093,7 +2055,6 @@
         {
           for (std::vector<IndexPartNode*>::const_iterator it = 
                 color_map_copy.begin(); it != color_map_copy.end(); it++)
-<<<<<<< HEAD
             if ((*it)->destroy_node(local_space, false/*top*/, 
                                     applied, collective))
               delete (*it);
@@ -2102,12 +2063,6 @@
           return remove_base_valid_ref(APPLICATION_REF, NULL/*mutator*/);
         else
           return false;
-=======
-            if ((*it)->destroy_node(local_space, false/*top*/, applied))
-              delete (*it);
-        }
-        return remove_base_valid_ref(APPLICATION_REF, NULL/*mutator*/);
->>>>>>> a6d7b61e
       }
     }
 
@@ -4610,15 +4565,10 @@
                                         IndexSpaceNode *par, IndexSpaceNode *cs,
                                         LegionColor c, bool disjoint, 
                                         int complete, DistributedID did,
-<<<<<<< HEAD
                                         ApEvent partition_ready, 
                                         ApBarrier pend, ShardMapping *map)
       : IndexPartNode(ctx, p, par, cs, c, disjoint, complete, did, 
                       partition_ready, pend, map)
-=======
-                                        ApEvent part_ready, ApUserEvent pend)
-      : IndexPartNode(ctx, p, par, cs, c, disjoint,complete,did,part_ready,pend)
->>>>>>> a6d7b61e
     //--------------------------------------------------------------------------
     {
     }
@@ -4629,19 +4579,11 @@
                                         IndexPartition p,
                                         IndexSpaceNode *par, IndexSpaceNode *cs,
                                         LegionColor c, RtEvent disjoint_event,
-<<<<<<< HEAD
                                         int comp, DistributedID did,
                                         ApEvent partition_ready, 
                                         ApBarrier pending, ShardMapping *map)
       : IndexPartNode(ctx, p, par, cs, c, disjoint_event, comp, did,
                       partition_ready, pending, map)
-=======
-                                        int complete, DistributedID did,
-                                        ApEvent partition_ready, 
-                                        ApUserEvent pending)
-      : IndexPartNode(ctx, p, par, cs, c, disjoint_event, complete, did, 
-                      partition_ready, pending)
->>>>>>> a6d7b61e
     //--------------------------------------------------------------------------
     {
     }
@@ -4677,17 +4619,12 @@
     //--------------------------------------------------------------------------
     template<int DIM, typename T>
     bool IndexPartNodeT<DIM,T>::destroy_node(AddressSpaceID source, bool top,
-<<<<<<< HEAD
                                              std::set<RtEvent> &applied, 
                                              bool collective) 
-=======
-                                             std::set<RtEvent> &applied) 
->>>>>>> a6d7b61e
     //--------------------------------------------------------------------------
     {
 #ifdef DEBUG_LEGION
       assert(registered_with_runtime);
-<<<<<<< HEAD
 #endif
       if (destroyed)
       {
@@ -4713,25 +4650,6 @@
       // If we're not the owner send a message to do the destruction
       // otherwise we can do it here
       if (!is_owner() && !collective)
-=======
-#endif
-      if (destroyed)
-      {
-        // Deletion operations for different parts of the index space tree
-        // can actually race to get here, so we don't report any races here
-#if 0
-        if (top)
-          REPORT_LEGION_ERROR(ERROR_ILLEGAL_INDEX_PARTITION_DELETION,
-              "Duplicate deletion of Index Partition %d", handle.get_id())
-        else
-#endif
-        return false;
-      }
-      destroyed = true;
-      // If we're not the owner send a message to do the destruction
-      // otherwise we can do it here
-      if (!is_owner())
->>>>>>> a6d7b61e
       {
         runtime->send_index_partition_destruction(handle, owner_space, applied);
         return false;
@@ -4760,7 +4678,6 @@
         {
           for (std::vector<IndexSpaceNode*>::const_iterator it = 
                 color_map_copy.begin(); it != color_map_copy.end(); it++)
-<<<<<<< HEAD
             if ((*it)->destroy_node(local_space, applied, collective))
               delete (*it);
         }
@@ -4768,12 +4685,6 @@
           return remove_base_valid_ref(APPLICATION_REF, NULL/*mutator*/);
         else
           return false;
-=======
-            if ((*it)->destroy_node(local_space, applied))
-              delete (*it);
-        }
-        return remove_base_valid_ref(APPLICATION_REF, NULL/*mutator*/);
->>>>>>> a6d7b61e
       }
     } 
 
