/* Copyright 2017 Stanford University, NVIDIA Corporation
 *
 * Licensed under the Apache License, Version 2.0 (the "License");
 * you may not use this file except in compliance with the License.
 * You may obtain a copy of the License at
 *
 *     http://www.apache.org/licenses/LICENSE-2.0
 *
 * Unless required by applicable law or agreed to in writing, software
 * distributed under the License is distributed on an "AS IS" BASIS,
 * WITHOUT WARRANTIES OR CONDITIONS OF ANY KIND, either express or implied.
 * See the License for the specific language governing permissions and
 * limitations under the License.
 */

#include "legion.h"
#include "cmdline.h"
#include "legion_ops.h"
#include "legion_tasks.h"
#include "legion_profiling.h"
#include "legion_profiling_serializer.h"

#include <cstring>
#include <cstdlib>

namespace Legion {
  namespace Internal {

    extern Realm::Logger log_prof;

    // Keep a thread-local profiler instance so we can always
    // be thread safe no matter what Realm decides to do 
    __thread LegionProfInstance *thread_local_profiling_instance = NULL;

    //--------------------------------------------------------------------------
    LegionProfMarker::LegionProfMarker(const char* _name)
      : name(_name), stopped(false)
    //--------------------------------------------------------------------------
    {
      proc = Realm::Processor::get_executing_processor();
      start = Realm::Clock::current_time_in_nanoseconds();
    }

    //--------------------------------------------------------------------------
    LegionProfMarker::~LegionProfMarker()
    //--------------------------------------------------------------------------
    {
      if (!stopped) mark_stop();
      log_prof.print("Prof User Info " IDFMT " %llu %llu %s", proc.id,
		     start, stop, name);
    }

    //--------------------------------------------------------------------------
    void LegionProfMarker::mark_stop()
    //--------------------------------------------------------------------------
    {
      stop = Realm::Clock::current_time_in_nanoseconds();
      stopped = true;
    }

    //--------------------------------------------------------------------------
    LegionProfInstance::LegionProfInstance(LegionProfiler *own)
      : owner(own)
    //--------------------------------------------------------------------------
    {
    }

    //--------------------------------------------------------------------------
    LegionProfInstance::LegionProfInstance(const LegionProfInstance &rhs)
      : owner(rhs.owner)
    //--------------------------------------------------------------------------
    {
      // should never be called
      assert(false);
    }

    //--------------------------------------------------------------------------
    LegionProfInstance::~LegionProfInstance(void)
    //--------------------------------------------------------------------------
    {
    }

    //--------------------------------------------------------------------------
    LegionProfInstance& LegionProfInstance::operator=(
                                                  const LegionProfInstance &rhs)
    //--------------------------------------------------------------------------
    {
      // should never be called
      assert(false);
      return *this;
    }

    //--------------------------------------------------------------------------
    void LegionProfInstance::register_task_kind(TaskID task_id,
                                                const char *name,bool overwrite)
    //--------------------------------------------------------------------------
    {
      task_kinds.push_back(TaskKind());
      TaskKind &kind = task_kinds.back();
      kind.task_id = task_id;
      kind.name = strdup(name);
      kind.overwrite = overwrite;
      const size_t diff = sizeof(TaskKind) + strlen(name);
      owner->increase_footprint(diff);
    }

    //--------------------------------------------------------------------------
    void LegionProfInstance::register_task_variant(TaskID task_id,
                                                   VariantID variant_id,
                                                   const char *variant_name)
    //--------------------------------------------------------------------------
    {
      task_variants.push_back(TaskVariant()); 
      TaskVariant &var = task_variants.back();
      var.task_id = task_id;
      var.variant_id = variant_id;
      var.name = strdup(variant_name);
      const size_t diff = sizeof(TaskVariant) + strlen(variant_name);
      owner->increase_footprint(diff);
    }

    //--------------------------------------------------------------------------
    void LegionProfInstance::register_operation(Operation *op)
    //--------------------------------------------------------------------------
    {
      operation_instances.push_back(OperationInstance());
      OperationInstance &inst = operation_instances.back();
      inst.op_id = op->get_unique_op_id();
      inst.kind = op->get_operation_kind();
      owner->increase_footprint(sizeof(OperationInstance));
    }

    //--------------------------------------------------------------------------
    void LegionProfInstance::register_multi_task(Operation *op, TaskID task_id)
    //--------------------------------------------------------------------------
    {
      multi_tasks.push_back(MultiTask());
      MultiTask &task = multi_tasks.back();
      task.op_id = op->get_unique_op_id();
      task.task_id = task_id;
      owner->increase_footprint(sizeof(MultiTask));
    }

    //--------------------------------------------------------------------------
    void LegionProfInstance::register_slice_owner(UniqueID pid, UniqueID id)
    //--------------------------------------------------------------------------
    {
      slice_owners.push_back(SliceOwner());
      SliceOwner &task = slice_owners.back();
      task.parent_id = pid;
      task.op_id = id;
      owner->increase_footprint(sizeof(SliceOwner));
    }

    //--------------------------------------------------------------------------
    void LegionProfInstance::process_task(VariantID variant_id, UniqueID op_id,
                  Realm::ProfilingMeasurements::OperationTimeline *timeline,
                  Realm::ProfilingMeasurements::OperationProcessorUsage *usage,
                  Realm::ProfilingMeasurements::OperationEventWaits *waits)
    //--------------------------------------------------------------------------
    {
#ifdef DEBUG_LEGION
      assert(timeline->is_valid());
#endif
      task_infos.push_back(TaskInfo()); 
      TaskInfo &info = task_infos.back();
      info.op_id = op_id;
      info.variant_id = variant_id;
      info.proc_id = usage->proc.id;
      info.create = timeline->create_time;
      info.ready = timeline->ready_time;
      info.start = timeline->start_time;
      // use complete_time instead of end_time to include async work
      info.stop = timeline->complete_time;
      unsigned num_intervals = waits->intervals.size();
      if (num_intervals > 0)
      {
        for (unsigned idx = 0; idx < num_intervals; ++idx)
        {
          info.wait_intervals.push_back(WaitInfo());
          WaitInfo& wait_info = info.wait_intervals.back();
          wait_info.wait_start = waits->intervals[idx].wait_start;
          wait_info.wait_ready = waits->intervals[idx].wait_ready;
          wait_info.wait_end = waits->intervals[idx].wait_end;
        }
      }
      const size_t diff = sizeof(TaskInfo) + num_intervals * sizeof(WaitInfo);
      owner->increase_footprint(diff);
    }

    //--------------------------------------------------------------------------
    void LegionProfInstance::process_meta(size_t id, UniqueID op_id,
                  Realm::ProfilingMeasurements::OperationTimeline *timeline,
                  Realm::ProfilingMeasurements::OperationProcessorUsage *usage,
                  Realm::ProfilingMeasurements::OperationEventWaits *waits)
    //--------------------------------------------------------------------------
    {
#ifdef DEBUG_LEGION
      assert(timeline->is_valid());
#endif
      meta_infos.push_back(MetaInfo());
      MetaInfo &info = meta_infos.back();
      info.op_id = op_id;
      info.lg_id = id;
      info.proc_id = usage->proc.id;
      info.create = timeline->create_time;
      info.ready = timeline->ready_time;
      info.start = timeline->start_time;
      // use complete_time instead of end_time to include async work
      info.stop = timeline->complete_time;
      unsigned num_intervals = waits->intervals.size();
      if (num_intervals > 0)
      {
        for (unsigned idx = 0; idx < num_intervals; ++idx)
        {
          info.wait_intervals.push_back(WaitInfo());
          WaitInfo& wait_info = info.wait_intervals.back();
          wait_info.wait_start = waits->intervals[idx].wait_start;
          wait_info.wait_ready = waits->intervals[idx].wait_ready;
          wait_info.wait_end = waits->intervals[idx].wait_end;
        }
      }
      const size_t diff = sizeof(MetaInfo) + num_intervals * sizeof(WaitInfo);
      owner->increase_footprint(diff);
    }

    //--------------------------------------------------------------------------
    void LegionProfInstance::process_message(
                  Realm::ProfilingMeasurements::OperationTimeline *timeline,
                  Realm::ProfilingMeasurements::OperationProcessorUsage *usage,
                  Realm::ProfilingMeasurements::OperationEventWaits *waits)
    //--------------------------------------------------------------------------
    {
#ifdef DEBUG_LEGION
      assert(timeline->is_valid());
#endif
      meta_infos.push_back(MetaInfo());
      MetaInfo &info = meta_infos.back();
      info.op_id = 0;
      info.lg_id = LG_MESSAGE_ID;
      info.proc_id = usage->proc.id;
      info.create = timeline->create_time;
      info.ready = timeline->ready_time;
      info.start = timeline->start_time;
      // use complete_time instead of end_time to include async work
      info.stop = timeline->complete_time;
      unsigned num_intervals = waits->intervals.size();
      if (num_intervals > 0)
      {
        for (unsigned idx = 0; idx < num_intervals; ++idx)
        {
          info.wait_intervals.push_back(WaitInfo());
          WaitInfo& wait_info = info.wait_intervals.back();
          wait_info.wait_start = waits->intervals[idx].wait_start;
          wait_info.wait_ready = waits->intervals[idx].wait_ready;
          wait_info.wait_end = waits->intervals[idx].wait_end;
        }
      }
      const size_t diff = sizeof(MetaInfo) + num_intervals * sizeof(WaitInfo);
      owner->increase_footprint(diff);
    }

    //--------------------------------------------------------------------------
    void LegionProfInstance::process_copy(UniqueID op_id,
                  Realm::ProfilingMeasurements::OperationTimeline *timeline,
                  Realm::ProfilingMeasurements::OperationMemoryUsage *usage)
    //--------------------------------------------------------------------------
    {
#ifdef DEBUG_LEGION
      assert(timeline->is_valid());
#endif
      copy_infos.push_back(CopyInfo());
      CopyInfo &info = copy_infos.back();
      info.op_id = op_id;
      info.src = usage->source.id;
      info.dst = usage->target.id;
      info.size = usage->size;
      info.create = timeline->create_time;
      info.ready = timeline->ready_time;
      info.start = timeline->start_time;
      // use complete_time instead of end_time to include async work
      info.stop = timeline->complete_time;
      owner->increase_footprint(sizeof(CopyInfo));
    }

    //--------------------------------------------------------------------------
    void LegionProfInstance::process_fill(UniqueID op_id,
                  Realm::ProfilingMeasurements::OperationTimeline *timeline,
                  Realm::ProfilingMeasurements::OperationMemoryUsage *usage)
    //--------------------------------------------------------------------------
    {
#ifdef DEBUG_LEGION
      assert(timeline->is_valid());
#endif
      fill_infos.push_back(FillInfo());
      FillInfo &info = fill_infos.back();
      info.op_id = op_id;
      info.dst = usage->target.id;
      info.create = timeline->create_time;
      info.ready = timeline->ready_time;
      info.start = timeline->start_time;
      // use complete_time instead of end_time to include async work
      info.stop = timeline->complete_time;
      owner->increase_footprint(sizeof(FillInfo));
    }

    //--------------------------------------------------------------------------
    void LegionProfInstance::process_inst_create(UniqueID op_id,
		  PhysicalInstance inst, unsigned long long create)
    //--------------------------------------------------------------------------
    {
      inst_create_infos.push_back(InstCreateInfo());
      InstCreateInfo &info = inst_create_infos.back();
      info.op_id = op_id;
      info.inst_id = inst.id;
      info.create = create;
      owner->increase_footprint(sizeof(InstCreateInfo));
    }

    //--------------------------------------------------------------------------
    void LegionProfInstance::process_inst_usage(UniqueID op_id,
                  Realm::ProfilingMeasurements::InstanceMemoryUsage *usage)
    //--------------------------------------------------------------------------
    {
      inst_usage_infos.push_back(InstUsageInfo());
      InstUsageInfo &info = inst_usage_infos.back();
      info.op_id = op_id;
      info.inst_id = usage->instance.id;
      info.mem_id = usage->memory.id;
      info.size = usage->bytes;
      owner->increase_footprint(sizeof(InstUsageInfo));
    }

    //--------------------------------------------------------------------------
    void LegionProfInstance::process_inst_timeline(UniqueID op_id,
                  Realm::ProfilingMeasurements::InstanceTimeline *timeline)
    //--------------------------------------------------------------------------
    {
      inst_timeline_infos.push_back(InstTimelineInfo());
      InstTimelineInfo &info = inst_timeline_infos.back();
      info.op_id = op_id;
      info.inst_id = timeline->instance.id;
      info.create = timeline->create_time;
      info.destroy = timeline->delete_time;
      owner->increase_footprint(sizeof(InstTimelineInfo));
    }

    //--------------------------------------------------------------------------
    void LegionProfInstance::process_partition(UniqueID op_id,
                      DepPartOpKind part_op, 
                      Realm::ProfilingMeasurements::OperationTimeline *timeline)
    //--------------------------------------------------------------------------
    {
      partition_infos.push_back(PartitionInfo());
      PartitionInfo &info = partition_infos.back();
      info.op_id = op_id;
      info.part_op = part_op;
      info.create = timeline->create_time;
      info.ready = timeline->ready_time;
      info.start = timeline->start_time;
      // use complete_time instead of end_time to include async work
      info.stop = timeline->complete_time;
      owner->increase_footprint(sizeof(PartitionInfo));
    }

    //--------------------------------------------------------------------------
    void LegionProfInstance::record_message(Processor proc, MessageKind kind, 
                                            unsigned long long start,
                                            unsigned long long stop)
    //--------------------------------------------------------------------------
    {
      message_infos.push_back(MessageInfo());
      MessageInfo &info = message_infos.back();
      info.kind = kind;
      info.start = start;
      info.stop = stop;
      info.proc_id = proc.id;
      owner->increase_footprint(sizeof(MessageInfo));
    }

    //--------------------------------------------------------------------------
    void LegionProfInstance::record_mapper_call(Processor proc, 
                              MappingCallKind kind, UniqueID uid,
                              unsigned long long start, unsigned long long stop)
    //--------------------------------------------------------------------------
    {
      mapper_call_infos.push_back(MapperCallInfo());
      MapperCallInfo &info = mapper_call_infos.back();
      info.kind = kind;
      info.op_id = uid;
      info.start = start;
      info.stop = stop;
      info.proc_id = proc.id;
      owner->increase_footprint(sizeof(MapperCallInfo));
    }

    //--------------------------------------------------------------------------
    void LegionProfInstance::record_runtime_call(Processor proc, 
        RuntimeCallKind kind, unsigned long long start, unsigned long long stop)
    //--------------------------------------------------------------------------
    {
      runtime_call_infos.push_back(RuntimeCallInfo());
      RuntimeCallInfo &info = runtime_call_infos.back();
      info.kind = kind;
      info.start = start;
      info.stop = stop;
      info.proc_id = proc.id;
      owner->increase_footprint(sizeof(RuntimeCallInfo));
    }

#ifdef LEGION_PROF_SELF_PROFILE
    //--------------------------------------------------------------------------
    void LegionProfInstance::record_proftask(Processor proc, UniqueID op_id,
					     unsigned long long start,
					     unsigned long long stop)
    //--------------------------------------------------------------------------
    {
      prof_task_infos.push_back(ProfTaskInfo());
      ProfTaskInfo &info = prof_task_infos.back();
      info.proc_id = proc.id;
      info.op_id = op_id;
      info.start = start;
      info.stop = stop;
      owner->increase_footprint(sizeof(ProfTaskInfo));
    }
#endif

    //--------------------------------------------------------------------------
    void LegionProfInstance::dump_state(LegionProfSerializer *serializer)
    //--------------------------------------------------------------------------
    {
      for (std::deque<TaskKind>::const_iterator it = task_kinds.begin();
            it != task_kinds.end(); it++)
      {
        serializer->serialize(*it);
        free(const_cast<char*>(it->name));
      }
      for (std::deque<TaskVariant>::const_iterator it = task_variants.begin();
            it != task_variants.end(); it++)
      {
        serializer->serialize(*it);
        free(const_cast<char*>(it->name));
      }
      for (std::deque<OperationInstance>::const_iterator it = 
            operation_instances.begin(); it != operation_instances.end(); it++)
      {
        serializer->serialize(*it);
      }
      for (std::deque<MultiTask>::const_iterator it = 
            multi_tasks.begin(); it != multi_tasks.end(); it++)
      {
        serializer->serialize(*it);
      }
      for (std::deque<SliceOwner>::const_iterator it = 
            slice_owners.begin(); it != slice_owners.end(); it++)
      {
        serializer->serialize(*it);
      }
      for (std::deque<TaskInfo>::const_iterator it = task_infos.begin();
            it != task_infos.end(); it++)
      {
        serializer->serialize(*it);
        for (std::deque<WaitInfo>::const_iterator wit =
             it->wait_intervals.begin(); wit != it->wait_intervals.end(); wit++)
        {
          serializer->serialize(*wit, *it);
        }
      }
      for (std::deque<MetaInfo>::const_iterator it = meta_infos.begin();
            it != meta_infos.end(); it++)
      {
        serializer->serialize(*it);
        for (std::deque<WaitInfo>::const_iterator wit =
             it->wait_intervals.begin(); wit != it->wait_intervals.end(); wit++)
        {
          serializer->serialize(*wit, *it);
        }
      }
      for (std::deque<CopyInfo>::const_iterator it = copy_infos.begin();
            it != copy_infos.end(); it++)
      {
        serializer->serialize(*it);
      }
      for (std::deque<FillInfo>::const_iterator it = fill_infos.begin();
            it != fill_infos.end(); it++)
      {
        serializer->serialize(*it);
      }
      for (std::deque<InstCreateInfo>::const_iterator it = 
            inst_create_infos.begin(); it != inst_create_infos.end(); it++)
      {
        serializer->serialize(*it);
      }
      for (std::deque<InstUsageInfo>::const_iterator it = 
            inst_usage_infos.begin(); it != inst_usage_infos.end(); it++)
      {
        serializer->serialize(*it);
      }
      for (std::deque<InstTimelineInfo>::const_iterator it = 
            inst_timeline_infos.begin(); it != inst_timeline_infos.end(); it++)
      {
        serializer->serialize(*it);
      }
      for (std::deque<PartitionInfo>::const_iterator it = 
            partition_infos.begin(); it != partition_infos.end(); it++)
      {
        serializer->serialize(*it);
      }
      for (std::deque<MessageInfo>::const_iterator it = message_infos.begin();
            it != message_infos.end(); it++)
      {
        serializer->serialize(*it);
      }
      for (std::deque<MapperCallInfo>::const_iterator it = 
            mapper_call_infos.begin(); it != mapper_call_infos.end(); it++)
      {
        serializer->serialize(*it);
      }
      for (std::deque<RuntimeCallInfo>::const_iterator it = 
            runtime_call_infos.begin(); it != runtime_call_infos.end(); it++)
      {
        serializer->serialize(*it);
      }
#ifdef LEGION_PROF_SELF_PROFILE
      for (std::deque<ProfTaskInfo>::const_iterator it = 
            prof_task_infos.begin(); it != prof_task_infos.end(); it++)
      {
        serializer->serialize(*it);
      }
#endif
      task_kinds.clear();
      task_variants.clear();
      operation_instances.clear();
      multi_tasks.clear();
      task_infos.clear();
      meta_infos.clear();
      copy_infos.clear();
      inst_create_infos.clear();
      inst_usage_infos.clear();
      inst_timeline_infos.clear();
      partition_infos.clear();
      message_infos.clear();
      mapper_call_infos.clear();
    }

    //--------------------------------------------------------------------------
    size_t LegionProfInstance::dump_inter(LegionProfSerializer *serializer)
    //--------------------------------------------------------------------------
    {
      // Start the timing so we know how long we are taking
      const long long t_start = Realm::Clock::current_time_in_microseconds();
      size_t diff = 0; 
      while (!task_kinds.empty())
      {
        TaskKind &front = task_kinds.front();
        serializer->serialize(front);
        diff += sizeof(front) + strlen(front.name);
        free(const_cast<char*>(front.name));
        task_kinds.pop_front();
        const long long t_curr = Realm::Clock::current_time_in_microseconds();
        if ((t_curr - t_start) >= owner->output_target_latency)
          return diff;
      }
      while (!task_variants.empty())
      {
        TaskVariant &front = task_variants.front();
        serializer->serialize(front);
        diff += sizeof(front) + strlen(front.name);
        free(const_cast<char*>(front.name));
        task_variants.pop_front();
        const long long t_curr = Realm::Clock::current_time_in_microseconds();
        if ((t_curr - t_start) >= owner->output_target_latency)
          return diff;
      }
      while (!operation_instances.empty())
      {
        OperationInstance &front = operation_instances.front();
        serializer->serialize(front);
        diff += sizeof(front);
        operation_instances.pop_front();
        const long long t_curr = Realm::Clock::current_time_in_microseconds();
        if ((t_curr - t_start) >= owner->output_target_latency)
          return diff;
      }
      while (!multi_tasks.empty())
      {
        MultiTask &front = multi_tasks.front();
        serializer->serialize(front);
        diff += sizeof(front);
        multi_tasks.pop_front();
        const long long t_curr = Realm::Clock::current_time_in_microseconds();
        if ((t_curr - t_start) >= owner->output_target_latency)
          return diff;
      }
      while (!slice_owners.empty())
      {
        SliceOwner &front = slice_owners.front();
        serializer->serialize(front);
        diff += sizeof(front);
        slice_owners.pop_front();
        const long long t_curr = Realm::Clock::current_time_in_microseconds();
        if ((t_curr - t_start) >= owner->output_target_latency)
          return diff;
      }
      while (!task_infos.empty())
      {
        TaskInfo &front = task_infos.front();
        serializer->serialize(front);
        // Have to do all of these now
        for (std::deque<WaitInfo>::const_iterator wit =
              front.wait_intervals.begin(); wit != 
              front.wait_intervals.end(); wit++)
          serializer->serialize(*wit, front);
        diff += sizeof(front) + front.wait_intervals.size() * sizeof(WaitInfo);
        task_infos.pop_front();
        const long long t_curr = Realm::Clock::current_time_in_microseconds();
        if ((t_curr - t_start) >= owner->output_target_latency)
          return diff;
      }
      while (!meta_infos.empty())
      {
        MetaInfo &front = meta_infos.front();
        serializer->serialize(front);
        // Have to do all of these now
        for (std::deque<WaitInfo>::const_iterator wit =
              front.wait_intervals.begin(); wit != 
              front.wait_intervals.end(); wit++)
          serializer->serialize(*wit, front);
        diff += sizeof(front) + front.wait_intervals.size() * sizeof(WaitInfo);
        meta_infos.pop_front();
        const long long t_curr = Realm::Clock::current_time_in_microseconds();
        if ((t_curr - t_start) >= owner->output_target_latency)
          return diff;
      }
      while (!copy_infos.empty())
      {
        CopyInfo &front = copy_infos.front();
        serializer->serialize(front);
        diff += sizeof(front);
        copy_infos.pop_front();
        const long long t_curr = Realm::Clock::current_time_in_microseconds();
        if ((t_curr - t_start) >= owner->output_target_latency)
          return diff;
      }
      while (!fill_infos.empty())
      {
        FillInfo &front = fill_infos.front();
        serializer->serialize(front);
        diff += sizeof(front);
        fill_infos.pop_front();
        const long long t_curr = Realm::Clock::current_time_in_microseconds();
        if ((t_curr - t_start) >= owner->output_target_latency)
          return diff;
      }
      while (!inst_create_infos.empty())
      {
        InstCreateInfo &front = inst_create_infos.front();
        serializer->serialize(front);
        diff += sizeof(front);
        inst_create_infos.pop_front();
        const long long t_curr = Realm::Clock::current_time_in_microseconds();
        if ((t_curr - t_start) >= owner->output_target_latency)
          return diff;
      }
      while (!inst_timeline_infos.empty())
      {
        InstTimelineInfo &front = inst_timeline_infos.front();
        serializer->serialize(front);
        diff += sizeof(front);
        inst_timeline_infos.pop_front();
        const long long t_curr = Realm::Clock::current_time_in_microseconds();
        if ((t_curr - t_start) >= owner->output_target_latency)
          return diff;
      }
      while (!partition_infos.empty())
      {
        PartitionInfo &front = partition_infos.front();
        serializer->serialize(front);
        diff += sizeof(front);
        partition_infos.pop_front();
        const long long t_curr = Realm::Clock::current_time_in_microseconds();
        if ((t_curr - t_start) >= owner->output_target_latency)
          return diff;
      }
      while (!message_infos.empty())
      {
        MessageInfo &front = message_infos.front();
        serializer->serialize(front);
        diff += sizeof(front);
        message_infos.pop_front();
        const long long t_curr = Realm::Clock::current_time_in_microseconds();
        if ((t_curr - t_start) >= owner->output_target_latency)
          return diff;
      }
      while (!mapper_call_infos.empty())
      {
        MapperCallInfo &front = mapper_call_infos.front();
        serializer->serialize(front);
        diff += sizeof(front);
        mapper_call_infos.pop_front();
        const long long t_curr = Realm::Clock::current_time_in_microseconds();
        if ((t_curr - t_start) >= owner->output_target_latency)
          return diff;
      }
      while (!runtime_call_infos.empty())
      {
        RuntimeCallInfo &front = runtime_call_infos.front();
        serializer->serialize(front);
        diff += sizeof(front);
        runtime_call_infos.pop_front();
        const long long t_curr = Realm::Clock::current_time_in_microseconds();
        if ((t_curr - t_start) >= owner->output_target_latency)
          return diff;
      }
#ifdef LEGION_PROF_SELF_PROFILE
      while (!prof_task_infos.empty())
      {
        ProfTaskInfo &front = prof_task_infos.front();
        serializer->serialize(front);
        diff += sizeof(front);
        prof_task_infos.pop_front();
        const long long t_curr = Realm::Clock::current_time_in_microseconds();
        if ((t_curr - t_start) >= owner->output_target_latency)
          return diff;
      }
#endif
      return diff;
    }

    //--------------------------------------------------------------------------
    LegionProfiler::LegionProfiler(Processor target, const Machine &machine,
                                   Runtime *rt, unsigned num_meta_tasks,
                                   const char *const *const task_descriptions,
                                   unsigned num_operation_kinds,
                                   const char *const *const 
                                                  operation_kind_descriptions,
                                   const char *serializer_type,
                                   const char *prof_logfile,
                                   const size_t total_runtime_instances,
                                   const size_t footprint_threshold,
                                   const size_t target_latency)
      : runtime(rt), done_event(Runtime::create_rt_user_event()), 
        output_footprint_threshold(footprint_threshold), 
        output_target_latency(target_latency), target_proc(target), 
#ifndef DEBUG_LEGION
        total_outstanding_requests(1/*start with guard*/),
<<<<<<< HEAD
#endif
=======
        local_io_proc(Processor::NO_PROC),
>>>>>>> 47c8ff98
        total_memory_footprint(0), finalizing(false)
    //--------------------------------------------------------------------------
    {
      profiler_lock = Reservation::create_reservation();

      if (!strcmp(serializer_type, "binary")) 
      {
        if (prof_logfile == NULL) 
          REPORT_LEGION_ERROR(ERROR_UNKNOWN_PROFILER_OPTION,
              "ERROR: Please specify -lg:prof_logfile "
              "<logfile_name> when running with -lg:serializer binary")
        std::string filename(prof_logfile);
        size_t pct = filename.find_first_of('%', 0);
        if (pct == std::string::npos) 
        {
          // This is only an error if we have multiple runtimes
          if (total_runtime_instances > 1)
            REPORT_LEGION_ERROR(ERROR_MISSING_PROFILER_OPTION,
                "ERROR: The logfile name must contain '%%' "
                "which will be replaced with the node id\n")
          serializer = new LegionProfBinarySerializer(filename.c_str());
        }
        else
        {
          // replace % with node number
          Processor current = Processor::get_executing_processor();
          std::stringstream ss;
          ss << filename.substr(0, pct) << current.address_space() <<
                filename.substr(pct + 1);
          serializer = new LegionProfBinarySerializer(ss.str());
        }
      } 
      else if (!strcmp(serializer_type, "ascii")) 
      {
        if (prof_logfile != NULL) 
          REPORT_LEGION_WARNING(LEGION_WARNING_UNUSED_PROFILING_FILE_NAME,
                    "You should not specify -lg:prof_logfile "
                    "<logfile_name> when running with -lg:serializer ascii\n"
                    "       legion_prof output will be written to '-logfile "
                    "<logfile_name>' instead")
        serializer = new LegionProfASCIISerializer();
      } 
      else 
        REPORT_LEGION_ERROR(ERROR_INVALID_PROFILER_SERIALIZER,
                "Invalid serializer (%s), must be 'binary' "
                "or 'ascii'\n", serializer_type)

      for (unsigned idx = 0; idx < num_meta_tasks; idx++)
      {
        LegionProfDesc::MetaDesc meta_desc;
        meta_desc.kind = idx;
        meta_desc.name = task_descriptions[idx];
        serializer->serialize(meta_desc);
      }
      for (unsigned idx = 0; idx < num_operation_kinds; idx++)
      {
        LegionProfDesc::OpDesc op_desc;
        op_desc.kind = idx;
        op_desc.name = operation_kind_descriptions[idx];
        serializer->serialize(op_desc);
      }
      // Log all the processors and memories
      Machine::ProcessorQuery all_procs(machine);
      for (Machine::ProcessorQuery::iterator it = all_procs.begin();
            it != all_procs.end(); it++)
      {
        LegionProfDesc::ProcDesc proc_desc;
        proc_desc.proc_id = it->id;
        proc_desc.kind = it->kind();
        serializer->serialize(proc_desc);
      }
      Machine::MemoryQuery all_mems(machine);
      for (Machine::MemoryQuery::iterator it = all_mems.begin();
            it != all_mems.end(); it++)
      {
        LegionProfDesc::MemDesc mem_desc;
        mem_desc.mem_id = it->id;
        mem_desc.kind = it->kind();
        mem_desc.capacity = it->capacity();
        serializer->serialize(mem_desc);
      }
<<<<<<< HEAD
#ifdef DEBUG_LEGION
      for (unsigned idx = 0; idx < LEGION_PROF_LAST; idx++)
        total_outstanding_requests[idx] = 0;
      total_outstanding_requests[LEGION_PROF_META] = 1; // guard
#endif
=======
      // Get a processor group for all the local I/O processors if we have any 
      Machine::ProcessorQuery local_io_procs(machine);
      local_io_procs.local_address_space();
      local_io_procs.only_kind(Processor::IO_PROC);
      if (local_io_procs.count() > 1)
      {
        std::vector<Processor> io_procs;
        for (Machine::ProcessorQuery::iterator it = local_io_procs.begin();
              it != local_io_procs.end(); it++)
          io_procs.push_back(*it);
        local_io_proc = Processor::create_group(io_procs);
      }
      else if (local_io_procs.count() == 1)
        local_io_proc = local_io_procs.first();
>>>>>>> 47c8ff98
    }

    //--------------------------------------------------------------------------
    LegionProfiler::LegionProfiler(const LegionProfiler &rhs)
      : runtime(NULL), done_event(RtUserEvent::NO_RT_USER_EVENT),
        output_footprint_threshold(0), output_target_latency(0), 
        target_proc(rhs.target_proc)
    //--------------------------------------------------------------------------
    {
      // should never be called
      assert(false);
    }

    //--------------------------------------------------------------------------
    LegionProfiler::~LegionProfiler(void)
    //--------------------------------------------------------------------------
    {
      profiler_lock.destroy_reservation();
      profiler_lock = Reservation::NO_RESERVATION;
      for (std::vector<LegionProfInstance*>::const_iterator it = 
            instances.begin(); it != instances.end(); it++)
        delete (*it);

      // remove our serializer
      delete serializer;
    }

    //--------------------------------------------------------------------------
    LegionProfiler& LegionProfiler::operator=(const LegionProfiler &rhs)
    //--------------------------------------------------------------------------
    {
      // should never be called
      assert(false);
      return *this;
    }

    //--------------------------------------------------------------------------
    void LegionProfiler::register_task_kind(TaskID task_id,
                                          const char *task_name, bool overwrite)
    //--------------------------------------------------------------------------
    {
      if (thread_local_profiling_instance == NULL)
        create_thread_local_profiling_instance();
      thread_local_profiling_instance->register_task_kind(task_id, task_name,
                                                          overwrite);
    }

    //--------------------------------------------------------------------------
    void LegionProfiler::register_task_variant(TaskID task_id,
                                               VariantID variant_id, 
                                               const char *variant_name)
    //--------------------------------------------------------------------------
    {
      if (thread_local_profiling_instance == NULL)
        create_thread_local_profiling_instance();
      thread_local_profiling_instance->register_task_variant(task_id, 
                                                      variant_id, variant_name);
    }

    //--------------------------------------------------------------------------
    void LegionProfiler::register_operation(Operation *op)
    //--------------------------------------------------------------------------
    {
      if (thread_local_profiling_instance == NULL)
        create_thread_local_profiling_instance();
      thread_local_profiling_instance->register_operation(op);
    }

    //--------------------------------------------------------------------------
    void LegionProfiler::register_multi_task(Operation *op, TaskID task_id)
    //--------------------------------------------------------------------------
    {
      if (thread_local_profiling_instance == NULL)
        create_thread_local_profiling_instance();
      thread_local_profiling_instance->register_multi_task(op, task_id);
    }

    //--------------------------------------------------------------------------
    void LegionProfiler::register_slice_owner(UniqueID pid, UniqueID id)
    //--------------------------------------------------------------------------
    {
      if (thread_local_profiling_instance == NULL)
        create_thread_local_profiling_instance();
      thread_local_profiling_instance->register_slice_owner(pid, id);
    }

    //--------------------------------------------------------------------------
    void LegionProfiler::add_task_request(Realm::ProfilingRequestSet &requests,
                                          TaskID tid, SingleTask *task)
    //--------------------------------------------------------------------------
    {
#ifdef DEBUG_LEGION
      increment_total_outstanding_requests(LEGION_PROF_TASK);
#else
      increment_total_outstanding_requests();
#endif
      ProfilingInfo info(LEGION_PROF_TASK); 
      info.id = tid;
      info.op_id = task->get_unique_id();
      Realm::ProfilingRequest &req = requests.add_request((target_proc.exists())
                ? target_proc : Processor::get_executing_processor(),
                LG_LEGION_PROFILING_ID, &info, sizeof(info), LG_LOW_PRIORITY);
      req.add_measurement<
                Realm::ProfilingMeasurements::OperationTimeline>();
      req.add_measurement<
                Realm::ProfilingMeasurements::OperationProcessorUsage>();
      req.add_measurement<
                Realm::ProfilingMeasurements::OperationEventWaits>();
    }

    //--------------------------------------------------------------------------
    void LegionProfiler::add_meta_request(Realm::ProfilingRequestSet &requests,
                                          LgTaskID tid, Operation *op)
    //--------------------------------------------------------------------------
    {
#ifdef DEBUG_LEGION
      increment_total_outstanding_requests(LEGION_PROF_META);
#else
      increment_total_outstanding_requests();
#endif
      ProfilingInfo info(LEGION_PROF_META); 
      info.id = tid;
      info.op_id = (op != NULL) ? op->get_unique_op_id() : 0;
      Realm::ProfilingRequest &req = requests.add_request((target_proc.exists())
                ? target_proc : Processor::get_executing_processor(),
                LG_LEGION_PROFILING_ID, &info, sizeof(info), LG_LOW_PRIORITY);
      req.add_measurement<
                Realm::ProfilingMeasurements::OperationTimeline>();
      req.add_measurement<
                Realm::ProfilingMeasurements::OperationProcessorUsage>();
      req.add_measurement<
                Realm::ProfilingMeasurements::OperationEventWaits>();
    }

    //--------------------------------------------------------------------------
    /*static*/ void LegionProfiler::add_message_request(
                  Realm::ProfilingRequestSet &requests, Processor remote_target)
    //--------------------------------------------------------------------------
    {
      // Don't increment here, we'll increment on the remote side since we
      // that is where we know the profiler is going to handle the results
      ProfilingInfo info(LEGION_PROF_MESSAGE);
      Realm::ProfilingRequest &req = requests.add_request(remote_target,
                LG_LEGION_PROFILING_ID, &info, sizeof(info), LG_LOW_PRIORITY);
      req.add_measurement<
                Realm::ProfilingMeasurements::OperationTimeline>();
      req.add_measurement<
                Realm::ProfilingMeasurements::OperationProcessorUsage>();
      req.add_measurement<
                Realm::ProfilingMeasurements::OperationEventWaits>();
    }

    //--------------------------------------------------------------------------
    void LegionProfiler::add_copy_request(Realm::ProfilingRequestSet &requests,
                                          Operation *op)
    //--------------------------------------------------------------------------
    {
#ifdef DEBUG_LEGION
      increment_total_outstanding_requests(LEGION_PROF_COPY);
#else
      increment_total_outstanding_requests();
#endif
      ProfilingInfo info(LEGION_PROF_COPY); 
      // No ID here
      info.op_id = (op != NULL) ? op->get_unique_op_id() : 0;
      Realm::ProfilingRequest &req = requests.add_request((target_proc.exists())
                ? target_proc : Processor::get_executing_processor(),
                LG_LEGION_PROFILING_ID, &info, sizeof(info), LG_LOW_PRIORITY);
      req.add_measurement<
                Realm::ProfilingMeasurements::OperationTimeline>();
      req.add_measurement<
                Realm::ProfilingMeasurements::OperationMemoryUsage>();
    }

    //--------------------------------------------------------------------------
    void LegionProfiler::add_fill_request(Realm::ProfilingRequestSet &requests,
                                          Operation *op)
    //--------------------------------------------------------------------------
    {
#ifdef DEBUG_LEGION
      increment_total_outstanding_requests(LEGION_PROF_FILL);
#else
      increment_total_outstanding_requests();
#endif
      ProfilingInfo info(LEGION_PROF_FILL);
      // No ID here
      info.op_id = (op != NULL) ? op->get_unique_op_id() : 0;
      Realm::ProfilingRequest &req = requests.add_request((target_proc.exists())
                ? target_proc : Processor::get_executing_processor(),
                LG_LEGION_PROFILING_ID, &info, sizeof(info), LG_LOW_PRIORITY);
      req.add_measurement<
                Realm::ProfilingMeasurements::OperationTimeline>();
      req.add_measurement<
                Realm::ProfilingMeasurements::OperationMemoryUsage>();
    }

    //--------------------------------------------------------------------------
    void LegionProfiler::add_inst_request(Realm::ProfilingRequestSet &requests,
                                          Operation *op)
    //--------------------------------------------------------------------------
    {
#ifdef DEBUG_LEGION
      increment_total_outstanding_requests(LEGION_PROF_INST, 
                                           2/*different requests*/);
#else
      increment_total_outstanding_requests(2/*different requests*/);
#endif
      ProfilingInfo info(LEGION_PROF_INST); 
      // No ID here
      info.op_id = (op != NULL) ? op->get_unique_op_id() : 0;
      // Instances use two profiling requests so that we can get MemoryUsage
      // right away - the Timeline doesn't come until we delete the instance
      Processor p = (target_proc.exists() 
                        ? target_proc : Processor::get_executing_processor());
      Realm::ProfilingRequest &req1 = requests.add_request(p,
                LG_LEGION_PROFILING_ID, &info, sizeof(info), LG_LOW_PRIORITY);
      req1.add_measurement<
                 Realm::ProfilingMeasurements::InstanceMemoryUsage>();
      Realm::ProfilingRequest &req2 = requests.add_request(p,
                LG_LEGION_PROFILING_ID, &info, sizeof(info), LG_LOW_PRIORITY);
      req2.add_measurement<
                 Realm::ProfilingMeasurements::InstanceTimeline>();
    }

    //--------------------------------------------------------------------------
    void LegionProfiler::add_partition_request(
                                           Realm::ProfilingRequestSet &requests,
                                           Operation *op, DepPartOpKind part_op)
    //--------------------------------------------------------------------------
    {
#ifdef DEBUG_LEGION
      increment_total_outstanding_requests(LEGION_PROF_PARTITION);
#else
      increment_total_outstanding_requests();
#endif
      ProfilingInfo info(LEGION_PROF_PARTITION);
      // Pass the part_op as the ID
      info.id = part_op;
      info.op_id = (op != NULL) ? op->get_unique_op_id() : 0;
      Realm::ProfilingRequest &req = requests.add_request((target_proc.exists())
                        ? target_proc : Processor::get_executing_processor(),
                        LG_LEGION_PROFILING_ID, &info, sizeof(info));
      req.add_measurement<
                  Realm::ProfilingMeasurements::OperationTimeline>();
    }

    //--------------------------------------------------------------------------
    void LegionProfiler::add_task_request(Realm::ProfilingRequestSet &requests,
                                          TaskID tid, UniqueID uid)
    //--------------------------------------------------------------------------
    {
#ifdef DEBUG_LEGION
      increment_total_outstanding_requests(LEGION_PROF_TASK);
#else
      increment_total_outstanding_requests();
#endif
      ProfilingInfo info(LEGION_PROF_TASK); 
      info.id = tid;
      info.op_id = uid;
      Realm::ProfilingRequest &req = requests.add_request((target_proc.exists())
                ? target_proc : Processor::get_executing_processor(),
                LG_LEGION_PROFILING_ID, &info, sizeof(info), LG_LOW_PRIORITY);
      req.add_measurement<
                Realm::ProfilingMeasurements::OperationTimeline>();
      req.add_measurement<
                Realm::ProfilingMeasurements::OperationProcessorUsage>();
      req.add_measurement<
                Realm::ProfilingMeasurements::OperationEventWaits>();
    }

    //--------------------------------------------------------------------------
    void LegionProfiler::add_meta_request(Realm::ProfilingRequestSet &requests,
                                          LgTaskID tid, UniqueID uid)
    //--------------------------------------------------------------------------
    {
#ifdef DEBUG_LEGION
      increment_total_outstanding_requests(LEGION_PROF_META);
#else
      increment_total_outstanding_requests();
#endif
      ProfilingInfo info(LEGION_PROF_META); 
      info.id = tid;
      info.op_id = uid;
      Realm::ProfilingRequest &req = requests.add_request((target_proc.exists())
                ? target_proc : Processor::get_executing_processor(),
                LG_LEGION_PROFILING_ID, &info, sizeof(info), LG_LOW_PRIORITY);
      req.add_measurement<
                Realm::ProfilingMeasurements::OperationTimeline>();
      req.add_measurement<
                Realm::ProfilingMeasurements::OperationProcessorUsage>();
      req.add_measurement<
                Realm::ProfilingMeasurements::OperationEventWaits>();
    }

    //--------------------------------------------------------------------------
    void LegionProfiler::add_copy_request(Realm::ProfilingRequestSet &requests,
                                          UniqueID uid)
    //--------------------------------------------------------------------------
    {
#ifdef DEBUG_LEGION
      increment_total_outstanding_requests(LEGION_PROF_COPY);
#else
      increment_total_outstanding_requests();
#endif
      ProfilingInfo info(LEGION_PROF_COPY); 
      // No ID here
      info.op_id = uid;
      Realm::ProfilingRequest &req = requests.add_request((target_proc.exists())
                ? target_proc : Processor::get_executing_processor(),
                LG_LEGION_PROFILING_ID, &info, sizeof(info), LG_LOW_PRIORITY);
      req.add_measurement<
                Realm::ProfilingMeasurements::OperationTimeline>();
      req.add_measurement<
                Realm::ProfilingMeasurements::OperationMemoryUsage>();
    }

    //--------------------------------------------------------------------------
    void LegionProfiler::add_fill_request(Realm::ProfilingRequestSet &requests,
                                          UniqueID uid)
    //--------------------------------------------------------------------------
    {
#ifdef DEBUG_LEGION
      increment_total_outstanding_requests(LEGION_PROF_FILL);
#else
      increment_total_outstanding_requests();
#endif
      ProfilingInfo info(LEGION_PROF_FILL);
      // No ID here
      info.op_id = uid;
      Realm::ProfilingRequest &req = requests.add_request((target_proc.exists())
                ? target_proc : Processor::get_executing_processor(),
                LG_LEGION_PROFILING_ID, &info, sizeof(info), LG_LOW_PRIORITY);
      req.add_measurement<
                Realm::ProfilingMeasurements::OperationTimeline>();
      req.add_measurement<
                Realm::ProfilingMeasurements::OperationMemoryUsage>();
    }

    //--------------------------------------------------------------------------
    void LegionProfiler::add_inst_request(Realm::ProfilingRequestSet &requests,
                                          UniqueID uid)
    //--------------------------------------------------------------------------
    {
#ifdef DEBUG_LEGION
      increment_total_outstanding_requests(LEGION_PROF_INST,
                                           2/*different requests*/);
#else
      increment_total_outstanding_requests(2/*different requests*/);
#endif
      ProfilingInfo info(LEGION_PROF_INST); 
      // No ID here
      info.op_id = uid;
      // Instances use two profiling requests so that we can get MemoryUsage
      // right away - the Timeline doesn't come until we delete the instance
      Processor p = (target_proc.exists() 
                        ? target_proc : Processor::get_executing_processor());
      Realm::ProfilingRequest &req1 = requests.add_request(p,
                LG_LEGION_PROFILING_ID, &info, sizeof(info), LG_LOW_PRIORITY);
      req1.add_measurement<
                 Realm::ProfilingMeasurements::InstanceMemoryUsage>();
      Realm::ProfilingRequest &req2 = requests.add_request(p,
                LG_LEGION_PROFILING_ID, &info, sizeof(info), LG_LOW_PRIORITY);
      req2.add_measurement<
                 Realm::ProfilingMeasurements::InstanceTimeline>();
    }

    //--------------------------------------------------------------------------
    void LegionProfiler::add_partition_request(
                                           Realm::ProfilingRequestSet &requests,
                                           UniqueID uid, DepPartOpKind part_op)
    //--------------------------------------------------------------------------
    {
#ifdef DEBUG_LEGION
      increment_total_outstanding_requests(LEGION_PROF_PARTITION);
#else
      increment_total_outstanding_requests();
#endif
      ProfilingInfo info(LEGION_PROF_PARTITION);
      // Pass the partition op kind as the ID
      info.id = part_op;
      info.op_id = uid;
      Realm::ProfilingRequest &req = requests.add_request((target_proc.exists())
                        ? target_proc : Processor::get_executing_processor(),
                        LG_LEGION_PROFILING_ID, &info, sizeof(info));
      req.add_measurement<
                  Realm::ProfilingMeasurements::OperationTimeline>();
    }

    //--------------------------------------------------------------------------
    void LegionProfiler::process_results(Processor p, const void *buffer,
                                         size_t size)
    //--------------------------------------------------------------------------
    {
#ifdef LEGION_PROF_SELF_PROFILE
      long long t_start = Realm::Clock::current_time_in_nanoseconds();
#endif
      if (thread_local_profiling_instance == NULL)
        create_thread_local_profiling_instance();
      Realm::ProfilingResponse response(buffer, size);
#ifdef DEBUG_LEGION
      assert(response.user_data_size() == sizeof(ProfilingInfo));
#endif
      const ProfilingInfo *info = (const ProfilingInfo*)response.user_data();
      switch (info->kind)
      {
        case LEGION_PROF_TASK:
          {
#ifdef DEBUG_LEGION
            assert(response.has_measurement<
                Realm::ProfilingMeasurements::OperationTimeline>());
            assert(response.has_measurement<
                Realm::ProfilingMeasurements::OperationProcessorUsage>());
#endif
            Realm::ProfilingMeasurements::OperationTimeline *timeline = 
              response.get_measurement<
                    Realm::ProfilingMeasurements::OperationTimeline>();
            Realm::ProfilingMeasurements::OperationProcessorUsage *usage = 
              response.get_measurement<
                    Realm::ProfilingMeasurements::OperationProcessorUsage>();
            Realm::ProfilingMeasurements::OperationEventWaits *waits = 
              response.get_measurement<
                    Realm::ProfilingMeasurements::OperationEventWaits>();
            // Ignore anything that was predicated false for now
            if (usage != NULL)
              thread_local_profiling_instance->process_task(info->id, 
                  info->op_id, timeline, usage, waits);
            if (timeline != NULL)
              delete timeline;
            if (timeline != NULL)
              delete usage;
            break;
          }
        case LEGION_PROF_META:
          {
#ifdef DEBUG_LEGION
            assert(response.has_measurement<
                Realm::ProfilingMeasurements::OperationTimeline>());
            assert(response.has_measurement<
                Realm::ProfilingMeasurements::OperationProcessorUsage>());
#endif
            Realm::ProfilingMeasurements::OperationTimeline *timeline = 
              response.get_measurement<
                    Realm::ProfilingMeasurements::OperationTimeline>();
            Realm::ProfilingMeasurements::OperationProcessorUsage *usage = 
              response.get_measurement<
                    Realm::ProfilingMeasurements::OperationProcessorUsage>();
            Realm::ProfilingMeasurements::OperationEventWaits *waits = 
              response.get_measurement<
                    Realm::ProfilingMeasurements::OperationEventWaits>();
            // Ignore anything that was predicated false for now
            if (usage != NULL)
              thread_local_profiling_instance->process_meta(info->id, 
                  info->op_id, timeline, usage, waits);
            if (timeline != NULL)
              delete timeline;
            if (usage != NULL)
              delete usage;
            break;
          }
        case LEGION_PROF_MESSAGE:
          {
#ifdef DEBUG_LEGION
            assert(response.has_measurement<
                Realm::ProfilingMeasurements::OperationTimeline>());
            assert(response.has_measurement<
                Realm::ProfilingMeasurements::OperationProcessorUsage>());
#endif
            Realm::ProfilingMeasurements::OperationTimeline *timeline = 
              response.get_measurement<
                    Realm::ProfilingMeasurements::OperationTimeline>();
            Realm::ProfilingMeasurements::OperationProcessorUsage *usage = 
              response.get_measurement<
                    Realm::ProfilingMeasurements::OperationProcessorUsage>();
            Realm::ProfilingMeasurements::OperationEventWaits *waits = 
              response.get_measurement<
                    Realm::ProfilingMeasurements::OperationEventWaits>();
            if (usage != NULL)
              thread_local_profiling_instance->process_message(timeline, 
                  usage, waits);
            if (timeline != NULL)
              delete timeline;
            if (usage != NULL)
              delete usage;
            break;
          }
        case LEGION_PROF_COPY:
          {
#ifdef DEBUG_LEGION
            assert(response.has_measurement<
                Realm::ProfilingMeasurements::OperationTimeline>());
            assert(response.has_measurement<
                Realm::ProfilingMeasurements::OperationMemoryUsage>());
#endif
            Realm::ProfilingMeasurements::OperationTimeline *timeline = 
              response.get_measurement<
                    Realm::ProfilingMeasurements::OperationTimeline>();
            Realm::ProfilingMeasurements::OperationMemoryUsage *usage = 
              response.get_measurement<
                    Realm::ProfilingMeasurements::OperationMemoryUsage>();
            // Ignore anything that was predicated false for now
            if (usage != NULL)
              thread_local_profiling_instance->process_copy(info->op_id,
                                                            timeline, usage);
            if (timeline != NULL)
              delete timeline;
            if (usage != NULL)
              delete usage;
            break;
          }
        case LEGION_PROF_FILL:
          {
#ifdef DEBUG_LEGION
            assert(response.has_measurement<
                Realm::ProfilingMeasurements::OperationTimeline>());
            assert(response.has_measurement<
                Realm::ProfilingMeasurements::OperationMemoryUsage>());
#endif
            Realm::ProfilingMeasurements::OperationTimeline *timeline = 
              response.get_measurement<
                    Realm::ProfilingMeasurements::OperationTimeline>();
            Realm::ProfilingMeasurements::OperationMemoryUsage *usage = 
              response.get_measurement<
                    Realm::ProfilingMeasurements::OperationMemoryUsage>();
            // Ignore anything that was predicated false for now
            if (usage != NULL)
              thread_local_profiling_instance->process_fill(info->op_id,
                                                            timeline, usage);
            if (timeline != NULL)
              delete timeline;
            if (usage != NULL)
              delete usage;
            break;
          }
        case LEGION_PROF_INST:
          {
	    // Record data based on which measurements we got back this time
	    if (response.has_measurement<
                Realm::ProfilingMeasurements::InstanceTimeline>())
	    {
	      Realm::ProfilingMeasurements::InstanceTimeline *timeline = 
                response.get_measurement<
                      Realm::ProfilingMeasurements::InstanceTimeline>();
	      thread_local_profiling_instance->process_inst_timeline(
								info->op_id,
								timeline);
	      delete timeline;
	    }
	    if (response.has_measurement<
                Realm::ProfilingMeasurements::InstanceMemoryUsage>())
	    {
	      Realm::ProfilingMeasurements::InstanceMemoryUsage *usage = 
                response.get_measurement<
                      Realm::ProfilingMeasurements::InstanceMemoryUsage>();
	      thread_local_profiling_instance->process_inst_usage(info->op_id,
								  usage);
	      delete usage;
	    }
            break;
          }
        case LEGION_PROF_PARTITION:
          {
#ifdef DEBUG_LEGION
            assert(response.has_measurement<
                Realm::ProfilingMeasurements::OperationTimeline>());
#endif
            Realm::ProfilingMeasurements::OperationTimeline *timeline = 
              response.get_measurement<
                    Realm::ProfilingMeasurements::OperationTimeline>();
            thread_local_profiling_instance->process_partition(info->op_id,
                                        (DepPartOpKind)info->id, timeline);
            if (timeline != NULL)
              delete timeline;
            break;
          }
        default:
          assert(false);
      }
#ifdef LEGION_PROF_SELF_PROFILE
      long long t_stop = Realm::Clock::current_time_in_nanoseconds();
      thread_local_profiling_instance->record_proftask(p, info->op_id, 
                                                       t_start, t_stop);
#endif
#ifdef DEBUG_LEGION
      decrement_total_outstanding_requests(info->kind);
#else
      decrement_total_outstanding_requests();
#endif
    }

    //--------------------------------------------------------------------------
    void LegionProfiler::finalize(void)
    //--------------------------------------------------------------------------
    {
#ifdef DEBUG_LEGION
      assert(!finalizing);
#endif
      // Set the flag indicating that we are finalizing
      finalizing = true;
      // Remove our guard outstanding request
#ifdef DEBUG_LEGION
      decrement_total_outstanding_requests(LEGION_PROF_META);
#else
      decrement_total_outstanding_requests();
#endif
      if (!done_event.has_triggered())
        done_event.lg_wait();
      for (std::vector<LegionProfInstance*>::const_iterator it = 
            instances.begin(); it != instances.end(); it++) {
        (*it)->dump_state(serializer);
      }  
    }

    //--------------------------------------------------------------------------
    void LegionProfiler::record_instance_creation(PhysicalInstance inst,
                       Memory memory, UniqueID op_id, unsigned long long create)
    //--------------------------------------------------------------------------
    {
      if (thread_local_profiling_instance == NULL)
        create_thread_local_profiling_instance();
      thread_local_profiling_instance->process_inst_create(op_id, inst, create);
    }

    //--------------------------------------------------------------------------
    void LegionProfiler::record_message_kinds(const char *const *const
                                  message_names, unsigned int num_message_kinds)
    //--------------------------------------------------------------------------
    {
      for (unsigned idx = 0; idx < num_message_kinds; idx++)
      {
        LegionProfDesc::MessageDesc message_desc;
        message_desc.kind = idx;
        message_desc.name = message_names[idx];
        serializer->serialize(message_desc);
      }
    }

    //--------------------------------------------------------------------------
    void LegionProfiler::record_message(MessageKind kind, 
                                        unsigned long long start,
                                        unsigned long long stop)
    //--------------------------------------------------------------------------
    {
      Processor current = Processor::get_executing_processor();
      if (thread_local_profiling_instance == NULL)
        create_thread_local_profiling_instance();
      thread_local_profiling_instance->record_message(current, kind, 
                                                      start, stop);
    }

    //--------------------------------------------------------------------------
    void LegionProfiler::record_mapper_call_kinds(const char *const *const
                               mapper_call_names, unsigned int num_mapper_calls)
    //--------------------------------------------------------------------------
    {
      for (unsigned idx = 0; idx < num_mapper_calls; idx++)
      {
        LegionProfDesc::MapperCallDesc mapper_call_desc;
        mapper_call_desc.kind = idx;
        mapper_call_desc.name = mapper_call_names[idx];
        serializer->serialize(mapper_call_desc);
      }
    }

    //--------------------------------------------------------------------------
    void LegionProfiler::record_mapper_call(MappingCallKind kind, UniqueID uid,
                              unsigned long long start, unsigned long long stop)
    //--------------------------------------------------------------------------
    {
      Processor current = Processor::get_executing_processor();
      if (thread_local_profiling_instance == NULL)
        create_thread_local_profiling_instance();
      thread_local_profiling_instance->record_mapper_call(current, kind, uid, 
                                                   start, stop);
    }

    //--------------------------------------------------------------------------
    void LegionProfiler::record_runtime_call_kinds(const char *const *const
                             runtime_call_names, unsigned int num_runtime_calls)
    //--------------------------------------------------------------------------
    {
      for (unsigned idx = 0; idx < num_runtime_calls; idx++)
      {
        LegionProfDesc::RuntimeCallDesc runtime_call_desc;
        runtime_call_desc.kind = idx;
        runtime_call_desc.name = runtime_call_names[idx];
        serializer->serialize(runtime_call_desc);
      }
    }

    //--------------------------------------------------------------------------
    void LegionProfiler::record_runtime_call(RuntimeCallKind kind,
                              unsigned long long start, unsigned long long stop)
    //--------------------------------------------------------------------------
    {
      Processor current = Processor::get_executing_processor();
      if (thread_local_profiling_instance == NULL)
        create_thread_local_profiling_instance();
      thread_local_profiling_instance->record_runtime_call(current, kind, 
                                                           start, stop);
    }

#ifdef DEBUG_LEGION
    //--------------------------------------------------------------------------
    void LegionProfiler::increment_total_outstanding_requests(
                                               ProfilingKind kind, unsigned cnt)
    //--------------------------------------------------------------------------
    {
      AutoLock p_lock(profiler_lock);
      total_outstanding_requests[kind] += cnt;
    }

    //--------------------------------------------------------------------------
    void LegionProfiler::decrement_total_outstanding_requests(
                                               ProfilingKind kind, unsigned cnt)
    //--------------------------------------------------------------------------
    {
      AutoLock p_lock(profiler_lock);
      assert(total_outstanding_requests[kind] >= cnt);
      total_outstanding_requests[kind] -= cnt;
      if (total_outstanding_requests[kind] > 0)
        return;
      for (unsigned idx = 0; idx < LEGION_PROF_LAST; idx++)
      {
        if (idx == kind)
          continue;
        if (total_outstanding_requests[idx] > 0)
          return;
      }
      assert(!done_event.has_triggered());
      Runtime::trigger_event(done_event);
    }
#else
    //--------------------------------------------------------------------------
    void LegionProfiler::increment_total_outstanding_requests(unsigned cnt)
    //--------------------------------------------------------------------------
    {
      __sync_fetch_and_add(&total_outstanding_requests,cnt);
    }

    //--------------------------------------------------------------------------
    void LegionProfiler::decrement_total_outstanding_requests(unsigned cnt)
    //--------------------------------------------------------------------------
    {
      unsigned prev = __sync_fetch_and_sub(&total_outstanding_requests,cnt);
#ifdef DEBUG_LEGION
      assert(prev >= cnt);
#endif
      // If we were the last outstanding event we can trigger the event
      if (prev == cnt)
      {
#ifdef DEBUG_LEGION
        assert(!done_event.has_triggered());
#endif
        Runtime::trigger_event(done_event);
      }
    }
#endif

    //--------------------------------------------------------------------------
    void LegionProfiler::increase_footprint(size_t diff)
    //--------------------------------------------------------------------------
    {
      size_t footprint = __sync_add_and_fetch(&total_memory_footprint, diff);
      if (footprint > output_footprint_threshold)
      {
        bool launch_output = false;
        if (!finalizing && !output_pending)
        {
          // Retake the lock to make sure we didn't loose the race
          AutoLock p_lock(profiler_lock);
          if (!output_pending)
          {
            launch_output = true;
            output_pending = true;
          }
        }
        if (launch_output)
        {
          // Launching this increments the total outstanding requests
          // so we don't need to worry about early clean-up
          LgOutputTaskArgs args;
          args.profiler = this;
          runtime->issue_runtime_meta_task(args, LG_LOW_PRIORITY, NULL/*op*/,
              RtEvent::NO_RT_EVENT, local_io_proc);
        }
      }
    }

    //--------------------------------------------------------------------------
    bool LegionProfiler::decrease_footprint(size_t diff)
    //--------------------------------------------------------------------------
    {
      // If we're finalizing don't keep doing the slow path
      if (finalizing)
        return false;
      // Do this while holding the lock so we get atomicity correct
      AutoLock p_lock(profiler_lock);
#ifdef DEBUG_LEGION
      assert(output_pending); // we are the pending output
#endif
      output_pending = false;
      size_t footprint = __sync_sub_and_fetch(&total_memory_footprint, diff); 
      // Keep going if we still have too much footprint
      if (footprint > output_footprint_threshold)
      {
        output_pending = true;
        return true;
      }
      else
        return false;
    }

    //--------------------------------------------------------------------------
    void LegionProfiler::perform_intermediate_output(void)
    //--------------------------------------------------------------------------
    {
      size_t diff = 0;
      // See if we have a local profiler instance to decrease the footprint
      if (thread_local_profiling_instance != NULL)
        // No need for a lock since only one of these runs at a time
        diff = thread_local_profiling_instance->dump_inter(serializer);
      const bool launch_again = decrease_footprint(diff);
      if (launch_again)
      {
        // Launching this increments the total outstanding requests
        // so we don't need to worry about early clean-up
        LgOutputTaskArgs args;
        args.profiler = this;
        runtime->issue_runtime_meta_task(args, LG_LOW_PRIORITY, NULL/*op*/,
            RtEvent::NO_RT_EVENT, local_io_proc);
      }
    }

    //--------------------------------------------------------------------------
    void LegionProfiler::create_thread_local_profiling_instance(void)
    //--------------------------------------------------------------------------
    {
      thread_local_profiling_instance = new LegionProfInstance(this);
      // Task the lock and save the reference
      AutoLock p_lock(profiler_lock);
      instances.push_back(thread_local_profiling_instance);
    }

    //--------------------------------------------------------------------------
    DetailedProfiler::DetailedProfiler(Runtime *runtime, RuntimeCallKind call)
      : profiler(runtime->profiler), call_kind(call), start_time(0)
    //--------------------------------------------------------------------------
    {
      if (profiler != NULL)
        start_time = Realm::Clock::current_time_in_nanoseconds();
    }

    //--------------------------------------------------------------------------
    DetailedProfiler::DetailedProfiler(const DetailedProfiler &rhs)
      : profiler(rhs.profiler), call_kind(rhs.call_kind)
    //--------------------------------------------------------------------------
    {
      // should never be called
      assert(false);
    }

    //--------------------------------------------------------------------------
    DetailedProfiler::~DetailedProfiler(void)
    //--------------------------------------------------------------------------
    {
      if (profiler != NULL)
      {
        unsigned long long stop_time = 
          Realm::Clock::current_time_in_nanoseconds();
        profiler->record_runtime_call(call_kind, start_time, stop_time);
      }
    }

    //--------------------------------------------------------------------------
    DetailedProfiler& DetailedProfiler::operator=(const DetailedProfiler &rhs)
    //--------------------------------------------------------------------------
    {
      // should never be called
      assert(false);
      return *this;
    }

  }; // namespace Internal
}; // namespace Legion
<|MERGE_RESOLUTION|>--- conflicted
+++ resolved
@@ -744,11 +744,8 @@
         output_target_latency(target_latency), target_proc(target), 
 #ifndef DEBUG_LEGION
         total_outstanding_requests(1/*start with guard*/),
-<<<<<<< HEAD
-#endif
-=======
+#endif
         local_io_proc(Processor::NO_PROC),
->>>>>>> 47c8ff98
         total_memory_footprint(0), finalizing(false)
     //--------------------------------------------------------------------------
     {
@@ -830,13 +827,11 @@
         mem_desc.capacity = it->capacity();
         serializer->serialize(mem_desc);
       }
-<<<<<<< HEAD
 #ifdef DEBUG_LEGION
       for (unsigned idx = 0; idx < LEGION_PROF_LAST; idx++)
         total_outstanding_requests[idx] = 0;
       total_outstanding_requests[LEGION_PROF_META] = 1; // guard
 #endif
-=======
       // Get a processor group for all the local I/O processors if we have any 
       Machine::ProcessorQuery local_io_procs(machine);
       local_io_procs.local_address_space();
@@ -851,7 +846,6 @@
       }
       else if (local_io_procs.count() == 1)
         local_io_proc = local_io_procs.first();
->>>>>>> 47c8ff98
     }
 
     //--------------------------------------------------------------------------
