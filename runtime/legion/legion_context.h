/* Copyright 2023 Stanford University, NVIDIA Corporation
 *
 * Licensed under the Apache License, Version 2.0 (the "License");
 * you may not use this file except in compliance with the License.
 * You may obtain a copy of the License at
 *
 *     http://www.apache.org/licenses/LICENSE-2.0
 *
 * Unless required by applicable law or agreed to in writing, software
 * distributed under the License is distributed on an "AS IS" BASIS,
 * WITHOUT WARRANTIES OR CONDITIONS OF ANY KIND, either express or implied.
 * See the License for the specific language governing permissions and
 * limitations under the License.
 */

#ifndef __LEGION_CONTEXT_H__
#define __LEGION_CONTEXT_H__

#include "legion.h"
#include "legion/legion_tasks.h"
#include "legion/legion_mapping.h"
#include "legion/legion_instances.h"
#include "legion/legion_allocation.h"

namespace Legion {
  namespace Internal {
   
    /**
     * \class TaskContext
     * The base class for all task contexts which 
     * provide all the methods for handling the 
     * execution of a task at runtime.
     */
    class TaskContext : public DistributedCollectable {
    public:
      class AutoRuntimeCall {
      public:
        AutoRuntimeCall(TaskContext *c) : ctx(c) { ctx->begin_runtime_call(); }
        ~AutoRuntimeCall(void) { ctx->end_runtime_call(); }
      public:
        TaskContext *const ctx;
      };
      // This is a no-op task for yield operations
      struct YieldArgs : public LgTaskArgs<YieldArgs> {
      public:
        static const LgTaskID TASK_ID = LG_YIELD_TASK_ID;
      public:
        YieldArgs(UniqueID uid) : LgTaskArgs<YieldArgs>(uid) { }
      };
    public:
      TaskContext(Runtime *runtime, SingleTask *owner, int depth,
                  const std::vector<RegionRequirement> &reqs,
                  const std::vector<OutputRequirement> &output_reqs,
                  DistributedID did, bool perform_registration,
                  bool inline_task, bool implicit_ctx = false,
                  CollectiveMapping *mapping = NULL);
      virtual ~TaskContext(void);
    public:
      // This is used enough that we want it inlined
      inline Processor get_executing_processor(void) const
        { return executing_processor; }
      inline void set_executing_processor(Processor p)
        { executing_processor = p; }
      inline const char* get_task_name(void)
        { return get_task()->get_task_name(); }
      inline const std::vector<PhysicalRegion>& get_physical_regions(void) const
        { return physical_regions; }
      inline SingleTask* get_owner_task(void) const { return owner_task; }
      inline bool is_priority_mutable(void) const { return mutable_priority; }
      inline int get_depth(void) const { return depth; }
    public:
      virtual ShardID get_shard_id(void) const { return 0; }
      virtual DistributedID get_replication_id(void) const { return 0; }
      virtual size_t get_total_shards(void) const { return 1; }
    public:
      // Interface for task contexts
      virtual ContextID get_logical_tree_context(void) const = 0;
      virtual ContextID get_physical_tree_context(void) const = 0;
      virtual Task* get_task(void); 
      virtual UniqueID get_unique_id(void) const;
      virtual InnerContext* find_parent_context(void);
      virtual void compute_task_tree_coordinates(
                TaskTreeCoordinates &coords) const = 0;
      virtual bool attempt_children_complete(void) = 0;
      virtual bool attempt_children_commit(void) = 0;
      virtual VariantImpl* select_inline_variant(TaskOp *child,
                const std::vector<PhysicalRegion> &parent_regions,
                std::deque<InstanceSet> &physical_instances);
      virtual bool is_leaf_context(void) const;
      virtual bool is_inner_context(void) const;
#ifdef LEGION_USE_LIBDL
      virtual void perform_global_registration_callbacks(
                     Realm::DSOReferenceImplementation *dso, const void *buffer,
                     size_t buffer_size, bool withargs, size_t dedup_tag,
                     RtEvent local_done, RtEvent global_done, 
                     std::set<RtEvent> &preconditions);
#endif
      virtual void print_once(FILE *f, const char *message) const;
      virtual void log_once(Realm::LoggerMessage &message) const;
      virtual Future from_value(const void *value, size_t value_size,
          bool owned, Provenance *provenance, bool shard_local);
      virtual Future from_value(const void *value, size_t size, bool owned,
          const Realm::ExternalInstanceResource &resource,
          void (*freefunc)(const Realm::ExternalInstanceResource&),
          Provenance *provenance, bool shard_local);
      virtual Future consensus_match(const void *input, void *output,
          size_t num_elements, size_t element_size, Provenance *provenance);
    public:
      virtual VariantID register_variant(const TaskVariantRegistrar &registrar,
                          const void *user_data, size_t user_data_size,
                          const CodeDescriptor &desc, size_t ret_size,
                          bool has_ret_size, VariantID vid, bool check_task_id);
      virtual TraceID generate_dynamic_trace_id(void);
      virtual MapperID generate_dynamic_mapper_id(void);
      virtual ProjectionID generate_dynamic_projection_id(void);
      virtual ShardingID generate_dynamic_sharding_id(void);
      virtual TaskID generate_dynamic_task_id(void);
      virtual ReductionOpID generate_dynamic_reduction_id(void);
      virtual CustomSerdezID generate_dynamic_serdez_id(void);
      virtual bool perform_semantic_attach(const char *func, unsigned kind,
          const void *arg, size_t arglen, SemanticTag tag, const void *buffer,
          size_t size, bool is_mutable, bool &global, 
          const void *arg2 = NULL, size_t arg2len = 0);
      virtual void post_semantic_attach(void);
    public:
      virtual void return_resources(ResourceTracker *target,
                                    size_t return_index,
                                    std::set<RtEvent> &preconditions) = 0;
      virtual void pack_return_resources(Serializer &rez,
                                         size_t return_index) = 0;
      virtual void log_created_requirements(void) = 0;
      virtual void report_leaks_and_duplicates(
          std::set<RtEvent> &preconditions) = 0;
    public:
      // Interface to operations performed by a context 
      virtual IndexSpace create_index_space(const Domain &bounds,
                                            TypeTag type_tag,
                                            Provenance *provenance) = 0;
      virtual IndexSpace create_index_space(const Future &future,
                                            TypeTag type_tag,
                                            Provenance *provenance) = 0;
      virtual IndexSpace create_index_space(
                           const std::vector<DomainPoint> &points,
                           Provenance *provenance) = 0;
      virtual IndexSpace create_index_space(
                           const std::vector<Domain> &rects,
                           Provenance *provenance) = 0;
      // This variant creates an uninitialized index space
      // that later is set by a task
      virtual IndexSpace create_unbound_index_space(TypeTag type_tag,
                                              Provenance *provenance) = 0;
    public:
      virtual IndexSpace union_index_spaces(
                           const std::vector<IndexSpace> &spaces,
                           Provenance *provenance) = 0;
      virtual IndexSpace intersect_index_spaces(
                           const std::vector<IndexSpace> &spaces,
                           Provenance *provenance) = 0;
      virtual IndexSpace subtract_index_spaces(
                           IndexSpace left, IndexSpace right,
                           Provenance *provenance) = 0;
      virtual void create_shared_ownership(IndexSpace handle) = 0;
      virtual void destroy_index_space(IndexSpace handle,
                                       const bool unordered,
                                       const bool recurse,
                                       Provenance *provenance) = 0;
      virtual void create_shared_ownership(IndexPartition handle) = 0;
      virtual void destroy_index_partition(IndexPartition handle,
                                           const bool unordered,
                                           const bool recurse,
                                           Provenance *provenance) = 0;
      virtual IndexPartition create_equal_partition(
                                            IndexSpace parent,
                                            IndexSpace color_space,
                                            size_t granularity,
                                            Color color,
                                            Provenance *provenance) = 0;
      virtual IndexPartition create_partition_by_weights(IndexSpace parent,
                                            const FutureMap &weights,
                                            IndexSpace color_space,
                                            size_t granularity, 
                                            Color color,
                                            Provenance *provenance) = 0;
      virtual IndexPartition create_partition_by_union(
                                            IndexSpace parent,
                                            IndexPartition handle1,
                                            IndexPartition handle2,
                                            IndexSpace color_space,
                                            PartitionKind kind,
                                            Color color,
                                            Provenance *provenance) = 0;
      virtual IndexPartition create_partition_by_intersection(
                                            IndexSpace parent,
                                            IndexPartition handle1,
                                            IndexPartition handle2,
                                            IndexSpace color_space,
                                            PartitionKind kind,
                                            Color color,
                                            Provenance *provenance) = 0;
      virtual IndexPartition create_partition_by_intersection(
                                            IndexSpace parent,
                                            IndexPartition partition,
                                            PartitionKind kind,
                                            Color color, 
                                            bool dominates,
                                            Provenance *provenance) = 0;
      virtual IndexPartition create_partition_by_difference(
                                            IndexSpace parent,
                                            IndexPartition handle1,
                                            IndexPartition handle2,
                                            IndexSpace color_space,
                                            PartitionKind kind,
                                            Color color,
                                            Provenance *provenance) = 0;
      virtual Color create_cross_product_partitions(
                                            IndexPartition handle1,
                                            IndexPartition handle2,
                              std::map<IndexSpace,IndexPartition> &handles,
                                            PartitionKind kind,
                                            Color color,
                                            Provenance *provenance) = 0;
      virtual void create_association(      LogicalRegion domain,
                                            LogicalRegion domain_parent,
                                            FieldID domain_fid,
                                            IndexSpace range,
                                            MapperID id, MappingTagID tag,
                                            const UntypedBuffer &marg,
                                            Provenance *prov) = 0;
      virtual IndexPartition create_restricted_partition(
                                            IndexSpace parent,
                                            IndexSpace color_space,
                                            const void *transform,
                                            size_t transform_size,
                                            const void *extent,
                                            size_t extent_size,
                                            PartitionKind part_kind,
                                            Color color,
                                            Provenance *provenance) = 0;
      virtual IndexPartition create_partition_by_domain(
                                            IndexSpace parent,
                                  const std::map<DomainPoint,Domain> &domains,
                                            IndexSpace color_space,
                                            bool perform_intersections,
                                            PartitionKind part_kind,
                                            Color color,
                                            Provenance *provenance) = 0;
      virtual IndexPartition create_partition_by_domain(
                                            IndexSpace parent,
                                            const FutureMap &domains,
                                            IndexSpace color_space,
                                            bool perform_intersections,
                                            PartitionKind part_kind,
                                            Color color, 
                                            Provenance *provenance,
                                            bool skip_check = false) = 0;
      virtual IndexPartition create_partition_by_field(
                                            LogicalRegion handle,
                                            LogicalRegion parent_priv,
                                            FieldID fid,
                                            IndexSpace color_space,
                                            Color color,
                                            MapperID id, MappingTagID tag,
                                            PartitionKind part_kind,
                                            const UntypedBuffer &marg,
                                            Provenance *prov) = 0;
      virtual IndexPartition create_partition_by_image(
                                            IndexSpace handle,
                                            LogicalPartition projection,
                                            LogicalRegion parent,
                                            FieldID fid,
                                            IndexSpace color_space,
                                            PartitionKind part_kind,
                                            Color color,
                                            MapperID id, MappingTagID tag,
                                            const UntypedBuffer &marg,
                                            Provenance *prov) = 0;
      virtual IndexPartition create_partition_by_image_range(
                                            IndexSpace handle,
                                            LogicalPartition projection,
                                            LogicalRegion parent,
                                            FieldID fid,
                                            IndexSpace color_space,
                                            PartitionKind part_kind,
                                            Color color,
                                            MapperID id, MappingTagID tag,
                                            const UntypedBuffer &marg,
                                            Provenance *prov) = 0;
      virtual IndexPartition create_partition_by_preimage(
                                            IndexPartition projection,
                                            LogicalRegion handle,
                                            LogicalRegion parent,
                                            FieldID fid,
                                            IndexSpace color_space,
                                            PartitionKind part_kind,
                                            Color color,
                                            MapperID id, MappingTagID tag,
                                            const UntypedBuffer &marg,
                                            Provenance *prov) = 0;
      virtual IndexPartition create_partition_by_preimage_range(
                                            IndexPartition projection,
                                            LogicalRegion handle,
                                            LogicalRegion parent,
                                            FieldID fid,
                                            IndexSpace color_space,
                                            PartitionKind part_kind,
                                            Color color,
                                            MapperID id, MappingTagID tag,
                                            const UntypedBuffer &marg,
                                            Provenance *prov) = 0;
      virtual IndexPartition create_pending_partition(
                                            IndexSpace parent,
                                            IndexSpace color_space,
                                            PartitionKind part_kind,
                                            Color color,
                                            Provenance *prov,
                                            bool trust = false) = 0;
      virtual IndexSpace create_index_space_union(
                                            IndexPartition parent,
                                            const void *realm_color,
                                            size_t color_size,
                                            TypeTag type_tag,
                                const std::vector<IndexSpace> &handles,
                                            Provenance *provenance) = 0;
      virtual IndexSpace create_index_space_union(
                                            IndexPartition parent,
                                            const void *realm_color,
                                            size_t color_size,
                                            TypeTag type_tag,
                                            IndexPartition handle,
                                            Provenance *provenance) = 0;
      virtual IndexSpace create_index_space_intersection(
                                            IndexPartition parent,
                                            const void *realm_color,
                                            size_t color_size,
                                            TypeTag type_tag,
                                const std::vector<IndexSpace> &handles,
                                            Provenance *provenance) = 0;
      virtual IndexSpace create_index_space_intersection(
                                            IndexPartition parent,
                                            const void *realm_color,
                                            size_t color_size,
                                            TypeTag type_tag,
                                            IndexPartition handle,
                                            Provenance *provenance) = 0;
      virtual IndexSpace create_index_space_difference(
                                            IndexPartition parent,
                                            const void *realm_color,
                                            size_t color_size,
                                            TypeTag type_tag,
                                            IndexSpace initial,
                                const std::vector<IndexSpace> &handles,
                                            Provenance *provenance) = 0;
      virtual FieldSpace create_field_space(Provenance *provenance) = 0;
      virtual FieldSpace create_field_space(const std::vector<size_t> &sizes,
                                        std::vector<FieldID> &resulting_fields,
                                        CustomSerdezID serdez_id,
                                        Provenance *provenance) = 0;
      virtual FieldSpace create_field_space(const std::vector<Future> &sizes,
                                        std::vector<FieldID> &resulting_fields,
                                        CustomSerdezID serdez_id,
                                        Provenance *provenance) = 0;
      virtual void create_shared_ownership(FieldSpace handle) = 0;
      virtual void destroy_field_space(FieldSpace handle,
                                       const bool unordered,
                                       Provenance *provenance) = 0;
      virtual FieldID allocate_field(FieldSpace space, size_t field_size,
                                     FieldID fid, bool local,
                                     CustomSerdezID serdez_id,
                                     Provenance *provenance) = 0;
      virtual FieldID allocate_field(FieldSpace space, const Future &field_size,
                                     FieldID fid, bool local,
                                     CustomSerdezID serdez_id,
                                     Provenance *provenance) = 0;
      virtual void allocate_local_field(
                                     FieldSpace space, size_t field_size,
                                     FieldID fid, CustomSerdezID serdez_id,
                                     std::set<RtEvent> &done_events,
                                     Provenance *provenance) = 0;
      virtual void free_field(FieldAllocatorImpl *allocator, FieldSpace space, 
                              FieldID fid, const bool unordered,
                              Provenance *provenance) = 0;
      virtual void allocate_fields(FieldSpace space,
                                   const std::vector<size_t> &sizes,
                                   std::vector<FieldID> &resuling_fields,
                                   bool local, CustomSerdezID serdez_id,
                                   Provenance *provenance) = 0;
      virtual void allocate_fields(FieldSpace space,
                                   const std::vector<Future> &sizes,
                                   std::vector<FieldID> &resuling_fields,
                                   bool local, CustomSerdezID serdez_id,
                                   Provenance *provenance) = 0;
      virtual void allocate_local_fields(FieldSpace space,
                                   const std::vector<size_t> &sizes,
                                   const std::vector<FieldID> &resuling_fields,
                                   CustomSerdezID serdez_id,
                                   std::set<RtEvent> &done_events,
                                   Provenance *provenance) = 0;
      virtual void free_fields(FieldAllocatorImpl *allocator, FieldSpace space, 
                               const std::set<FieldID> &to_free,
                               const bool unordered,
                               Provenance *provenance) = 0; 
      virtual LogicalRegion create_logical_region(
                                          IndexSpace index_space,
                                          FieldSpace field_space,
                                          const bool task_local,
                                          Provenance *provenance,
                                          const bool output_region = false) = 0;
      virtual void create_shared_ownership(LogicalRegion handle) = 0;
      virtual void destroy_logical_region(LogicalRegion handle,
                                          const bool unordered,
                                          Provenance *provenance) = 0;
      virtual void reset_equivalence_sets(LogicalRegion parent, 
                                          LogicalRegion region,
                                          const std::set<FieldID> &fields) = 0;
      virtual FieldAllocatorImpl* create_field_allocator(FieldSpace handle,
                                                         bool unordered) = 0;
      virtual void destroy_field_allocator(FieldSpaceNode *node, 
                                           bool from_application = true) = 0;
      virtual void get_local_field_set(const FieldSpace handle,
                                       const std::set<unsigned> &indexes,
                                       std::set<FieldID> &to_set) const = 0;
      virtual void get_local_field_set(const FieldSpace handle,
                                       const std::set<unsigned> &indexes,
                                       std::vector<FieldID> &to_set) const = 0;
    public:
      virtual void add_physical_region(const RegionRequirement &req, 
          bool mapped, MapperID mid, MappingTagID tag, ApUserEvent &unmap_event,
          bool virtual_mapped, const InstanceSet &physical_instances) = 0;
      virtual Future execute_task(const TaskLauncher &launcher,
                                  std::vector<OutputRequirement> *outputs) = 0;
      virtual FutureMap execute_index_space(const IndexTaskLauncher &launcher,
                                   std::vector<OutputRequirement> *outputs) = 0;
      virtual Future execute_index_space(const IndexTaskLauncher &launcher,
                                   ReductionOpID redop, bool deterministic,
                                   std::vector<OutputRequirement> *outputs) = 0;
      virtual Future reduce_future_map(const FutureMap &future_map,
                                   ReductionOpID redop, bool deterministic,
                                   MapperID map_id, MappingTagID tag,
                                   Provenance *provenance,
                                   Future initial_value) = 0;
      virtual FutureMap construct_future_map(IndexSpace domain,
                               const std::map<DomainPoint,UntypedBuffer> &data,
                                             Provenance *provenance,
                                             bool collective = false,
                                             ShardingID sid = 0,
                                             bool implicit = false,
                                             bool internal = false,
                                             bool check_space = true) = 0;
      virtual FutureMap construct_future_map(const Domain &domain,
                                const std::map<DomainPoint,UntypedBuffer> &data,
                                             bool collective = false,
                                             ShardingID sid = 0,
                                             bool implicit = false) = 0;
      virtual FutureMap construct_future_map(IndexSpace domain,
                               const std::map<DomainPoint,Future> &futures,
                                             Provenance *provenance,
                                             bool internal = false,
                                             bool collective = false,
                                             ShardingID sid = 0,
                                             bool implicit = false,
                                             bool check_space = true) = 0;
      virtual FutureMap construct_future_map(const Domain &domain,
                    const std::map<DomainPoint,Future> &futures,
                                             bool internal = false,
                                             bool collective = false,
                                             ShardingID sid = 0,
                                             bool implicit = false) = 0;
      virtual FutureMap transform_future_map(const FutureMap &fm,
                                             IndexSpace new_domain, 
                      TransformFutureMapImpl::PointTransformFnptr fnptr,
                                             Provenance *provenance) = 0;
      virtual FutureMap transform_future_map(const FutureMap &fm,
                                             IndexSpace new_domain,
                                             PointTransformFunctor *functor,
                                             bool own_functor,
                                             Provenance *provenance) = 0;
      virtual PhysicalRegion map_region(const InlineLauncher &launcher) = 0;
      virtual ApEvent remap_region(const PhysicalRegion &region,
                                   Provenance *provenance,
                                   bool internal = false) = 0;
      virtual void unmap_region(PhysicalRegion region) = 0;
      virtual void unmap_all_regions(bool external) = 0;
      virtual void fill_fields(const FillLauncher &launcher) = 0;
      virtual void fill_fields(const IndexFillLauncher &launcher) = 0;
      virtual void discard_fields(const DiscardLauncher &launcher) = 0;
      virtual void issue_copy(const CopyLauncher &launcher) = 0;
      virtual void issue_copy(const IndexCopyLauncher &launcher) = 0;
      virtual void issue_acquire(const AcquireLauncher &launcher) = 0;
      virtual void issue_release(const ReleaseLauncher &launcher) = 0;
      virtual PhysicalRegion attach_resource(
                                  const AttachLauncher &launcher) = 0;
      virtual ExternalResources attach_resources(
                                  const IndexAttachLauncher &launcher) = 0;
      virtual Future detach_resource(PhysicalRegion region, 
                                     const bool flush,const bool unordered,
                                     Provenance *provenance = NULL) = 0;
      virtual Future detach_resources(ExternalResources resources,
                                    const bool flush, const bool unordered,
                                    Provenance *provenance) = 0;
      virtual void progress_unordered_operations(bool end_task = false) = 0;
      virtual FutureMap execute_must_epoch(
                                 const MustEpochLauncher &launcher) = 0;
      virtual Future issue_timing_measurement(
                                    const TimingLauncher &launcher) = 0;
      virtual Future select_tunable_value(const TunableLauncher &launcher) = 0;
      virtual Future issue_mapping_fence(Provenance *provenance) = 0;
      virtual Future issue_execution_fence(Provenance *provenance) = 0;
      virtual void complete_frame(Provenance *provenance) = 0;
      virtual Predicate create_predicate(const Future &f,
                                         Provenance *provenance) = 0;
      virtual Predicate predicate_not(const Predicate &p,
                                      Provenance *provenance) = 0;
      virtual Predicate create_predicate(const PredicateLauncher &launcher) = 0;
      virtual Future get_predicate_future(const Predicate &p,
                                          Provenance *provenance) = 0;
    public:
      virtual void begin_trace(TraceID tid, bool logical_only,
        bool static_trace, const std::set<RegionTreeID> *managed, bool dep,
        Provenance *provenance) = 0;
      virtual void end_trace(TraceID tid, bool deprecated,
                             Provenance *provenance) = 0;
      virtual void record_previous_trace(LogicalTrace *trace) = 0;
      virtual void invalidate_trace_cache(LogicalTrace *trace,
                                          Operation *invalidator) = 0;
      virtual void record_blocking_call(void) = 0;
    public:
      virtual void issue_frame(FrameOp *frame, ApEvent frame_termination) = 0;
      virtual void perform_frame_issue(FrameOp *frame, 
                                       ApEvent frame_termination) = 0;
      virtual void finish_frame(ApEvent frame_termination) = 0;
    public:
      virtual void increment_outstanding(void) = 0;
      virtual void decrement_outstanding(void) = 0;
      virtual void increment_pending(void) = 0;
      virtual void decrement_pending(TaskOp *child) = 0;
      virtual void decrement_pending(bool need_deferral) = 0;
      virtual void increment_frame(void) = 0;
      virtual void decrement_frame(void) = 0;
    public:
      // Override by RemoteTask and TopLevelTask
      virtual InnerContext* find_top_context(InnerContext *previous = NULL) = 0;
    public:
      virtual void initialize_region_tree_contexts(
          const std::vector<RegionRequirement> &clone_requirements,
          const LegionVector<VersionInfo> &version_infos,
          const std::vector<ApUserEvent> &unmap_events) = 0; 
      virtual void invalidate_region_tree_contexts(const bool is_top_level_task,
                                      std::set<RtEvent> &applied,
                                      const ShardMapping *mapping = NULL,
                                      ShardID source_shard = 0) = 0;
    public:
      virtual const std::vector<PhysicalRegion>& begin_task(Processor proc);
      virtual PhysicalInstance create_task_local_instance(Memory memory,
                                        Realm::InstanceLayoutGeneric *layout);
      virtual void destroy_task_local_instance(PhysicalInstance instance);
      virtual void end_task(const void *res, size_t res_size, bool owned,
                      PhysicalInstance inst, FutureFunctor *callback_functor,
                      const Realm::ExternalInstanceResource *resource,
                      void (*freefunc)(const Realm::ExternalInstanceResource&),
                      const void *metadataptr, size_t metadatasize, 
                      ApEvent effects);
      virtual void post_end_task(FutureInstance *instance, ApEvent effects,
                                 void *metadata, size_t metasize,
                                 FutureFunctor *callback_functor,
                                 bool own_callback_functor) = 0;
      bool is_task_local_instance(PhysicalInstance instance);
      LgEvent escape_task_local_instance(PhysicalInstance instance);
      FutureInstance* copy_to_future_inst(const void *value, size_t size);
      FutureInstance* copy_to_future_inst(Memory memory, FutureInstance *src);
      void begin_misspeculation(void);
      void end_misspeculation(FutureInstance *instance,
                              const void *metadata, size_t metasize);
    public:
      virtual Lock create_lock(void);
      virtual void destroy_lock(Lock l) = 0;
      virtual Grant acquire_grant(const std::vector<LockRequest> &requests) = 0;
      virtual void release_grant(Grant grant) = 0;
    public:
      virtual PhaseBarrier create_phase_barrier(unsigned arrivals);
      virtual void destroy_phase_barrier(PhaseBarrier pb) = 0;
      virtual PhaseBarrier advance_phase_barrier(PhaseBarrier pb);
    public:
      virtual DynamicCollective create_dynamic_collective(
                                                  unsigned arrivals,
                                                  ReductionOpID redop,
                                                  const void *init_value,
                                                  size_t init_size) = 0;
      virtual void destroy_dynamic_collective(DynamicCollective dc) = 0;
      virtual void arrive_dynamic_collective(DynamicCollective dc,
                        const void *buffer, size_t size, unsigned count) = 0;
      virtual void defer_dynamic_collective_arrival(DynamicCollective dc,
                                                    const Future &future,
                                                    unsigned count) = 0;
      virtual Future get_dynamic_collective_result(DynamicCollective dc,
                                                   Provenance *provenance) = 0;
      virtual DynamicCollective advance_dynamic_collective(
                                                   DynamicCollective dc) = 0;
    public:
      virtual TaskPriority get_current_priority(void) const = 0;
      virtual void set_current_priority(TaskPriority priority) = 0;
    public:
      PhysicalRegion get_physical_region(unsigned idx);
      void get_physical_references(unsigned idx, InstanceSet &refs); 
    public:
      OutputRegion get_output_region(unsigned idx) const;
      const std::vector<OutputRegion> get_output_regions(void) const
        { return output_regions; }
    public:
      virtual void raise_poison_exception(void);
      virtual void raise_region_exception(PhysicalRegion region, bool nuclear);
    public:
      bool safe_cast(RegionTreeForest *forest, IndexSpace handle, 
                     const void *realm_point, TypeTag type_tag);
      bool is_region_mapped(unsigned idx);
      void record_padded_fields(VariantImpl *variant);
    protected:
      LegionErrorType check_privilege_internal(const RegionRequirement &req,
                                      const RegionRequirement &parent_req,
                                      std::set<FieldID>& privilege_fields,
                                      FieldID &bad_field, int local, int &bad,
                                      bool skip_privileges) const;
      bool check_region_dependence(RegionTreeID tid, IndexSpace space,
                                  const RegionRequirement &our_req,
                                  const RegionUsage &our_usage,
                                  const RegionRequirement &req,
                                  bool check_privileges = true) const;
    public:
      void add_output_region(const OutputRequirement &req,
                             const InstanceSet &instances,
                             bool global_indexing, bool valid);
      void finalize_output_regions(void);
      void initialize_overhead_profiler(void);
      inline void begin_runtime_call(void);
      inline void end_runtime_call(void);
      inline void begin_wait(void);
      inline void end_wait(void);
      void remap_unmapped_regions(LogicalTrace *current_trace,
                           const std::vector<PhysicalRegion> &unmapped_regions,
                           Provenance *provenance);
    public:
      void* get_local_task_variable(LocalVariableID id);
      void set_local_task_variable(LocalVariableID id, const void *value,
                                   void (*destructor)(void*));
    public:
      void yield(void);
    public:
      void increment_inlined(void);
      void decrement_inlined(void);
      void wait_for_inlined(void);
    protected:
      Future predicate_task_false(const TaskLauncher &launcher,
                                  Provenance *provenance);
      FutureMap predicate_index_task_false(size_t context_index,
                                           IndexSpace launch_space,
                                           const IndexTaskLauncher &launcher,
                                           Provenance *provenance);
      Future predicate_index_task_reduce_false(const IndexTaskLauncher &launch,
                                               IndexSpace launch_space,
                                               ReductionOpID redop,
                                               Provenance *provenance);
    public:
<<<<<<< HEAD
      // Find an index space name for a concrete launch domain
      IndexSpace find_index_launch_space(const Domain &domain,
                                         Provenance *provenance);
    public:
      // A little help for ConsensusMatchExchange since it is templated
      static void help_complete_future(Future &f, const void *ptr,
                                       size_t size, bool own);
    public:
=======
>>>>>>> f647b7d1
      SingleTask *const owner_task;
      const std::vector<RegionRequirement> &regions;
      const std::vector<OutputRequirement> &output_reqs;
    protected:
      // For profiling information
      friend class SingleTask;
    protected:
      int                                       depth;
      // This data structure doesn't need a lock becaue
      // it is only mutated by the application task 
      std::vector<PhysicalRegion>               physical_regions;
    protected:
      std::vector<OutputRegion>                 output_regions;
    protected:
      Processor                             executing_processor;
    public:
      // Support for inlining
      mutable LocalLock                           inline_lock;
      unsigned                                    inlined_tasks;
      RtUserEvent                                 inlining_done;
    protected:
      class OverheadProfiler : 
        public Mapping::ProfilingMeasurements::RuntimeOverhead {
      public:
        OverheadProfiler(void) : inside_runtime_call(false) { }
      public:
        long long previous_profiling_time;
        bool inside_runtime_call;
      };
      OverheadProfiler *overhead_profiler; 
    protected:
      class ImplicitProfiler {
      public:
        std::vector<std::pair<long long,long long> > waits; 
        long long start_time;
      };
      ImplicitProfiler *implicit_profiler;
    protected:
      std::map<LocalVariableID,
               std::pair<void*,void (*)(void*)> > task_local_variables;
    protected:
      // Cache for accelerating safe casts
      std::map<IndexSpace,IndexSpaceNode*> safe_cast_spaces; 
    protected:
      // Map of task local instances including their unique events
      // from the profilters perspective
      std::map<PhysicalInstance,LgEvent> task_local_instances;
    protected:
      bool task_executed;
      bool mutable_priority;
    protected: 
      bool children_complete_invoked;
      bool children_commit_invoked;
    public:
      const bool inline_task;
      const bool implicit_task; 
    };

<<<<<<< HEAD
    class InnerContext : public TaskContext, 
                         public Murmur3Hasher::HashVerifier,
                         public InstanceDeletionSubscriber,
=======
    class InnerContext : public TaskContext,
                         public ResourceTracker, 
                         public InstanceDeletionSubscriber,
                         public Murmur3Hasher::HashVerifier,
>>>>>>> f647b7d1
                         public LegionHeapify<InnerContext> {
    public:
      enum PipelineStage {
        EXECUTING_STAGE,
        EXECUTED_STAGE,
        COMPLETED_STAGE,
        COMMITTED_STAGE,
      };
      struct ReorderBufferEntry {
      public:
        inline ReorderBufferEntry(size_t index)
          : operation(NULL), operation_index(index), stage(COMMITTED_STAGE) { }
        inline ReorderBufferEntry(Operation *op)
          : operation(op), operation_index(op->get_ctx_index()),
            stage(EXECUTING_STAGE) { }
      public:
        Operation *operation;
        size_t operation_index;
        PipelineStage stage;
      };
    public:
      // Prepipeline stages need to hold a reference since the
      // logical analysis could clean the context up before it runs
      struct PrepipelineArgs : public LgTaskArgs<PrepipelineArgs> {
      public:
        static const LgTaskID TASK_ID = LG_PRE_PIPELINE_ID;
      public:
        PrepipelineArgs(Operation *op, InnerContext *ctx)
          : LgTaskArgs<PrepipelineArgs>(op->get_unique_op_id()),
            context(ctx) { }
      public:
        InnerContext *const context;
      };
      struct DependenceArgs : public LgTaskArgs<DependenceArgs> {
      public:
        static const LgTaskID TASK_ID = LG_TRIGGER_DEPENDENCE_ID;
      public:
        DependenceArgs(Operation *op, InnerContext *ctx)
          : LgTaskArgs<DependenceArgs>(op->get_unique_op_id()), 
            context(ctx) { }
      public:
        InnerContext *const context;
      }; 
      struct TriggerReadyArgs : public LgTaskArgs<TriggerReadyArgs> {
      public:
        static const LgTaskID TASK_ID = LG_TRIGGER_READY_ID;
      public:
        TriggerReadyArgs(Operation *op, InnerContext *ctx)
          : LgTaskArgs<TriggerReadyArgs>(op->get_unique_op_id()),
            context(ctx) { }
      public:
        InnerContext *const context;
      };
      struct DeferredEnqueueTaskArgs : 
        public LgTaskArgs<DeferredEnqueueTaskArgs> {
      public:
        static const LgTaskID TASK_ID = LG_DEFERRED_ENQUEUE_TASK_ID;
      public:
        DeferredEnqueueTaskArgs(TaskOp *t, InnerContext *ctx)
          : LgTaskArgs<DeferredEnqueueTaskArgs>(t->get_unique_op_id()),
            context(ctx) { }
      public:
        InnerContext *const context;
      };
      struct DeferredDistributeTaskArgs : 
        public LgTaskArgs<DeferredDistributeTaskArgs> {
      public:
        static const LgTaskID TASK_ID = LG_DEFERRED_DISTRIBUTE_TASK_ID;
      public:
        DeferredDistributeTaskArgs(TaskOp *op, InnerContext *ctx)
          : LgTaskArgs<DeferredDistributeTaskArgs>(op->get_unique_op_id()),
            context(ctx) { }
      public:
        InnerContext *const context;
      };
      struct DeferredLaunchTaskArgs :
        public LgTaskArgs<DeferredLaunchTaskArgs> {
      public:
        static const LgTaskID TASK_ID = LG_DEFERRED_LAUNCH_TASK_ID;
      public:
        DeferredLaunchTaskArgs(TaskOp *op, InnerContext *ctx)
          : LgTaskArgs<DeferredLaunchTaskArgs>(op->get_unique_op_id()),
            context(ctx) { }
      public:
        InnerContext *const context;
      };
      struct TriggerResolutionArgs : public LgTaskArgs<TriggerResolutionArgs> {
      public:
        static const LgTaskID TASK_ID = LG_TRIGGER_RESOLUTION_ID;
      public:
        TriggerResolutionArgs(Operation *op, InnerContext *ctx)
          : LgTaskArgs<TriggerResolutionArgs>(op->get_unique_op_id()),
            context(ctx) { }
      public:
        InnerContext *const context;
      };
      struct TriggerExecutionArgs : public LgTaskArgs<TriggerExecutionArgs> {
      public:
        static const LgTaskID TASK_ID = LG_TRIGGER_EXECUTION_ID;
      public:
        TriggerExecutionArgs(Operation *op, InnerContext *ctx)
          : LgTaskArgs<TriggerExecutionArgs>(op->get_unique_op_id()),
            context(ctx) { }
      public:
        InnerContext *const context;
      };
      struct DeferredExecutionArgs : public LgTaskArgs<DeferredExecutionArgs> {
      public:
        static const LgTaskID TASK_ID = LG_DEFERRED_EXECUTION_ID;
      public:
        DeferredExecutionArgs(Operation *op, InnerContext *ctx)
          : LgTaskArgs<DeferredExecutionArgs>(op->get_unique_op_id()),
            context(ctx) { }
      public:
        InnerContext *const context;
      };
      struct TriggerCompletionArgs : public LgTaskArgs<TriggerCompletionArgs> {
      public:
        static const LgTaskID TASK_ID = LG_TRIGGER_COMPLETION_ID;
      public:
        TriggerCompletionArgs(Operation *op, InnerContext *ctx)
          : LgTaskArgs<TriggerCompletionArgs>(op->get_unique_op_id()),
            context(ctx) { }
      public:
        InnerContext *const context;
      };
      struct DeferredCompletionArgs : 
        public LgTaskArgs<DeferredCompletionArgs> {
      public:
        static const LgTaskID TASK_ID = LG_DEFERRED_COMPLETION_ID;
      public:
        DeferredCompletionArgs(Operation *op, InnerContext *ctx)
          : LgTaskArgs<DeferredCompletionArgs>(op->get_unique_op_id()),
            context(ctx) { }
      public:
        InnerContext *const context;
      };
      struct TriggerCommitArgs : public LgTaskArgs<TriggerCommitArgs> {
      public:
        static const LgTaskID TASK_ID = LG_TRIGGER_COMMIT_ID; 
      public:
        TriggerCommitArgs(Operation *op, InnerContext *ctx)
          : LgTaskArgs<TriggerCommitArgs>(op->get_unique_op_id()),
            context(ctx) { }
      public:
        InnerContext *const context;
      };
      struct DeferredCommitArgs : public LgTaskArgs<DeferredCommitArgs> {
      public:
        static const LgTaskID TASK_ID = LG_DEFERRED_COMMIT_ID;
      public:
        DeferredCommitArgs(const std::pair<Operation*,bool> &op,
                           InnerContext *ctx)
          : LgTaskArgs<DeferredCommitArgs>(op.first->get_unique_op_id()),
            context(ctx) { }
      public:
        InnerContext *const context;
      };
      struct PostEndArgs : public LgTaskArgs<PostEndArgs> {
      public:
        static const LgTaskID TASK_ID = LG_POST_END_ID;
      public:
        PostEndArgs(TaskOp *owner, InnerContext *ctx)
          : LgTaskArgs<PostEndArgs>(owner->get_unique_op_id()),
            proxy_this(ctx) { }
      public:
        InnerContext *const proxy_this;
      };
      struct PostTaskArgs {
      public:
        PostTaskArgs(TaskContext *ctx, size_t x, RtEvent w, ApEvent e,
            FutureInstance *i, void *m, size_t s, FutureFunctor *f, bool o)
          : context(ctx), index(x), effects(e), wait_on(w), instance(i), 
            metadata(m), metasize(s), functor(f), own_functor(o) { }
      public:
        inline bool operator<(const PostTaskArgs &rhs) const
          { return index < rhs.index; }
      public:
        TaskContext *context;
        size_t index;
        ApEvent effects;
        RtEvent wait_on;
        FutureInstance *instance;
        void *metadata;
        size_t metasize;
        FutureFunctor *functor;
        bool own_functor;
      };
      struct IssueFrameArgs : public LgTaskArgs<IssueFrameArgs> {
      public:
        static const LgTaskID TASK_ID = LG_ISSUE_FRAME_TASK_ID;
      public:
        IssueFrameArgs(TaskOp *owner, InnerContext *ctx,
                       FrameOp *f, ApEvent term)
          : LgTaskArgs<IssueFrameArgs>(owner->get_unique_op_id()),
            parent_ctx(ctx), frame(f), frame_termination(term) { }
      public:
        InnerContext *const parent_ctx;
        FrameOp *const frame;
        const ApEvent frame_termination;
      };
      struct VerifyPartitionArgs : public LgTaskArgs<VerifyPartitionArgs> {
      public:
        static const LgTaskID TASK_ID = LG_DEFER_VERIFY_PARTITION_TASK_ID;
      public:
        VerifyPartitionArgs(InnerContext *proxy, IndexPartition p, 
                            PartitionKind k, const char *f)
          : LgTaskArgs<VerifyPartitionArgs>(proxy->get_unique_id()), 
            proxy_this(proxy), pid(p), kind(k), func(f) { }
      public:
        InnerContext *const proxy_this;
        const IndexPartition pid;
        const PartitionKind kind;
        const char *const func;
      };
      template<typename T>
      struct QueueEntry {
      public:
        QueueEntry(void) { op = {}; }
        QueueEntry(T o, RtEvent r) : op(o), ready(r) { }
      public:
        T op;
        RtEvent ready;
      };
      struct LocalFieldInfo {
      public:
        LocalFieldInfo(void)
          : fid(0), size(0), serdez(0), index(0), ancestor(false) { }
        LocalFieldInfo(FieldID f, size_t s, CustomSerdezID z, 
                       unsigned idx, bool a)
          : fid(f), size(s), serdez(z), index(idx), ancestor(a) { }
      public:
        FieldID fid;
        size_t size;
        CustomSerdezID serdez;
        unsigned index;
        bool ancestor;
      };
      class AttachProjectionFunctor : public ProjectionFunctor {
      public:
        AttachProjectionFunctor(Runtime *rt, ProjectionID pid,
                                std::vector<IndexSpace> &&spaces);
        virtual ~AttachProjectionFunctor(void) { }
      public:
        using ProjectionFunctor::project;
        virtual LogicalRegion project(LogicalRegion upper_bound,
                                      const DomainPoint &point,
                                      const Domain &launch_domain);
        virtual LogicalRegion project(LogicalPartition upper_bound,
                                      const DomainPoint &point,
                                      const Domain &launch_domain);
      public:
        virtual bool is_functional(void) const { return true; }
        // Some depth >0 means the runtime can't analyze it
        virtual unsigned get_depth(void) const { return UINT_MAX; }
      public:
        static unsigned compute_offset(const DomainPoint &point,
                                       const Domain &launch);
      public:
        const std::vector<IndexSpace> handles;
        const ProjectionID pid;
      };
      typedef CollectiveViewCreatorBase::CollectiveResult CollectiveResult;
    public:
      InnerContext(Runtime *runtime, SingleTask *owner, int depth, 
                   bool full_inner, const std::vector<RegionRequirement> &reqs,
                   const std::vector<OutputRequirement> &output_reqs,
                   const std::vector<unsigned> &parent_indexes,
                   const std::vector<bool> &virt_mapped,
                   ApEvent execution_fence, DistributedID did = 0,
                   bool inline_task = false, bool implicit_task = false,
                   bool concurrent_task = false,
                   CollectiveMapping *mapping = NULL);
      InnerContext(const InnerContext &rhs) = delete;
      virtual ~InnerContext(void);
    public:
      InnerContext& operator=(const InnerContext &rhs) = delete;
    public:
      inline size_t get_tunable_index(void)
        { return total_tunable_count++; }
      inline unsigned get_max_trace_templates(void) const
        { return context_configuration.max_templates_per_trace; }
      void record_physical_trace_replay(RtEvent ready, bool replay);
      bool is_replaying_physical_trace(void); 
      inline bool is_concurrent_context(void) const
        { return concurrent_context; }
    public: // Garbage collection methods
      virtual void notify_local(void);
    public: // Privilege tracker methods
      virtual void receive_resources(size_t return_index,
              std::map<LogicalRegion,unsigned> &created_regions,
              std::vector<DeletedRegion> &deleted_regions,
              std::set<std::pair<FieldSpace,FieldID> > &created_fields,
              std::vector<DeletedField> &deleted_fields,
              std::map<FieldSpace,unsigned> &created_field_spaces,
              std::map<FieldSpace,std::set<LogicalRegion> > &latent_spaces,
              std::vector<DeletedFieldSpace> &deleted_field_spaces,
              std::map<IndexSpace,unsigned> &created_index_spaces,
              std::vector<DeletedIndexSpace> &deleted_index_spaces,
              std::map<IndexPartition,unsigned> &created_partitions,
              std::vector<DeletedPartition> &deleted_partitions,
              std::set<RtEvent> &preconditions);
    public: // Murmur3Hasher::HashVerifier method
      virtual bool verify_hash(const uint64_t hash[2],
          const char *description, Provenance *provenance, bool every);
    public:
#if 0
      void clone_requirement(unsigned idx, RegionRequirement &target);
#endif
      LogicalRegion find_logical_region(unsigned index);
      int find_parent_region_req(const RegionRequirement &req, 
                                 bool check_privilege = true);
      LegionErrorType check_privilege(const IndexSpaceRequirement &req) const;
      LegionErrorType check_privilege(const RegionRequirement &req, 
                                      FieldID &bad_field, int &bad_index, 
                                      bool skip_privileges = false) const; 
    public:
      unsigned add_created_region(LogicalRegion handle, bool task_local,
                                  bool output_region = false);
      // for logging created region requirements
      virtual void log_created_requirements(void); 
      virtual void report_leaks_and_duplicates(
          std::set<RtEvent> &preconditions);
    public:
      unsigned register_region_creation(LogicalRegion handle, bool task_local,
                                        bool output_region);
    public:
      void register_field_creation(FieldSpace space, FieldID fid, bool local);
      void register_all_field_creations(FieldSpace space, bool local,
                                        const std::vector<FieldID> &fields);
    public:
      void register_field_space_creation(FieldSpace space);
    public:
      bool has_created_index_space(IndexSpace space) const;
      void register_index_space_creation(IndexSpace space);
    public:
      void register_index_partition_creation(IndexPartition handle);
    public:
      void analyze_destroy_fields(FieldSpace handle,
                                  const std::set<FieldID> &to_delete,
                                  std::vector<RegionRequirement> &delete_reqs,
                                  std::vector<unsigned> &parent_req_indexes,
                                  std::vector<FieldID> &global_to_free,
                                  std::vector<FieldID> &local_to_free,
                                  std::vector<FieldID> &local_field_indexes,
                                  std::vector<unsigned> &deletion_req_indexes);
      void analyze_destroy_logical_region(LogicalRegion handle,
                                  std::vector<RegionRequirement> &delete_reqs,
                                  std::vector<unsigned> &parent_req_indexes,
                                  std::vector<bool> &returnable_privileges);
      void analyze_free_local_fields(FieldSpace handle,
                                  const std::vector<FieldID> &local_to_free,
                                  std::vector<unsigned> &local_field_indexes);
      void remove_deleted_local_fields(FieldSpace space,
                                 const std::vector<FieldID> &to_remove);
    protected:
      void register_region_creations(
                     std::map<LogicalRegion,unsigned> &regions);
      void register_region_deletions(ApEvent precondition,
                     const std::map<Operation*,GenerationID> &dependences,
                     std::vector<DeletedRegion> &regions,
                     std::set<RtEvent> &preconditions);
      void register_field_creations(
            std::set<std::pair<FieldSpace,FieldID> > &fields);
      void register_field_deletions(ApEvent precondition,
            const std::map<Operation*,GenerationID> &dependences,
            std::vector<DeletedField> &fields,
            std::set<RtEvent> &preconditions);
      void register_field_space_creations(
                          std::map<FieldSpace,unsigned> &spaces);
      void register_latent_field_spaces(
            std::map<FieldSpace,std::set<LogicalRegion> > &spaces);
      void register_field_space_deletions(ApEvent precondition,
                          const std::map<Operation*,GenerationID> &dependences,
                          std::vector<DeletedFieldSpace> &spaces,
                          std::set<RtEvent> &preconditions);
      void register_index_space_creations(
                          std::map<IndexSpace,unsigned> &spaces);
      void register_index_space_deletions(ApEvent precondition,
                          const std::map<Operation*,GenerationID> &dependences,
                          std::vector<DeletedIndexSpace> &spaces,
                          std::set<RtEvent> &preconditions);
      void register_index_partition_creations(
                          std::map<IndexPartition,unsigned> &parts);
      void register_index_partition_deletions(ApEvent precondition,
                          const std::map<Operation*,GenerationID> &dependences,
                          std::vector<DeletedPartition> &parts,
                          std::set<RtEvent> &preconditions);
      ApEvent compute_return_deletion_dependences(size_t return_index,
                          std::map<Operation*,GenerationID> &dependences);
    public:
      int has_conflicting_regions(MapOp *map, bool &parent_conflict,
                                  bool &inline_conflict);
      int has_conflicting_regions(AttachOp *attach, bool &parent_conflict,
                                  bool &inline_conflict);
      int has_conflicting_internal(const RegionRequirement &req, 
                                   bool &parent_conflict,
                                   bool &inline_conflict);
      void find_conflicting_regions(TaskOp *task,
                                    std::vector<PhysicalRegion> &conflicting);
      void find_conflicting_regions(CopyOp *copy,
                                    std::vector<PhysicalRegion> &conflicting);
      void find_conflicting_regions(AcquireOp *acquire,
                                    std::vector<PhysicalRegion> &conflicting);
      void find_conflicting_regions(ReleaseOp *release,
                                    std::vector<PhysicalRegion> &conflicting);
      void find_conflicting_regions(DependentPartitionOp *partition,
                                    std::vector<PhysicalRegion> &conflicting);
      void find_conflicting_internal(const RegionRequirement &req,
                                    std::vector<PhysicalRegion> &conflicting);
      void find_conflicting_regions(FillOp *fill,
                                    std::vector<PhysicalRegion> &conflicting); 
      void find_conflicting_regions(DiscardOp *fill,
                                    std::vector<PhysicalRegion> &conflicting);
      void register_inline_mapped_region(const PhysicalRegion &region);
      void unregister_inline_mapped_region(const PhysicalRegion &region);
    public:
      void print_children(void);
      void perform_window_wait(void);
    public:
      // Interface for task contexts
      virtual ContextID get_logical_tree_context(void) const;
      virtual ContextID get_physical_tree_context(void) const;
      virtual bool is_inner_context(void) const;
      virtual void pack_remote_context(Serializer &rez, 
          AddressSpaceID target, bool replicate = false);
      virtual void compute_task_tree_coordinates(
                            TaskTreeCoordinates &coordinates) const;
      virtual RtEvent compute_equivalence_sets(unsigned req_index,
                      const std::vector<EqSetTracker*> &targets,
                      const std::vector<AddressSpaceID> &target_spaces,
                      AddressSpaceID creation_target_space,
                      IndexSpaceExpression *expr, const FieldMask &mask);
      virtual RtEvent record_output_equivalence_set(EqSetTracker *source,
                      AddressSpaceID source_space, unsigned req_index,
                      EquivalenceSet *set, const FieldMask &mask);
      EqKDTree* find_equivalence_set_kd_tree(unsigned req_index,
          LocalLock *&tree_lock, bool return_null_if_doesnt_exist = false);
      EqKDTree* find_or_create_output_set_kd_tree(unsigned req_index,
                                                  LocalLock *&tree_lock);
      void finalize_output_eqkd_tree(unsigned req_index);
      // This method must be called while holding the privilege lock
      IndexSpace find_root_index_space(unsigned req_index);
      RtEvent report_equivalence_sets(const CollectiveMapping &target_mapping,
          const std::vector<EqSetTracker*> &targets,
          const AddressSpaceID creation_target_space, const FieldMask &mask,
          std::vector<unsigned> &new_target_references,
          FieldMaskSet<EquivalenceSet> &eq_sets,
          FieldMaskSet<EqKDTree> &new_subscriptions,
          FieldMaskSet<EqKDTree> &to_create,
          std::map<EqKDTree*,Domain> &creation_rects,
          std::map<EquivalenceSet*,LegionMap<Domain,FieldMask> > &creation_srcs,
          size_t expected_responses, std::vector<RtEvent> &ready_events);
      RtEvent report_output_registrations(EqSetTracker *target,
          AddressSpaceID target_space, unsigned references,
          FieldMaskSet<EqKDTree> &new_subscriptions);
      virtual EqKDTree* create_equivalence_set_kd_tree(IndexSpaceNode *node);
#if 0
      virtual EquivalenceSet* create_equivalence_set(RegionNode *node,
          size_t op_ctx_index, const std::vector<ShardID> &creating_shards,
          const FieldMask &mask, const FieldMaskSet<EquivalenceSet> &old_sets,
          unsigned refinement_number, unsigned index, 
          std::set<RtEvent> &applied_events);
      virtual void compute_shard_equivalence_sets(EqSetTracker *target,
          AddressSpaceID target_space, IndexSpaceExpression *expr,
          LogicalPartition partition, std::set<RtEvent> &ready_events,
          const std::map<ShardID,LegionMap<LegionColor,FieldMask> > &children,
          const bool expr_covers);
      virtual ProjectionNode* compute_fallback_refinement(RegionNode *root,
                                              IndexSpaceNode *color_space);
      virtual void find_all_disjoint_complete_children(IndexSpaceNode *node,
                                       const std::vector<ShardID> &participants,
                                       std::vector<IndexPartNode*> &children);
      virtual ShardedColorMap* find_all_local_children(IndexPartNode *node,
                                       const std::vector<ShardID> &participants,
                                       std::vector<ShardID> &child_participants,
                                       std::vector<IndexSpaceNode*> &children);
      virtual size_t count_total_leaves(size_t leaves,
                                      const std::vector<ShardID> &participants);
      void record_pending_disjoint_complete_set(PendingEquivalenceSet *set,
                                                const FieldMask &mask);
      virtual bool finalize_disjoint_complete_sets(RegionNode *region,
          VersionManager *target, FieldMask mask, const UniqueID opid,
          const AddressSpaceID source, RtUserEvent ready_event);
      void invalidate_disjoint_complete_sets(RegionNode *region,
                                             const FieldMask &mask);
#endif
    public:
      virtual bool attempt_children_complete(void);
      virtual bool attempt_children_commit(void);
      bool inline_child_task(TaskOp *child);
      virtual void return_resources(ResourceTracker *target, 
                                    size_t return_index,
                                    std::set<RtEvent> &preconditions);
      virtual void pack_return_resources(Serializer &rez, size_t return_index);
    protected:
      IndexSpace create_index_space_internal(const Domain *bounds,
                                             TypeTag type_tag,
                                             Provenance *provenance);
    public:
      // Find an index space name for a concrete launch domain
      IndexSpace find_index_launch_space(const Domain &domain,
                                         Provenance *provenance);
    public:
      // Interface to operations performed by a context
      virtual IndexSpace create_index_space(const Domain &bounds,
                                            TypeTag type_tag,
                                            Provenance *provenance);
      virtual IndexSpace create_index_space(const Future &future,
                                            TypeTag type_tag,
                                            Provenance *provenance);
      virtual IndexSpace create_index_space(
                           const std::vector<DomainPoint> &points,
                           Provenance *provenance);
      virtual IndexSpace create_index_space(
                           const std::vector<Domain> &rects,
                           Provenance *provenance);
      virtual IndexSpace create_unbound_index_space(TypeTag type_tag,
                                                    Provenance *provenance);
      virtual IndexSpace union_index_spaces(
                           const std::vector<IndexSpace> &spaces,
                           Provenance *provenance);
      virtual IndexSpace intersect_index_spaces(
                           const std::vector<IndexSpace> &spaces,
                           Provenance *provenance);
      virtual IndexSpace subtract_index_spaces(
                           IndexSpace left, IndexSpace right,
                           Provenance *provenance);
      virtual void create_shared_ownership(IndexSpace handle);
      virtual void destroy_index_space(IndexSpace handle, const bool unordered,
                                       const bool recurse,
                                       Provenance *provenance);
      virtual void create_shared_ownership(IndexPartition handle);
      virtual void destroy_index_partition(IndexPartition handle,
                                           const bool unordered,
                                           const bool recurse,
                                           Provenance *provenance);
      virtual IndexPartition create_equal_partition(
                                            IndexSpace parent,
                                            IndexSpace color_space,
                                            size_t granularity,
                                            Color color,
                                            Provenance *provenance);
      virtual IndexPartition create_partition_by_weights(IndexSpace parent,
                                            const FutureMap &weights,
                                            IndexSpace color_space,
                                            size_t granularity, 
                                            Color color,
                                            Provenance *provenance);
      virtual IndexPartition create_partition_by_union(
                                            IndexSpace parent,
                                            IndexPartition handle1,
                                            IndexPartition handle2,
                                            IndexSpace color_space,
                                            PartitionKind kind,
                                            Color color,
                                            Provenance *provenance);
      virtual IndexPartition create_partition_by_intersection(
                                            IndexSpace parent,
                                            IndexPartition handle1,
                                            IndexPartition handle2,
                                            IndexSpace color_space,
                                            PartitionKind kind,
                                            Color color,
                                            Provenance *provenance);
      virtual IndexPartition create_partition_by_intersection(
                                            IndexSpace parent,
                                            IndexPartition partition,
                                            PartitionKind kind,
                                            Color color,
                                            bool dominates,
                                            Provenance *provenance);
      virtual IndexPartition create_partition_by_difference(
                                            IndexSpace parent,
                                            IndexPartition handle1,
                                            IndexPartition handle2,
                                            IndexSpace color_space,
                                            PartitionKind kind,
                                            Color color,
                                            Provenance *provenance);
      virtual Color create_cross_product_partitions(
                                            IndexPartition handle1,
                                            IndexPartition handle2,
                              std::map<IndexSpace,IndexPartition> &handles,
                                            PartitionKind kind,
                                            Color color,
                                            Provenance *provenance);
      virtual void create_association(      LogicalRegion domain,
                                            LogicalRegion domain_parent,
                                            FieldID domain_fid,
                                            IndexSpace range,
                                            MapperID id, MappingTagID tag,
                                            const UntypedBuffer &marg,
                                            Provenance *prov);
      virtual IndexPartition create_restricted_partition(
                                            IndexSpace parent,
                                            IndexSpace color_space,
                                            const void *transform,
                                            size_t transform_size,
                                            const void *extent,
                                            size_t extent_size,
                                            PartitionKind part_kind,
                                            Color color,
                                            Provenance *provenance);
      virtual IndexPartition create_partition_by_domain(
                                            IndexSpace parent,
                                  const std::map<DomainPoint,Domain> &domains,
                                            IndexSpace color_space,
                                            bool perform_intersections,
                                            PartitionKind part_kind,
                                            Color color,
                                            Provenance *provenance);
      virtual IndexPartition create_partition_by_domain(
                                            IndexSpace parent,
                                            const FutureMap &domains,
                                            IndexSpace color_space,
                                            bool perform_intersections,
                                            PartitionKind part_kind,
                                            Color color,
                                            Provenance *provenance,
                                            bool skip_check = false);
      virtual IndexPartition create_partition_by_field(
                                            LogicalRegion handle,
                                            LogicalRegion parent_priv,
                                            FieldID fid,
                                            IndexSpace color_space,
                                            Color color,
                                            MapperID id, MappingTagID tag,
                                            PartitionKind part_kind,
                                            const UntypedBuffer &marg,
                                            Provenance *prov);
      virtual IndexPartition create_partition_by_image(
                                            IndexSpace handle,
                                            LogicalPartition projection,
                                            LogicalRegion parent,
                                            FieldID fid,
                                            IndexSpace color_space,
                                            PartitionKind part_kind,
                                            Color color,
                                            MapperID id, MappingTagID tag,
                                            const UntypedBuffer &marg,
                                            Provenance *prov);
      virtual IndexPartition create_partition_by_image_range(
                                            IndexSpace handle,
                                            LogicalPartition projection,
                                            LogicalRegion parent,
                                            FieldID fid,
                                            IndexSpace color_space,
                                            PartitionKind part_kind,
                                            Color color,
                                            MapperID id, MappingTagID tag,
                                            const UntypedBuffer &marg,
                                            Provenance *prov);
      virtual IndexPartition create_partition_by_preimage(
                                            IndexPartition projection,
                                            LogicalRegion handle,
                                            LogicalRegion parent,
                                            FieldID fid,
                                            IndexSpace color_space,
                                            PartitionKind part_kind,
                                            Color color,
                                            MapperID id, MappingTagID tag,
                                            const UntypedBuffer &marg,
                                            Provenance *prov);
      virtual IndexPartition create_partition_by_preimage_range(
                                            IndexPartition projection,
                                            LogicalRegion handle,
                                            LogicalRegion parent,
                                            FieldID fid,
                                            IndexSpace color_space,
                                            PartitionKind part_kind,
                                            Color color,
                                            MapperID id, MappingTagID tag,
                                            const UntypedBuffer &marg,
                                            Provenance *prov);
      virtual IndexPartition create_pending_partition(
                                            IndexSpace parent,
                                            IndexSpace color_space,
                                            PartitionKind part_kind,
                                            Color color,
                                            Provenance *provenance,
                                            bool trust = false);
      virtual IndexSpace create_index_space_union(
                                            IndexPartition parent,
                                            const void *realm_color,
                                            size_t color_size,
                                            TypeTag type_tag,
                                const std::vector<IndexSpace> &handles,
                                            Provenance *provenance);
      virtual IndexSpace create_index_space_union(
                                            IndexPartition parent,
                                            const void *realm_color,
                                            size_t color_size,
                                            TypeTag type_tag,
                                            IndexPartition handle,
                                            Provenance *provenance);
      virtual IndexSpace create_index_space_intersection(
                                            IndexPartition parent,
                                            const void *realm_color,
                                            size_t color_size,
                                            TypeTag type_tag,
                                const std::vector<IndexSpace> &handles,
                                            Provenance *provenance);
      virtual IndexSpace create_index_space_intersection(
                                            IndexPartition parent,
                                            const void *realm_color,
                                            size_t color_size,
                                            TypeTag type_tag,
                                            IndexPartition handle,
                                            Provenance *provenance);
      virtual IndexSpace create_index_space_difference(
                                            IndexPartition parent,
                                            const void *realm_color,
                                            size_t color_size,
                                            TypeTag type_tag,
                                            IndexSpace initial,
                                const std::vector<IndexSpace> &handles,
                                            Provenance *provenance);
      virtual void verify_partition(IndexPartition pid, PartitionKind kind,
                                    const char *function_name);
      static void handle_partition_verification(const void *args);
      virtual FieldSpace create_field_space(Provenance *provenance);
      virtual FieldSpace create_field_space(const std::vector<size_t> &sizes,
                                        std::vector<FieldID> &resulting_fields,
                                        CustomSerdezID serdez_id,
                                        Provenance *provenance);
      virtual FieldSpace create_field_space(const std::vector<Future> &sizes,
                                        std::vector<FieldID> &resulting_fields,
                                        CustomSerdezID serdez_id,
                                        Provenance *provenance);
      virtual void create_shared_ownership(FieldSpace handle);
      virtual void destroy_field_space(FieldSpace handle,
                                       const bool unordered,
                                       Provenance *provenance);
      virtual FieldID allocate_field(FieldSpace space, size_t field_size,
                                     FieldID fid, bool local,
                                     CustomSerdezID serdez_id,
                                     Provenance *provenance);
      virtual FieldID allocate_field(FieldSpace space, const Future &field_size,
                                     FieldID fid, bool local,
                                     CustomSerdezID serdez_id,
                                     Provenance *provenance);
      virtual void allocate_local_field(
                                     FieldSpace space, size_t field_size,
                                     FieldID fid, CustomSerdezID serdez_id,
                                     std::set<RtEvent> &done_events,
                                     Provenance *provenance);
      virtual void free_field(FieldAllocatorImpl *allocator, FieldSpace space, 
                              FieldID fid, const bool unordered,
                              Provenance *provenance);
      virtual void allocate_fields(FieldSpace space,
                                   const std::vector<size_t> &sizes,
                                   std::vector<FieldID> &resuling_fields,
                                   bool local, CustomSerdezID serdez_id,
                                   Provenance *provenance);
      virtual void allocate_fields(FieldSpace space,
                                   const std::vector<Future> &sizes,
                                   std::vector<FieldID> &resuling_fields,
                                   bool local, CustomSerdezID serdez_id,
                                   Provenance *provenance);
      virtual void allocate_local_fields(FieldSpace space,
                                   const std::vector<size_t> &sizes,
                                   const std::vector<FieldID> &resuling_fields,
                                   CustomSerdezID serdez_id,
                                   std::set<RtEvent> &done_events,
                                   Provenance *provenance);
      virtual void free_fields(FieldAllocatorImpl *allocator, FieldSpace space, 
                               const std::set<FieldID> &to_free,
                               const bool unordered,
                               Provenance *provenance);
      virtual LogicalRegion create_logical_region(
                                            IndexSpace index_space,
                                            FieldSpace field_space,
                                            bool task_local,
                                            Provenance *provenance,
                                            const bool output_region = false);
      virtual void create_shared_ownership(LogicalRegion handle);
      virtual void destroy_logical_region(LogicalRegion handle,
                                          const bool unordered,
                                          Provenance *provenance);
      virtual void reset_equivalence_sets(LogicalRegion parent, 
                                          LogicalRegion region,
                                          const std::set<FieldID> &fields);
      virtual FieldAllocatorImpl* create_field_allocator(FieldSpace handle,
                                                         bool unordered);
      virtual void destroy_field_allocator(FieldSpaceNode *node,
                                           bool from_application = true);
      virtual void get_local_field_set(const FieldSpace handle,
                                       const std::set<unsigned> &indexes,
                                       std::set<FieldID> &to_set) const;
      virtual void get_local_field_set(const FieldSpace handle,
                                       const std::set<unsigned> &indexes,
                                       std::vector<FieldID> &to_set) const;
    public:
      virtual void add_physical_region(const RegionRequirement &req, 
          bool mapped, MapperID mid, MappingTagID tag, ApUserEvent &unmap_event,
          bool virtual_mapped, const InstanceSet &physical_instances);
      virtual Future execute_task(const TaskLauncher &launcher,
                                  std::vector<OutputRequirement> *outputs);
      virtual FutureMap execute_index_space(const IndexTaskLauncher &launcher,
                                       std::vector<OutputRequirement> *outputs);
      virtual Future execute_index_space(const IndexTaskLauncher &launcher,
                                       ReductionOpID redop, bool deterministic,
                                       std::vector<OutputRequirement> *outputs);
      virtual Future reduce_future_map(const FutureMap &future_map,
                                       ReductionOpID redop, bool deterministic,
                                       MapperID map_id, MappingTagID tag,
                                       Provenance *provenance,
                                       Future initial_value);
      virtual FutureMap construct_future_map(IndexSpace domain,
                               const std::map<DomainPoint,UntypedBuffer> &data,
                                             Provenance *provenance,
                                             bool collective = false,
                                             ShardingID sid = 0,
                                             bool implicit = false,
                                             bool internal = false,
                                             bool check_space = true);
      virtual FutureMap construct_future_map(const Domain &domain,
                                const std::map<DomainPoint,UntypedBuffer> &data,
                                             bool collective = false,
                                             ShardingID sid = 0,
                                             bool implicit = false);
      virtual FutureMap construct_future_map(IndexSpace domain,
                                   const std::map<DomainPoint,Future> &futures,
                                             Provenance *provenance,
                                             bool internal = false,
                                             bool collective = false,
                                             ShardingID sid = 0,
                                             bool implicit = false,
                                             bool check_space = true);
      virtual FutureMap construct_future_map(const Domain &domain,
                    const std::map<DomainPoint,Future> &futures,
                                             bool internal = false,
                                             bool collective = false,
                                             ShardingID sid = 0,
                                             bool implicit = false);
      virtual FutureMap transform_future_map(const FutureMap &fm,
                                             IndexSpace new_domain, 
                      TransformFutureMapImpl::PointTransformFnptr fnptr,
                                             Provenance *provenance);
      virtual FutureMap transform_future_map(const FutureMap &fm,
                                             IndexSpace new_domain,
                                             PointTransformFunctor *functor,
                                             bool own_functor,
                                             Provenance *provenance);
      virtual PhysicalRegion map_region(const InlineLauncher &launcher);
      virtual ApEvent remap_region(const PhysicalRegion &region,
                                   Provenance *provenance,
                                   bool internal = false);
      virtual void unmap_region(PhysicalRegion region);
      virtual void unmap_all_regions(bool external);
      virtual void fill_fields(const FillLauncher &launcher);
      virtual void fill_fields(const IndexFillLauncher &launcher);
      virtual void discard_fields(const DiscardLauncher &launcher);
      virtual void issue_copy(const CopyLauncher &launcher);
      virtual void issue_copy(const IndexCopyLauncher &launcher);
      virtual void issue_acquire(const AcquireLauncher &launcher);
      virtual void issue_release(const ReleaseLauncher &launcher);
      virtual PhysicalRegion attach_resource(const AttachLauncher &launcher);
      virtual ExternalResources attach_resources(
                                        const IndexAttachLauncher &launcher);
      virtual RegionTreeNode* compute_index_attach_upper_bound(
                                        const IndexAttachLauncher &launcher,
                                        const std::vector<unsigned> &indexes);
      ProjectionID compute_index_attach_projection(
                                        IndexTreeNode *node, IndexAttachOp *op,
                                        unsigned local_start, size_t local_size,
                                        std::vector<IndexSpace> &spaces,
                                        const bool can_use_identity = false);
      virtual Future detach_resource(PhysicalRegion region, const bool flush,
                                     const bool unordered,
                                     Provenance *provenance = NULL);
      virtual Future detach_resources(ExternalResources resources,
                                      const bool flush, const bool unordered,
                                      Provenance *provenance);
      virtual void progress_unordered_operations(bool end_task = false);
      virtual FutureMap execute_must_epoch(const MustEpochLauncher &launcher);
      virtual Future issue_timing_measurement(const TimingLauncher &launcher);
      virtual Future select_tunable_value(const TunableLauncher &launcher);
      virtual Future issue_mapping_fence(Provenance *provenance);
      virtual Future issue_execution_fence(Provenance *provenance);
      virtual void complete_frame(Provenance *provenance);
      virtual Predicate create_predicate(const Future &f,
                                         Provenance *provenance);
      virtual Predicate predicate_not(const Predicate &p,
                                      Provenance *provenance);
      virtual Predicate create_predicate(const PredicateLauncher &launcher);
      virtual Future get_predicate_future(const Predicate &p,
                                          Provenance *provenance);
      virtual PredicateImpl* create_predicate_impl(Operation *op);
    public:
      // The following set of operations correspond directly
      // to the complete_mapping, complete_operation, and
      // commit_operations performed by an operation.  Every
      // one of those calls invokes the corresponding one of
      // these calls to notify the parent context.
      size_t register_new_child_operation(Operation *op,
                                                  RtUserEvent &resolved,
                const std::vector<StaticDependence> *dependences);
      // Must be called while holding the dependence lock
      virtual void insert_unordered_ops(AutoLock &d_lock);
      void issue_unordered_operations(AutoLock &d_lock, 
                std::vector<Operation*> &ready_operations);
      size_t register_new_summary_operation(TraceSummaryOp *op);
    public:
      void add_to_prepipeline_queue(Operation *op);
      bool process_prepipeline_stage(void);
    public:
      virtual bool add_to_dependence_queue(Operation *op, 
                                           bool unordered = false,
                                           bool outermost = true);
      void process_dependence_stage(void);
      void add_to_post_task_queue(TaskContext *ctx, RtEvent wait_on,
                                  ApEvent effects,
                                  FutureInstance *instance,
                                  FutureFunctor *callback_functor,
                                  bool own_callback_functor,
                                  const void *metadataptr,
                                  size_t metadatasize);
    public:
      template<typename T, typename ARGS, bool HAS_BOUNDS>
      void add_to_queue(QueueEntry<T> entry, LocalLock &lock,
                        std::list<QueueEntry<T> > &queue,
                        CompletionQueue &comp_queue);
      template<typename T>
      T process_queue(LocalLock &lock, RtEvent &next_ready,
                      std::list<QueueEntry<T> > &queue,
                      CompletionQueue &comp_queue,
                      std::vector<T> &to_perform) const;
    public:
      void add_to_ready_queue(Operation *op, RtEvent ready);
      bool process_ready_queue(void);
    public:
      void add_to_task_queue(TaskOp *op, RtEvent ready);
      bool process_enqueue_task_queue(void);
    public:
      void add_to_distribute_task_queue(TaskOp *op, RtEvent ready);
      bool process_distribute_task_queue(void);
    public:
      void add_to_launch_task_queue(TaskOp *op, RtEvent ready);
      bool process_launch_task_queue(void);
    public:
      void add_to_resolution_queue(Operation *op, RtEvent ready);
      bool process_resolution_queue(void);
    public:
      void add_to_trigger_execution_queue(Operation *op, RtEvent ready);
      bool process_trigger_execution_queue(void);
    public:
      void add_to_deferred_execution_queue(Operation *op, RtEvent ready);
      bool process_deferred_execution_queue(void);
    public:
      void add_to_trigger_completion_queue(Operation *op, RtEvent ready);
      bool process_trigger_completion_queue(void);
    public:
      void add_to_deferred_completion_queue(Operation *op, RtEvent ready);
      bool process_deferred_completion_queue(void);
    public:
      void add_to_trigger_commit_queue(Operation *op, RtEvent ready); 
      bool process_trigger_commit_queue(void);
    public:
      void add_to_deferred_commit_queue(Operation *op, RtEvent ready,
                                        bool deactivate);
      bool process_deferred_commit_queue(void);
      bool process_post_end_tasks(void);
    public:
      void register_executing_child(Operation *op);
      void register_child_executed(Operation *op);
      void register_child_complete(Operation *op);
      void register_child_commit(Operation *op); 
      ReorderBufferEntry& find_rob_entry(Operation *op);
      ApEvent register_implicit_dependences(Operation *op, 
                              RtEvent &mappin_fence_event);
    public:
      RtEvent get_current_mapping_fence_event(void);
      ApEvent get_current_execution_fence_event(void);
      // Break this into two pieces since we know that there are some
      // kinds of operations (like deletions) that want to act like 
      // one-sided fences (e.g. waiting on everything before) but not
      // preventing re-ordering for things afterwards
      void perform_fence_analysis(Operation *op, 
          std::set<ApEvent> &preconditions, bool mapping, bool execution);
      void update_current_fence(FenceOp *op,
                                        bool mapping, bool execution);
      void update_current_implicit_creation(Operation *op);
    public:
      virtual void begin_trace(TraceID tid, bool logical_only,
          bool static_trace, const std::set<RegionTreeID> *managed, bool dep,
          Provenance *provenance);
      virtual void end_trace(TraceID tid, bool deprecated,
                             Provenance *provenance);
      virtual void record_previous_trace(LogicalTrace *trace);
      virtual void invalidate_trace_cache(LogicalTrace *trace,
                                          Operation *invalidator);
      virtual void record_blocking_call(void);
    public:
      virtual void issue_frame(FrameOp *frame, ApEvent frame_termination);
      virtual void perform_frame_issue(FrameOp *frame, 
                                       ApEvent frame_termination);
      virtual void finish_frame(ApEvent frame_termination);
    public:
      virtual void increment_outstanding(void);
      virtual void decrement_outstanding(void);
      virtual void increment_pending(void);
      virtual void decrement_pending(TaskOp *child);
      virtual void decrement_pending(bool need_deferral);
      virtual void increment_frame(void);
      virtual void decrement_frame(void);
    public:
#ifdef DEBUG_LEGION_COLLECTIVES
      virtual MergeCloseOp* get_merge_close_op(Operation *op,
                                               RegionTreeNode *node);
      virtual RefinementOp* get_refinement_op(Operation *op,
                                               RegionTreeNode *node);
#else
      virtual MergeCloseOp* get_merge_close_op(void);
      virtual RefinementOp* get_refinement_op(void);
#endif
      virtual VirtualCloseOp* get_virtual_close_op(void);
    public:
      virtual void pack_inner_context(Serializer &rez) const;
      static InnerContext* unpack_inner_context(Deserializer &derez,
                                                Runtime *runtime);
    public:
      bool nonexclusive_virtual_mapping(unsigned index);
      virtual InnerContext* find_parent_physical_context(unsigned index);
    public:
      // Override by RemoteTask and TopLevelTask
      virtual InnerContext* find_top_context(InnerContext *previous = NULL);
    public:
      void configure_context(MapperManager *mapper, TaskPriority priority);
      virtual void initialize_region_tree_contexts(
          const std::vector<RegionRequirement> &clone_requirements,
          const LegionVector<VersionInfo> &version_infos,
          const std::vector<ApUserEvent> &unmap_events);
      virtual EquivalenceSet* create_initial_equivalence_set(unsigned idx1,
                                                  const RegionRequirement &req);
      virtual void refine_equivalence_sets(unsigned req_index, 
                                           IndexSpaceNode *node,
                                           const FieldMask &refinement_mask,
                                           std::vector<RtEvent> &applied_events,
                                           bool sharded = false);
      virtual void invalidate_region_tree_contexts(const bool is_top_level_task,
                            std::set<RtEvent> &applied,
                            const ShardMapping *mapping = NULL,
                            ShardID source_shard = 0);
      void invalidate_created_requirement_contexts(const bool is_top_level_task,
                            std::set<RtEvent> &applied,
                            const ShardMapping *mapping, ShardID source_shard);
      virtual void receive_created_region_contexts(
                          const std::vector<RegionNode*> &created_regions,
                          const std::vector<EqKDTree*> &created_trees,
                          std::set<RtEvent> &applied_events,
                          const ShardMapping *mapping, ShardID source_shard);
      void invalidate_region_tree_context(const RegionRequirement &req,
          unsigned req_index, std::set<RtEvent> &applied_events, 
          bool filter_specific_fields);
    public:
      virtual ProjectionSummary* construct_projection_summary(
          Operation *op, unsigned index, const RegionRequirement &req,
          LogicalState *owner, const ProjectionInfo &proj_info);
      virtual bool has_interfering_shards(ProjectionSummary *one,
                                          ProjectionSummary *two);
      virtual bool match_timeouts(std::vector<LogicalUser*> &timeouts,
                                  std::vector<LogicalUser*> &to_delete,
                                  TimeoutMatchExchange *&exchange);
    public:
      void record_fill_view_creation(FillView *view);
      void record_fill_view_creation(DistributedID future_did, FillView *view);
      FillView* find_or_create_fill_view(FillOp *op, 
                             const void *value, size_t value_size);
      FillView* find_or_create_fill_view(FillOp *op,
                             const Future &future, bool &set_value);
      FillView* find_fill_view(const void *value, size_t value_size);
      FillView* find_fill_view(const Future &future);
    public:
      virtual void notify_instance_deletion(PhysicalManager *deleted); 
      virtual void add_subscriber_reference(PhysicalManager *manager) 
        { add_nested_resource_ref(manager->did); }
      virtual bool remove_subscriber_reference(PhysicalManager *manager)
        { return remove_nested_resource_ref(manager->did); }
    public:
      virtual const std::vector<PhysicalRegion>& begin_task(Processor proc);
      virtual void end_task(const void *res, size_t res_size, bool owned,
                      PhysicalInstance inst, FutureFunctor *callback_functor,
                      const Realm::ExternalInstanceResource *resource,
                      void (*freefunc)(const Realm::ExternalInstanceResource&),
                      const void *metadataptr, size_t metadatasize,
                      ApEvent effects);
      virtual void post_end_task(FutureInstance *instance, ApEvent effects,
                                 void *metadata, size_t metasize,
                                 FutureFunctor *callback_functor,
                                 bool own_callback_functor);
    public:
      virtual void destroy_lock(Lock l);
      virtual Grant acquire_grant(const std::vector<LockRequest> &requests);
      virtual void release_grant(Grant grant);
    public:
      virtual void destroy_phase_barrier(PhaseBarrier pb);
    public:
      void perform_barrier_dependence_analysis(Operation *op,
            const std::vector<PhaseBarrier> &wait_barriers,
            const std::vector<PhaseBarrier> &arrive_barriers,
            MustEpochOp *must_epoch = NULL);
    protected:
      void analyze_barrier_dependences(Operation *op,
            const std::vector<PhaseBarrier> &barriers,
            MustEpochOp *must_epoch, bool previous_gen);
    public:
      virtual DynamicCollective create_dynamic_collective(
                                                  unsigned arrivals,
                                                  ReductionOpID redop,
                                                  const void *init_value,
                                                  size_t init_size);
      virtual void destroy_dynamic_collective(DynamicCollective dc);
      virtual void arrive_dynamic_collective(DynamicCollective dc,
                        const void *buffer, size_t size, unsigned count);
      virtual void defer_dynamic_collective_arrival(DynamicCollective dc,
                                                    const Future &future,
                                                    unsigned count);
      virtual Future get_dynamic_collective_result(DynamicCollective dc,
                                                   Provenance *provenance);
      virtual DynamicCollective advance_dynamic_collective(
                                                   DynamicCollective dc);
    public:
      virtual TaskPriority get_current_priority(void) const;
      virtual void set_current_priority(TaskPriority priority); 
    public:
      static void handle_compute_equivalence_sets_request(Deserializer &derez,
                                     Runtime *runtime, AddressSpaceID source);
      static void handle_compute_equivalence_sets_response(Deserializer &derez,
                                                           Runtime *runtime);
      static void handle_output_equivalence_set_request(Deserializer &derez,
                                     Runtime *runtime);
      static void handle_output_equivalence_set_response(Deserializer &derez,
                                     Runtime *runtime, AddressSpaceID source);
    public:
      static void handle_prepipeline_stage(const void *args);
      static void handle_dependence_stage(const void *args);
      static void handle_ready_queue(const void *args);
      static void handle_enqueue_task_queue(const void *args);
      static void handle_distribute_task_queue(const void *args);
      static void handle_launch_task_queue(const void *args);
      static void handle_resolution_queue(const void *args);
      static void handle_trigger_execution_queue(const void *args);
      static void handle_deferred_execution_queue(const void *args);
      static void handle_trigger_completion_queue(const void *args);
      static void handle_deferred_completion_queue(const void *args);
      static void handle_trigger_commit_queue(const void *args);
      static void handle_deferred_commit_queue(const void *args);
      static void handle_post_end_task(const void *args);
    public:
      void send_context(AddressSpaceID source);
    public:
      // These three methods guard all access to the creation of views onto
      // physical instances within a parent task context. This is important
      // because we need to guarantee the invariant that for every given 
      // physical instance in a context it has at most one logical view
      // that represents its state in the physical analysis.
      // Be careful here! These methods should be called on a context
      // that is the result of find_parent_physical_context to account
      // for virtual mappings
      void convert_individual_views(const std::vector<PhysicalManager*> &srcs,
                                    std::vector<IndividualView*> &views,
                                    CollectiveMapping *mapping = NULL);
      void convert_individual_views(const InstanceSet &sources,
                                    std::vector<IndividualView*> &views,
                                    CollectiveMapping *mapping = NULL);
      void convert_analysis_views(const InstanceSet &targets,
                       LegionVector<FieldMaskSet<InstanceView> > &target_views);
      IndividualView* create_instance_top_view(PhysicalManager *manager,
                                AddressSpaceID source,
                                CollectiveMapping *mapping = NULL);
      virtual CollectiveResult* find_or_create_collective_view(RegionTreeID tid,
          const std::vector<DistributedID> &instances, RtEvent &ready);
      void notify_collective_deletion(RegionTreeID tid, DistributedID did);
    protected:
      RtEvent dispatch_collective_invalidation(
          const CollectiveResult *collective, const FieldMask &invalid_mask,
          const FieldMaskSet<CollectiveResult> &replacements);
      CollectiveResult* find_or_create_collective_view(RegionTreeID tid,
          const std::vector<DistributedID> &instances);
      RtEvent create_collective_view(DistributedID creator_did,
          DistributedID collective_did, CollectiveMapping *mapping,
          const std::vector<DistributedID> &individual_dids);
      static void release_collective_view(Runtime *runtime, 
          DistributedID context_did, DistributedID collective_did);
    public:
      static void handle_create_collective_view(Deserializer &derez,
                                                Runtime *runtime);
      static void handle_delete_collective_view(Deserializer &derez,
                                                Runtime *runtime);
      static void handle_release_collective_view(Deserializer &derez,
                                                 Runtime *runtime);
    protected:
      void execute_task_launch(TaskOp *task, bool index, 
                               LogicalTrace *current_trace, 
                               Provenance *provenance, 
                               bool silence_warnings, bool inlining_enabled);
    public:
      void clone_local_fields(
          std::map<FieldSpace,std::vector<LocalFieldInfo> > &child_local) const;
#ifdef DEBUG_LEGION
      // This is a helpful debug method that can be useful when called from
      // a debugger to find the earliest operation that hasn't mapped yet
      // which is especially useful when debugging scheduler hangs
      Operation* get_earliest(void) const;
#endif
#ifdef LEGION_SPY
      void register_implicit_replay_dependence(Operation *op);
#endif
    public:
      const ContextID tree_context;
      const bool full_inner_context;
    protected:
      // This is immutable except for remote contexts which unpack it 
      // after the object has already been created
      bool concurrent_context;
      bool finished_execution;
      bool has_inline_accessor; 
    protected:
      mutable LocalLock                         privilege_lock;
      unsigned                                  next_created_index;
      // Application tasks can manipulate these next two data
      // structure by creating regions and fields, make sure you are
      // holding the operation lock when you are accessing them
      // We use a region requirement with an empty privilege_fields
      // set to indicate regions on which we have privileges for 
      // all fields because this is a created region instead of
      // a created field.
      std::map<unsigned,RegionRequirement>      created_requirements;
      std::map<unsigned,bool>                   returnable_privileges;
      // Number of outstanding deletions using this created requirement
      // The last one to send the count to zero actually gets to delete
      // the requirement and the logical region
      std::map<unsigned,unsigned>               deletion_counts; 
    protected:
      // Equivalence set trees are used for finding the equivalence sets
      // for a given parent region requirement. Note that each of these
      // trees comes with an associated tree lock that guarantees that 
      // invalidation are exclusive with respect to all other kinds of
      // operations that traverse the equivalence set trees
      class EqKDRoot {
      public:
        EqKDRoot(void);
        EqKDRoot(EqKDTree *tree);
        EqKDRoot(const EqKDRoot &rhs) = delete;
        EqKDRoot(EqKDRoot &&rhs);
        ~EqKDRoot(void);
      public:
        EqKDRoot& operator=(const EqKDRoot &rhs) = delete;
        EqKDRoot& operator=(EqKDRoot &&rhs);
      public:
        EqKDTree *tree;
        LocalLock *lock;
      };
      std::map<unsigned,EqKDRoot>                       equivalence_set_trees;
      // Pending computations for equivalence set trees
      std::map<unsigned,RtUserEvent>            pending_equivalence_set_trees;
    protected:
      Mapper::ContextConfigOutput           context_configuration;
      TaskTreeCoordinates                   context_coordinates;
    protected:
      const std::vector<unsigned>           &parent_req_indexes;
      const std::vector<bool>               &virtual_mapped;
      // Keep track of inline mapping regions for this task
      // so we can see when there are conflicts, note that accessing
      // this data structure requires the inline lock because
      // unordered detach operations can touch it without synchronizing
      // with the executing task
      LegionList<PhysicalRegion,TASK_INLINE_REGION_ALLOC> inline_regions;
    protected:
      mutable LocalLock                     child_op_lock;
      // Track whether this task has finished executing
      size_t total_children_count; // total number of sub-operations
      size_t executing_children_count;
      size_t executed_children_count;
      size_t total_summary_count;
      size_t total_tunable_count;
      std::atomic<size_t> outstanding_children_count; 
      std::deque<ReorderBufferEntry> reorder_buffer;
      // For tracking any operations that come from outside the
      // task like a garbage collector that need to be inserted
      // into the stream of operations from the task
      std::vector<Operation*> unordered_ops;
#ifdef LEGION_SPY
      // Some help for Legion Spy for validating fences
      std::deque<UniqueID> ops_since_last_fence;
      std::set<ApEvent> previous_completion_events;
      // And for verifying the cummulativity property of task
      // (e.g. that they are not complete until all their children are)
      std::vector<ApEvent> cummulative_child_completion_events;
#endif
    protected: // Queues for fusing together small meta-tasks
      mutable LocalLock                               prepipeline_lock;
      std::deque<std::pair<Operation*,GenerationID> > prepipeline_queue;
    protected:
      mutable LocalLock                               dependence_lock;
      std::deque<Operation*>                          dependence_queue;
      RtEvent                                         dependence_precondition;
    protected: 
      mutable LocalLock                               ready_lock;
      std::list<QueueEntry<Operation*> >              ready_queue;
      CompletionQueue                                 ready_comp_queue;
    protected:
      mutable LocalLock                               enqueue_task_lock;
      std::list<QueueEntry<TaskOp*> >                 enqueue_task_queue;
      CompletionQueue                                 enqueue_task_comp_queue;
    protected:
      mutable LocalLock                               distribute_task_lock;
      std::list<QueueEntry<TaskOp*> >                 distribute_task_queue;
      CompletionQueue                                distribute_task_comp_queue;
    protected:
      mutable LocalLock                               launch_task_lock;
      std::list<QueueEntry<TaskOp*> >                 launch_task_queue;
      CompletionQueue                                 launch_task_comp_queue;
    protected:
      mutable LocalLock                               resolution_lock;
      std::list<QueueEntry<Operation*> >              resolution_queue;
      CompletionQueue                                 resolution_comp_queue;
    protected:
      mutable LocalLock                               trigger_execution_lock;
      std::list<QueueEntry<Operation*> >              trigger_execution_queue;
      CompletionQueue                             trigger_execution_comp_queue;
    protected:
      mutable LocalLock                               deferred_execution_lock;
      std::list<QueueEntry<Operation*> >              deferred_execution_queue;
      CompletionQueue                             deferred_execution_comp_queue;
    protected:
      mutable LocalLock                               trigger_completion_lock;
      std::list<QueueEntry<Operation*> >              trigger_completion_queue;
      CompletionQueue                             trigger_completion_comp_queue;
    protected:
      mutable LocalLock                               deferred_completion_lock;
      std::list<QueueEntry<Operation*> >              deferred_completion_queue;
      CompletionQueue                            deferred_completion_comp_queue;
    protected:
      mutable LocalLock                               trigger_commit_lock;
      std::list<QueueEntry<Operation*> >              trigger_commit_queue;
      CompletionQueue                                 trigger_commit_comp_queue;
    protected:
      mutable LocalLock                               deferred_commit_lock;
      std::list<QueueEntry<std::pair<Operation*,bool> > > deferred_commit_queue;
      CompletionQueue                                deferred_commit_comp_queue;
    protected:
      mutable LocalLock                               post_task_lock;
      std::list<PostTaskArgs>                         post_task_queue;
      CompletionQueue                                 post_task_comp_queue;
    protected:
      // Traces for this task's execution
      LegionMap<TraceID,LogicalTrace*,TASK_TRACES_ALLOC> traces;
      LogicalTrace *current_trace;
      LogicalTrace *previous_trace;
      // ID is either 0 for not replaying, 1 for replaying, or
      // the event id for signaling that the status isn't ready 
      std::atomic<realm_id_t> physical_trace_replay_status;
      bool valid_wait_event;
      RtUserEvent window_wait;
      std::deque<ApEvent> frame_events;
    protected:
      // Number of sub-tasks ready to map
      unsigned outstanding_subtasks;
      // Number of mapped sub-tasks that are yet to run
      unsigned pending_subtasks;
      // Number of pending_frames
      unsigned pending_frames;
      // Track whether this context is current active for scheduling
      // indicating that it is no longer far enough ahead
      bool currently_active_context;
    protected:
#ifdef LEGION_SPY
      UniqueID current_fence_uid;
      GenerationID current_mapping_fence_gen;
#endif
      unsigned current_mapping_fence_index;
      RtEvent current_mapping_fence_event;
      ApEvent current_execution_fence_event;
      unsigned current_execution_fence_index;
      // We currently do not track dependences for dependent partitioning
      // operations on index partitions and their subspaces directly, so 
      // we instead use this to ensure mapping dependence ordering with 
      // any operations which might need downstream information about 
      // partitions or subspaces. Note that this means that all dependent
      // partitioning operations are guaranteed to map in order currently
      // We've now extended this to include creation operations and pending
      // partition operations as well for similar reasons, so now this 
      // is a general operation class
      Operation *last_implicit_creation;
      GenerationID last_implicit_creation_gen;
    protected:
      // For managing changing task priorities
      ApEvent realm_done_event;
      TaskPriority current_priority;
    protected: // Instance top view data structures
      mutable LocalLock                          instance_view_lock;
      std::map<PhysicalManager*,IndividualView*> instance_top_views;
      std::map<PhysicalManager*,RtUserEvent>     pending_top_views;
#if 0
    protected:
      mutable LocalLock                         pending_set_lock;
      LegionMap<RegionNode*,
        FieldMaskSet<PendingEquivalenceSet> >   pending_equivalence_sets;
#endif
    protected:
      // Field allocation data
      std::map<FieldSpace,FieldAllocatorImpl*> field_allocators;
    protected:
      // Our cached set of index spaces for immediate domains
      std::map<Domain,IndexSpace> index_launch_spaces;
    protected:
      // Dependence tracking information for phase barriers
      mutable LocalLock                                   phase_barrier_lock;
      struct BarrierContribution {
      public:
        BarrierContribution(void) : op(NULL), gen(0), uid(0), muid(0) { }
        BarrierContribution(Operation *o, GenerationID g, 
                            UniqueID u, UniqueID m, size_t bg)
          : op(o), gen(g), uid(u), muid(m), bargen(bg) { }
      public:
        Operation *op;
        GenerationID gen;
        UniqueID uid;
        UniqueID muid; // must epoch uid
        size_t bargen; // the barrier generation
      };
      std::map<size_t,std::list<BarrierContribution> > barrier_contributions;
    protected:
      // Track information for locally allocated fields
      mutable LocalLock                                 local_field_lock;
      std::map<FieldSpace,std::vector<LocalFieldInfo> > local_field_infos;
    protected:
      // Cache for fill views
      mutable LocalLock     fill_view_lock;            
      std::list<FillView*>  value_fill_view_cache;
      std::list<std::pair<FillView*,DistributedID> > future_fill_view_cache;
      static const size_t MAX_FILL_VIEW_CACHE_SIZE = 64;
    protected:
      // This data structure should only be accessed during the logical
      // analysis stage of the pipeline and therefore no lock is needed
      std::map<IndexTreeNode*,
        std::vector<AttachProjectionFunctor*> > attach_functions;
    protected:
      // Resources that can build up over a task's lifetime
      LegionDeque<Reservation,TASK_RESERVATION_ALLOC> context_locks;
      LegionDeque<ApBarrier,TASK_BARRIER_ALLOC> context_barriers;
    protected:
      // Collective instance rendezvous data structures
      mutable LocalLock                                 collective_lock;
      // Only valid on the onwer context node
      std::map<RegionTreeID,
               std::vector<CollectiveResult*> >         collective_results;
    public:
      // TODO: delete this once we properly replay mapping dependences
      RtEvent inorder_concurrent_replay_analysis;
      RtEvent total_hack_function_for_inorder_concurrent_replay_analysis(
                                                            RtEvent mapped);
    };

    /**
     * \class TopLevelContext
     * This is the top-level task context that
     * exists at the root of a task tree. In
     * general there will only be one of these
     * per application unless mappers decide to
     * create their own tasks for performing
     * computation.
     */
    class TopLevelContext : public InnerContext {
    public:
      TopLevelContext(Runtime *runtime, Processor executing,
          DistributedID id = 0, CollectiveMapping *mapping = NULL);
      TopLevelContext(const TopLevelContext &rhs) = delete;
      virtual ~TopLevelContext(void);
    public:
      TopLevelContext& operator=(const TopLevelContext &rhs) = delete;
    public:
      virtual void pack_remote_context(Serializer &rez, 
          AddressSpaceID target, bool replicate = false);
      virtual InnerContext* find_parent_context(void);
      virtual UniqueID get_unique_id(void) const { return root_uid; }
    public:
      virtual InnerContext* find_outermost_local_context(
                          InnerContext *previous = NULL);
      virtual InnerContext* find_top_context(InnerContext *previous = NULL);
    public:
      virtual void receive_created_region_contexts(
                          const std::vector<RegionNode*> &created_regions,
                          const std::vector<EqKDTree*> &created_trees,
                          std::set<RtEvent> &applied_events,
                          const ShardMapping *mapping, ShardID source_shard);
      virtual RtEvent compute_equivalence_sets(unsigned req_index,
                      const std::vector<EqSetTracker*> &targets,
                      const std::vector<AddressSpaceID> &target_spaces,
                      AddressSpaceID creation_target_space,
                      IndexSpaceExpression *expr, const FieldMask &mask);
      virtual RtEvent record_output_equivalence_set(EqSetTracker *source,
                      AddressSpaceID source_space, unsigned req_index,
                      EquivalenceSet *set, const FieldMask &mask);
    public:
      const UniqueID root_uid;
    protected:
      std::vector<RegionRequirement>       dummy_requirements;
      std::vector<OutputRequirement>       dummy_output_requirements;
      std::vector<unsigned>                dummy_indexes;
      std::vector<bool>                    dummy_mapped;
    };

    /**
     * \class ReplicateContext
     * A replicate context is a special kind of inner context for
     * executing control-replicated tasks.
     */
    class ReplicateContext : public InnerContext {
    public: 
      struct ISBroadcast {
      public:
        ISBroadcast(void) : expr_id(0), did(0), double_buffer(false) { }
        ISBroadcast(IndexSpaceID i, IndexTreeID t, IndexSpaceExprID e, 
                    DistributedID d, bool db)
          : space_id(i), tid(t), expr_id(e), did(d), double_buffer(db) { }
      public:
        IndexSpaceID space_id;
        IndexTreeID tid;
        IndexSpaceExprID expr_id;
        DistributedID did;
        bool double_buffer;
      };
      struct IPBroadcast {
      public:
        IPBroadcast(void) : did(0), double_buffer(false) { }
        IPBroadcast(IndexPartitionID p, DistributedID d, bool db) 
          : pid(p), did(d), double_buffer(db) { }
      public:
        IndexPartitionID pid;
        DistributedID did;
        bool double_buffer;
      };
      struct FSBroadcast { 
      public:
        FSBroadcast(void) : did(0), double_buffer(false) { }
        FSBroadcast(FieldSpaceID i, DistributedID d, bool db) 
          : space_id(i), did(d), double_buffer(db) { }
      public:
        FieldSpaceID space_id;
        DistributedID did;
        bool double_buffer;
      };
      struct FIDBroadcast {
      public:
        FIDBroadcast(void) : field_id(0), double_buffer(false) { }
        FIDBroadcast(FieldID fid, bool db)
          : field_id(fid), double_buffer(db) { }
      public:
        FieldID field_id;
        bool double_buffer;
      };
      struct LRBroadcast {
      public:
        LRBroadcast(void) : tid(0), double_buffer(false) { }
        LRBroadcast(RegionTreeID t, DistributedID d, bool db) :
          tid(t), did(d), double_buffer(db) { }
      public:
        RegionTreeID tid;
        DistributedID did;
        bool double_buffer;
      };
      struct DIDBroadcast {
        DIDBroadcast(void) : did(0), double_buffer(false) { }
        DIDBroadcast(DistributedID d, bool db) : did(d), double_buffer(db) { }
      public:
        DistributedID did;
        bool double_buffer;
      };
      struct IntraSpaceDeps {
      public:
        std::map<ShardID,RtEvent> ready_deps;
        std::map<ShardID,RtUserEvent> pending_deps;
      };
#if 0
    public:
      struct DeferDisjointCompleteResponseArgs :
        public LgTaskArgs<DeferDisjointCompleteResponseArgs> {
      public:
        static const LgTaskID TASK_ID = LG_DEFER_DISJOINT_COMPLETE_TASK_ID;
      public:
        DeferDisjointCompleteResponseArgs(UniqueID opid, VersionManager *target,
                               AddressSpaceID space, VersionInfo *version_info,
                               RtUserEvent done, const FieldMask *mask = NULL);
      public:
        VersionManager *const target;
        VersionInfo *const version_info;
        FieldMask *const request_mask;
        const RtUserEvent done_event;
        const AddressSpaceID target_space;
      };
#endif
    public:
      template<typename T, bool LOGICAL, bool SINGLE=false>
      class ReplBarrier {
      public:
        ReplBarrier(void) : owner(false) { }
        ReplBarrier(const ReplBarrier &rhs) = delete;
        ReplBarrier(ReplBarrier &&rhs)
          : barrier(rhs.barrier), owner(rhs.owner) { rhs.owner = false; }
        ~ReplBarrier(void) 
          { if (owner && barrier.exists()) barrier.destroy_barrier(); }
      public:
        ReplBarrier& operator=(const ReplBarrier &rhs) = delete;
        inline ReplBarrier& operator=(ReplBarrier &&rhs)
          {
            if (owner && barrier.exists()) barrier.destroy_barrier();
            barrier = rhs.barrier;
            owner = rhs.owner;
            rhs.owner = false;
            return *this;
          }
      public:
#ifdef DEBUG_LEGION_COLLECTIVES
        inline T next(ReplicateContext *ctx, ReductionOpID redop = 0,
            const void *init_value = NULL, size_t init_size = 0)
#else
        inline T next(ReplicateContext *ctx)
#endif
        {
          if (!barrier.exists())
          {
            if (LOGICAL)
              owner = ctx->create_new_logical_barrier(barrier,
#ifdef DEBUG_LEGION_COLLECTIVES
                  redop, init_value, init_size,
#endif
                  SINGLE ? 1 : ctx->total_shards);
            else
              owner = ctx->create_new_replicate_barrier(barrier,
#ifdef DEBUG_LEGION_COLLECTIVES
                  redop, init_value, init_size,
#endif
                  SINGLE ? 1 : ctx->total_shards);
          }
          const T result = barrier;
          Runtime::advance_barrier(barrier);
          return result;
        }
      private:
        T barrier;
        bool owner;
      };
    public:
      enum ReplicateAPICall {
        REPLICATE_PERFORM_REGISTRATION_CALLBACK,
        REPLICATE_CONSENSUS_MATCH,
        REPLICATE_REGISTER_TASK_VARIANT,
        REPLICATE_GENERATE_DYNAMIC_TRACE_ID,
        REPLICATE_GENERATE_DYNAMIC_MAPPER_ID,
        REPLICATE_GENERATE_DYNAMIC_PROJECTION_ID,
        REPLICATE_GENERATE_DYNAMIC_SHARDING_ID,
        REPLICATE_GENERATE_DYNAMIC_TASK_ID,
        REPLICATE_GENERATE_DYNAMIC_REDUCTION_ID,
        REPLICATE_GENERATE_DYNAMIC_SERDEZ_ID,
        REPLICATE_CREATE_INDEX_SPACE,
        REPLICATE_CREATE_UNBOUND_INDEX_SPACE,
        REPLICATE_UNION_INDEX_SPACES,
        REPLICATE_INTERSECT_INDEX_SPACES,
        REPLICATE_SUBTRACT_INDEX_SPACES,
        REPLICATE_CREATE_SHARED_OWNERSHIP,
        REPLICATE_DESTROY_INDEX_SPACE,
        REPLICATE_DESTROY_INDEX_PARTITION,
        REPLICATE_CREATE_EQUAL_PARTITION,
        REPLICATE_CREATE_PARTITION_BY_WEIGHTS,
        REPLICATE_CREATE_PARTITION_BY_UNION,
        REPLICATE_CREATE_PARTITION_BY_INTERSECTION,
        REPLICATE_CREATE_PARTITION_BY_DIFFERENCE,
        REPLICATE_CREATE_CROSS_PRODUCT_PARTITIONS,
        REPLICATE_CREATE_ASSOCIATION,
        REPLICATE_CREATE_RESTRICTED_PARTITION,
        REPLICATE_CREATE_PARTITION_BY_DOMAIN,
        REPLICATE_CREATE_PARTITION_BY_FIELD,
        REPLICATE_CREATE_PARTITION_BY_IMAGE,
        REPLICATE_CREATE_PARTITION_BY_IMAGE_RANGE,
        REPLICATE_CREATE_PARTITION_BY_PREIMAGE,
        REPLICATE_CREATE_PARTITION_BY_PREIMAGE_RANGE,
        REPLICATE_CREATE_PENDING_PARTITION,
        REPLICATE_CREATE_INDEX_SPACE_UNION,
        REPLICATE_CREATE_INDEX_SPACE_INTERSECTION,
        REPLICATE_CREATE_INDEX_SPACE_DIFFERENCE,
        REPLICATE_CREATE_FIELD_SPACE,
        REPLICATE_DESTROY_FIELD_SPACE,
        REPLICATE_ALLOCATE_FIELD,
        REPLICATE_FREE_FIELD,
        REPLICATE_ALLOCATE_FIELDS,
        REPLICATE_FREE_FIELDS,
        REPLICATE_CREATE_LOGICAL_REGION,
        REPLICATE_DESTROY_LOGICAL_REGION,
        REPLICATE_RESET_EQUIVALENCE_SETS,
        REPLICATE_CREATE_FIELD_ALLOCATOR,
        REPLICATE_EXECUTE_TASK,
        REPLICATE_EXECUTE_INDEX_SPACE,
        REPLICATE_REDUCE_FUTURE_MAP,
        REPLICATE_CONSTRUCT_FUTURE_MAP,
        REPLICATE_FUTURE_MAP_GET_ALL_FUTURES,
        REPLICATE_FUTURE_MAP_WAIT_ALL_FUTURES,
        REPLICATE_MAP_REGION,
        REPLICATE_REMAP_REGION,
        REPLICATE_FILL_FIELDS,
        REPLICATE_DISCARD_FIELDS,
        REPLICATE_ISSUE_COPY,
        REPLICATE_ATTACH_RESOURCE,
        REPLICATE_DETACH_RESOURCE,
        REPLICATE_INDEX_ATTACH_RESOURCE,
        REPLICATE_INDEX_DETACH_RESOURCE,
        REPLICATE_ACQUIRE,
        REPLICATE_RELEASE,
        REPLICATE_MUST_EPOCH,
        REPLICATE_TIMING_MEASUREMENT,
        REPLICATE_TUNABLE_SELECTION,
        REPLICATE_MAPPING_FENCE,
        REPLICATE_EXECUTION_FENCE,
        REPLICATE_BEGIN_TRACE,
        REPLICATE_END_TRACE,
        REPLICATE_CREATE_PHASE_BARRIER,
        REPLICATE_DESTROY_PHASE_BARRIER,
        REPLICATE_ADVANCE_PHASE_BARRIER,
        REPLICATE_ADVANCE_DYNAMIC_COLLECTIVE,
        REPLICATE_END_TASK,
        REPLICATE_FUTURE_FROM_VALUE,
        REPLICATE_ATTACH_TASK_INFO,
        REPLICATE_ATTACH_INDEX_SPACE_INFO,
        REPLICATE_ATTACH_INDEX_PARTITION_INFO,
        REPLICATE_ATTACH_FIELD_SPACE_INFO,
        REPLICATE_ATTACH_FIELD_INFO,
        REPLICATE_ATTACH_LOGICAL_REGION_INFO,
        REPLICATE_ATTACH_LOGICAL_PARTITION_INFO,
      };
    public:
      class AttachDetachShardingFunctor : public ShardingFunctor {
      public:
        AttachDetachShardingFunctor(void) { }
        virtual ~AttachDetachShardingFunctor(void) { }
      public:
        virtual ShardID shard(const DomainPoint &point,
                              const Domain &full_space,
                              const size_t total_shards);
      };
      /**
       * \class UniversalShardingFunctor
       * This is a special sharding functor only used during the logical 
       * analysis and has no bearing on the actual computed sharding. For
       * some operations we need to have a way to say that an individual
       * operation will be analyzed collectively on all the shards. This
       * sharding function accomplishes this by mapping all the points to
       * the non-shard UINT_MAX which will be non-interfering with 
       * This maps all the points to the non-shard UINT_MAX which means that
       * it will interfere with any normally mapped projections but not with
       * any other projections which will be analyzed on all the nodes.
       */
      class UniversalShardingFunctor : public ShardingFunctor {
      public:
        UniversalShardingFunctor(void) { }
        virtual ~UniversalShardingFunctor(void) { }
      public:
        virtual ShardID shard(const DomainPoint &point,
                              const Domain &full_space,
                              const size_t total_shards) { return UINT_MAX; }
      };
    public:
      ReplicateContext(Runtime *runtime, ShardTask *owner,int d,bool full_inner,
                       const std::vector<RegionRequirement> &reqs,
                       const std::vector<OutputRequirement> &output_reqs,
                       const std::vector<unsigned> &parent_indexes,
                       const std::vector<bool> &virt_mapped,
                       ApEvent execution_fence_event,
                       ShardManager *manager, bool inline_task, 
                       bool implicit_task = false, bool concurrent = false);
      ReplicateContext(const ReplicateContext &rhs) = delete;
      virtual ~ReplicateContext(void);
    public:
      ReplicateContext& operator=(const ReplicateContext &rhs) = delete;
    public:
      inline int get_shard_collective_radix(void) const
        { return shard_collective_radix; }
      inline int get_shard_collective_log_radix(void) const
        { return shard_collective_log_radix; }
      inline int get_shard_collective_stages(void) const
        { return shard_collective_stages; }
      inline int get_shard_collective_participating_shards(void) const
        { return shard_collective_participating_shards; }
      inline int get_shard_collective_last_radix(void) const
        { return shard_collective_last_radix; } 
      virtual ShardID get_shard_id(void) const { return owner_shard->shard_id; }
      virtual DistributedID get_replication_id(void) const;
      virtual size_t get_total_shards(void) const { return total_shards; }
      virtual ContextID get_physical_tree_context(void) const;
    public: // Privilege tracker methods
      virtual void receive_resources(size_t return_index,
              std::map<LogicalRegion,unsigned> &created_regions,
              std::vector<DeletedRegion> &deleted_regions,
              std::set<std::pair<FieldSpace,FieldID> > &created_fields,
              std::vector<DeletedField> &deleted_fields,
              std::map<FieldSpace,unsigned> &created_field_spaces,
              std::map<FieldSpace,std::set<LogicalRegion> > &latent_spaces,
              std::vector<DeletedFieldSpace> &deleted_field_spaces,
              std::map<IndexSpace,unsigned> &created_index_spaces,
              std::vector<DeletedIndexSpace> &deleted_index_spaces,
              std::map<IndexPartition,unsigned> &created_partitions,
              std::vector<DeletedPartition> &deleted_partitions,
              std::set<RtEvent> &preconditions);
    public: // Murmur3Hasher::HashVerifier method
      virtual bool verify_hash(const uint64_t hash[2],
          const char *description, Provenance *provenance, bool every);
    protected:
      void receive_replicate_resources(size_t return_index,
              std::map<LogicalRegion,unsigned> &created_regions,
              std::vector<DeletedRegion> &deleted_regions,
              std::set<std::pair<FieldSpace,FieldID> > &created_fields,
              std::vector<DeletedField> &deleted_fields,
              std::map<FieldSpace,unsigned> &created_field_spaces,
              std::map<FieldSpace,std::set<LogicalRegion> > &latent_spaces,
              std::vector<DeletedFieldSpace> &deleted_field_spaces,
              std::map<IndexSpace,unsigned> &created_index_spaces,
              std::vector<DeletedIndexSpace> &deleted_index_spaces,
              std::map<IndexPartition,unsigned> &created_partitions,
              std::vector<DeletedPartition> &deleted_partitions,
              std::set<RtEvent> &preconditions, RtBarrier &ready_barrier, 
              RtBarrier &mapped_barrier, RtBarrier &execution_barrier);
      void register_region_deletions(ApEvent precondition,
                     const std::map<Operation*,GenerationID> &dependences,
                     std::vector<DeletedRegion> &regions,
                     std::set<RtEvent> &preconditions, RtBarrier &ready_barrier,
                     RtBarrier &mapped_barrier, RtBarrier &execution_barrier);
      void register_field_deletions(ApEvent precondition,
            const std::map<Operation*,GenerationID> &dependences,
            std::vector<DeletedField> &fields,
            std::set<RtEvent> &preconditions, RtBarrier &ready_barrier,
            RtBarrier &mapped_barrier, RtBarrier &execution_barrier);
      void register_field_space_deletions(ApEvent precondition,
                    const std::map<Operation*,GenerationID> &dependences,
                    std::vector<DeletedFieldSpace> &spaces,
                    std::set<RtEvent> &preconditions, RtBarrier &ready_barrier,
                    RtBarrier &mapped_barrier, RtBarrier &execution_barrier);
      void register_index_space_deletions(ApEvent precondition,
                    const std::map<Operation*,GenerationID> &dependences,
                    std::vector<DeletedIndexSpace> &spaces,
                    std::set<RtEvent> &preconditions, RtBarrier &ready_barrier,
                    RtBarrier &mapped_barrier, RtBarrier &execution_barrier);
      void register_index_partition_deletions(ApEvent precondition,
                    const std::map<Operation*,GenerationID> &dependences,
                    std::vector<DeletedPartition> &parts,
                    std::set<RtEvent> &preconditions, RtBarrier &ready_barrier,
                    RtBarrier &mapped_barrier, RtBarrier &execution_barrier);
    public:
      void perform_replicated_region_deletions(
                     std::vector<LogicalRegion> &regions,
                     std::set<RtEvent> &preconditions);
      void perform_replicated_field_deletions(
            std::vector<std::pair<FieldSpace,FieldID> > &fields,
            std::set<RtEvent> &preconditions);
      void perform_replicated_field_space_deletions(
                          std::vector<FieldSpace> &spaces,
                          std::set<RtEvent> &preconditions);
      void perform_replicated_index_space_deletions(
                          std::vector<IndexSpace> &spaces,
                          std::set<RtEvent> &preconditions);
      void perform_replicated_index_partition_deletions(
                          std::vector<IndexPartition> &parts,
                          std::set<RtEvent> &preconditions);
    public:
#ifdef LEGION_USE_LIBDL
      virtual void perform_global_registration_callbacks(
                     Realm::DSOReferenceImplementation *dso, const void *buffer,
                     size_t buffer_size, bool withargs, size_t dedup_tag,
                     RtEvent local_done, RtEvent global_done, 
                     std::set<RtEvent> &preconditions);
#endif
      virtual void print_once(FILE *f, const char *message) const;
      virtual void log_once(Realm::LoggerMessage &message) const;
      virtual Future from_value(const void *value, size_t value_size,
          bool owned, Provenance *provenance, bool shard_local);
      virtual Future from_value(const void *buffer, size_t size, bool owned,
          const Realm::ExternalInstanceResource &resource,
          void (*freefunc)(const Realm::ExternalInstanceResource&),
          Provenance *provenance, bool shard_local);
      virtual Future consensus_match(const void *input, void *output,
          size_t num_elements, size_t element_size, Provenance *provenance); 
    public:
      virtual VariantID register_variant(const TaskVariantRegistrar &registrar,
                          const void *user_data, size_t user_data_size,
                          const CodeDescriptor &desc, size_t ret_size,
                          bool has_ret_size, VariantID vid, bool check_task_id);
      virtual VariantImpl* select_inline_variant(TaskOp *child,
                const std::vector<PhysicalRegion> &parent_regions,
                std::deque<InstanceSet> &physical_instances);
      virtual TraceID generate_dynamic_trace_id(void);
      virtual MapperID generate_dynamic_mapper_id(void);
      virtual ProjectionID generate_dynamic_projection_id(void);
      virtual ShardingID generate_dynamic_sharding_id(void);
      virtual TaskID generate_dynamic_task_id(void);
      virtual ReductionOpID generate_dynamic_reduction_id(void);
      virtual CustomSerdezID generate_dynamic_serdez_id(void);
      virtual bool perform_semantic_attach(const char *func, unsigned kind,
          const void *arg, size_t arglen, SemanticTag tag, const void *buffer,
          size_t size, bool is_mutable, bool &global, 
          const void *arg2 = NULL, size_t arg2len = 0);
      virtual void post_semantic_attach(void);
    public:
      virtual EquivalenceSet* create_initial_equivalence_set(unsigned idx1,
                                                  const RegionRequirement &req);
      virtual void refine_equivalence_sets(unsigned req_index,
                                           IndexSpaceNode *node,
                                           const FieldMask &refinement_mask,
                                           std::vector<RtEvent> &applied_events,
                                           bool sharded = false);
      virtual void receive_created_region_contexts(
                          const std::vector<RegionNode*> &created_regions,
                          const std::vector<EqKDTree*> &created_trees,
                          std::set<RtEvent> &applied_events,
                          const ShardMapping *mapping, ShardID source_shard);
#if 0
      void receive_replicate_created_region_contexts(RegionTreeContext ctx,
                          const std::vector<RegionNode*> &created_state, 
                          const std::multimap<ShardID,ShardID> &src_to_dst,
                          size_t num_srcs, std::set<RtEvent> &applied_events);
#endif
      bool compute_shard_to_shard_mapping(const ShardMapping &src_mapping,
                std::multimap<ShardID,ShardID> &src_to_dst_mapping) const;
      void handle_created_region_contexts(Deserializer &derez,
                                          std::set<RtEvent> &applied_events);
    public: 
      // Interface to operations performed by a context
      virtual IndexSpace create_index_space(const Domain &domain, 
                                            TypeTag type_tag,
                                            Provenance *provenance);
      virtual IndexSpace create_index_space(const Future &future, 
                                            TypeTag type_tag,
                                            Provenance *provenance);
      virtual IndexSpace create_index_space(
                           const std::vector<DomainPoint> &points,
                           Provenance *provenance);
      virtual IndexSpace create_index_space(
                           const std::vector<Domain> &rects,
                           Provenance *provenance);
      virtual IndexSpace create_unbound_index_space(TypeTag type_tag,
                                                    Provenance *provenance);
    protected:
      IndexSpace create_index_space_replicated(const Domain *bounds,
                                               TypeTag type_tag,
                                               Provenance *provenance);
    public:
      virtual IndexSpace union_index_spaces(
                           const std::vector<IndexSpace> &spaces,
                           Provenance *provenance);
      virtual IndexSpace intersect_index_spaces(
                           const std::vector<IndexSpace> &spaces,
                           Provenance *provenance);
      virtual IndexSpace subtract_index_spaces(
                           IndexSpace left, IndexSpace right,
                           Provenance *provenance);
      virtual void create_shared_ownership(IndexSpace handle);
      virtual void destroy_index_space(IndexSpace handle, 
                                       const bool unordered,
                                       const bool recurse,
                                       Provenance *provenance);
      virtual void create_shared_ownership(IndexPartition handle);
      virtual void destroy_index_partition(IndexPartition handle, 
                                           const bool unordered,
                                           const bool recurse,
                                           Provenance *provenance);
      virtual IndexPartition create_equal_partition(
                                            IndexSpace parent,
                                            IndexSpace color_space,
                                            size_t granularity,
                                            Color color,
                                            Provenance *provenance);
      virtual IndexPartition create_partition_by_weights(IndexSpace parent,
                                            const FutureMap &weights,
                                            IndexSpace color_space,
                                            size_t granularity, 
                                            Color color,
                                            Provenance *provenance);
      virtual IndexPartition create_partition_by_union(
                                            IndexSpace parent,
                                            IndexPartition handle1,
                                            IndexPartition handle2,
                                            IndexSpace color_space,
                                            PartitionKind kind,
                                            Color color,
                                            Provenance *provenance);
      virtual IndexPartition create_partition_by_intersection(
                                            IndexSpace parent,
                                            IndexPartition handle1,
                                            IndexPartition handle2,
                                            IndexSpace color_space,
                                            PartitionKind kind,
                                            Color color,
                                            Provenance *provenance);
      virtual IndexPartition create_partition_by_intersection(
                                            IndexSpace parent,
                                            IndexPartition partition,
                                            PartitionKind kind,
                                            Color color,
                                            bool dominates,
                                            Provenance *provenance);
      virtual IndexPartition create_partition_by_difference(
                                            IndexSpace parent,
                                            IndexPartition handle1,
                                            IndexPartition handle2,
                                            IndexSpace color_space,
                                            PartitionKind kind,
                                            Color color,
                                            Provenance *provenance);
      virtual Color create_cross_product_partitions(
                                            IndexPartition handle1,
                                            IndexPartition handle2,
                              std::map<IndexSpace,IndexPartition> &handles,
                                            PartitionKind kind,
                                            Color color,
                                            Provenance *provenance);
      virtual void create_association(      LogicalRegion domain,
                                            LogicalRegion domain_parent,
                                            FieldID domain_fid,
                                            IndexSpace range,
                                            MapperID id, MappingTagID tag,
                                            const UntypedBuffer &marg,
                                            Provenance *provenance);
      virtual IndexPartition create_restricted_partition(
                                            IndexSpace parent,
                                            IndexSpace color_space,
                                            const void *transform,
                                            size_t transform_size,
                                            const void *extent,
                                            size_t extent_size,
                                            PartitionKind part_kind,
                                            Color color,
                                            Provenance *provenance);
      virtual IndexPartition create_partition_by_domain(
                                            IndexSpace parent,
                                  const std::map<DomainPoint,Domain> &domains,
                                            IndexSpace color_space,
                                            bool perform_intersections,
                                            PartitionKind part_kind,
                                            Color color,
                                            Provenance *provenance);
      virtual IndexPartition create_partition_by_domain(
                                            IndexSpace parent,
                                            const FutureMap &domains,
                                            IndexSpace color_space,
                                            bool perform_intersections,
                                            PartitionKind part_kind,
                                            Color color,
                                            Provenance *provenance,
                                            bool skip_check = false);
      virtual IndexPartition create_partition_by_field(
                                            LogicalRegion handle,
                                            LogicalRegion parent_priv,
                                            FieldID fid,
                                            IndexSpace color_space,
                                            Color color,
                                            MapperID id, MappingTagID tag,
                                            PartitionKind part_kind,
                                            const UntypedBuffer &marg,
                                            Provenance *provenance);
      virtual IndexPartition create_partition_by_image(
                                            IndexSpace handle,
                                            LogicalPartition projection,
                                            LogicalRegion parent,
                                            FieldID fid,
                                            IndexSpace color_space,
                                            PartitionKind part_kind,
                                            Color color,
                                            MapperID id, MappingTagID tag,
                                            const UntypedBuffer &marg,
                                            Provenance *provenance);
      virtual IndexPartition create_partition_by_image_range(
                                            IndexSpace handle,
                                            LogicalPartition projection,
                                            LogicalRegion parent,
                                            FieldID fid,
                                            IndexSpace color_space,
                                            PartitionKind part_kind,
                                            Color color,
                                            MapperID id, MappingTagID tag,
                                            const UntypedBuffer &marg,
                                            Provenance *provenance);
      virtual IndexPartition create_partition_by_preimage(
                                            IndexPartition projection,
                                            LogicalRegion handle,
                                            LogicalRegion parent,
                                            FieldID fid,
                                            IndexSpace color_space,
                                            PartitionKind part_kind,
                                            Color color,
                                            MapperID id, MappingTagID tag,
                                            const UntypedBuffer &marg,
                                            Provenance *provenance);
      virtual IndexPartition create_partition_by_preimage_range(
                                            IndexPartition projection,
                                            LogicalRegion handle,
                                            LogicalRegion parent,
                                            FieldID fid,
                                            IndexSpace color_space,
                                            PartitionKind part_kind,
                                            Color color,
                                            MapperID id, MappingTagID tag,
                                            const UntypedBuffer &marg,
                                            Provenance *provenance);
      virtual IndexPartition create_pending_partition(
                                            IndexSpace parent,
                                            IndexSpace color_space,
                                            PartitionKind part_kind,
                                            Color color,
                                            Provenance *provenance,
                                            bool trust = false);
      virtual IndexSpace create_index_space_union(
                                            IndexPartition parent,
                                            const void *realm_color,
                                            size_t color_size,
                                            TypeTag type_tag,
                                const std::vector<IndexSpace> &handles,
                                            Provenance *provenance);
      virtual IndexSpace create_index_space_union(
                                            IndexPartition parent,
                                            const void *realm_color,
                                            size_t color_size,
                                            TypeTag type_tag,
                                            IndexPartition handle,
                                            Provenance *provenance);
      virtual IndexSpace create_index_space_intersection(
                                            IndexPartition parent,
                                            const void *realm_color,
                                            size_t color_size,
                                            TypeTag type_tag,
                                const std::vector<IndexSpace> &handles,
                                            Provenance *provenance);
      virtual IndexSpace create_index_space_intersection(
                                            IndexPartition parent,
                                            const void *realm_color,
                                            size_t color_size,
                                            TypeTag type_tag,
                                            IndexPartition handle,
                                            Provenance *provenance);
      virtual IndexSpace create_index_space_difference(
                                            IndexPartition parent,
                                            const void *realm_color,
                                            size_t color_size,
                                            TypeTag type_tag,
                                            IndexSpace initial,
                                const std::vector<IndexSpace> &handles,
                                            Provenance *provenance);
      virtual void verify_partition(IndexPartition pid, PartitionKind kind,
                                    const char *function_name);
      virtual FieldSpace create_field_space(Provenance *provenance);
      virtual FieldSpace create_field_space(const std::vector<size_t> &sizes,
                                        std::vector<FieldID> &resulting_fields,
                                        CustomSerdezID serdez_id,
                                        Provenance *provenance);
      virtual FieldSpace create_field_space(const std::vector<Future> &sizes,
                                        std::vector<FieldID> &resulting_fields,
                                        CustomSerdezID serdez_id,
                                        Provenance *provenance);
      FieldSpace create_replicated_field_space(Provenance *provenance,
                                        ShardID *creator_shard = NULL);
      virtual void create_shared_ownership(FieldSpace handle);
      virtual void destroy_field_space(FieldSpace handle,
                                       const bool unordered,
                                       Provenance *provenance);
      virtual FieldID allocate_field(FieldSpace space, size_t field_size,
                                     FieldID fid, bool local,
                                     CustomSerdezID serdez_id,
                                     Provenance *provenance);
      virtual FieldID allocate_field(FieldSpace space, const Future &field_size,
                                     FieldID fid, bool local,
                                     CustomSerdezID serdez_id,
                                     Provenance *provenance);
      virtual void free_field(FieldAllocatorImpl *allocator, FieldSpace space, 
                              FieldID fid, const bool unordered,
                              Provenance *provenance);
      virtual void allocate_fields(FieldSpace space,
                                   const std::vector<size_t> &sizes,
                                   std::vector<FieldID> &resuling_fields,
                                   bool local, CustomSerdezID serdez_id,
                                   Provenance *provenance);
      virtual void allocate_fields(FieldSpace space,
                                   const std::vector<Future> &sizes,
                                   std::vector<FieldID> &resuling_fields,
                                   bool local, CustomSerdezID serdez_id,
                                   Provenance *provenance);
      virtual void free_fields(FieldAllocatorImpl *allocator, FieldSpace space, 
                               const std::set<FieldID> &to_free,
                               const bool unordered,
                               Provenance *provenance);
      virtual LogicalRegion create_logical_region(
                                            IndexSpace index_space,
                                            FieldSpace field_space,
                                            const bool task_local,
                                            Provenance *provenance,
                                            const bool output_region = false);
      virtual void create_shared_ownership(LogicalRegion handle);
      virtual void destroy_logical_region(LogicalRegion handle,
                                          const bool unordered,
                                          Provenance *provenance);
      virtual void reset_equivalence_sets(LogicalRegion parent, 
                                          LogicalRegion region,
                                          const std::set<FieldID> &fields);
    public:
      virtual FieldAllocatorImpl* create_field_allocator(FieldSpace handle,
                                                         bool unordered);
      virtual void destroy_field_allocator(FieldSpaceNode *node,
                                           bool from_application = true);
    public:
      void initialize_unordered_collective(void);
      void finalize_unordered_collective(AutoLock &d_lock);
      virtual void insert_unordered_ops(AutoLock &d_lock);
      virtual void progress_unordered_operations(bool end_task = false);
      virtual Future execute_task(const TaskLauncher &launcher,
                                  std::vector<OutputRequirement> *outputs);
      virtual FutureMap execute_index_space(const IndexTaskLauncher &launcher,
                                       std::vector<OutputRequirement> *outputs);
      virtual Future execute_index_space(const IndexTaskLauncher &launcher,
                                       ReductionOpID redop, bool deterministic,
                                       std::vector<OutputRequirement> *outputs);
      virtual Future reduce_future_map(const FutureMap &future_map,
                                       ReductionOpID redop, bool deterministic,
                                       MapperID map_id, MappingTagID tag,
                                       Provenance *provenance,
                                       Future initial_value);
      using InnerContext::construct_future_map;
      virtual FutureMap construct_future_map(IndexSpace space,
                                const std::map<DomainPoint,UntypedBuffer> &data,
                                             Provenance *provenance,
                                             bool collective = false,
                                             ShardingID sid = 0,
                                             bool implicit = false,
                                             bool internal = false,
                                             bool check_space = true);
      virtual FutureMap construct_future_map(IndexSpace space,
                    const std::map<DomainPoint,Future> &futures,
                                             Provenance *provenance,
                                             bool internal = false,
                                             bool collective = false,
                                             ShardingID sid = 0,
                                             bool implicit = false,
                                             bool check_space = true);
      virtual PhysicalRegion map_region(const InlineLauncher &launcher);
      virtual ApEvent remap_region(const PhysicalRegion &region,
                                   Provenance *provenance,
                                   bool internal = false);
      // Unmapping region is the same as for an inner context
      virtual void fill_fields(const FillLauncher &launcher);
      virtual void fill_fields(const IndexFillLauncher &launcher);
      virtual void discard_fields(const DiscardLauncher &launcher);
      virtual void issue_copy(const CopyLauncher &launcher);
      virtual void issue_copy(const IndexCopyLauncher &launcher);
      virtual void issue_acquire(const AcquireLauncher &launcher);
      virtual void issue_release(const ReleaseLauncher &launcher);
      virtual PhysicalRegion attach_resource(const AttachLauncher &launcher);
      virtual ExternalResources attach_resources(
                                          const IndexAttachLauncher &launcher);
      virtual RegionTreeNode* compute_index_attach_upper_bound(
                                        const IndexAttachLauncher &launcher,
                                        const std::vector<unsigned> &indexes);
      virtual Future detach_resource(PhysicalRegion region, const bool flush,
                                     const bool unordered,
                                     Provenance *provenance = NULL);
      virtual Future detach_resources(ExternalResources resources,
                                      const bool flush, const bool unordered,
                                      Provenance *provenance);
      virtual FutureMap execute_must_epoch(const MustEpochLauncher &launcher);
      virtual Future issue_timing_measurement(const TimingLauncher &launcher);
      virtual Future select_tunable_value(const TunableLauncher &launcher);
      virtual Future issue_mapping_fence(Provenance *provenance);
      virtual Future issue_execution_fence(Provenance *provenance);
      virtual void begin_trace(TraceID tid, bool logical_only,
          bool static_trace, const std::set<RegionTreeID> *managed, bool dep,
          Provenance *provenance);
      virtual void end_trace(TraceID tid, bool deprecated,
                             Provenance *provenance);
      virtual void end_task(const void *res, size_t res_size, bool owned,
                      PhysicalInstance inst, FutureFunctor *callback_future,
                      const Realm::ExternalInstanceResource *resource,
                      void (*freefunc)(const Realm::ExternalInstanceResource&),
                      const void *metadataptr, size_t metadatasize,
                      ApEvent effects);
      virtual void post_end_task(FutureInstance *instance, ApEvent effects,
                                 void *metadata, size_t metasize,
                                 FutureFunctor *callback_functor,
                                 bool own_callback_functor);
      virtual bool add_to_dependence_queue(Operation *op, 
                                           bool unordered = false,
                                           bool outermost = true);
      virtual PredicateImpl* create_predicate_impl(Operation *op);
      virtual CollectiveResult* find_or_create_collective_view(
          RegionTreeID tid, const std::vector<DistributedID> &instances, 
          RtEvent &ready);
    public:
      virtual ProjectionSummary* construct_projection_summary(
          Operation *op, unsigned index, const RegionRequirement &req,
          LogicalState *owner, const ProjectionInfo &proj_info);
      virtual bool has_interfering_shards(ProjectionSummary *one,
                                          ProjectionSummary *two);
      virtual bool match_timeouts(std::vector<LogicalUser*> &timeouts,
                                  std::vector<LogicalUser*> &to_delete,
                                  TimeoutMatchExchange *&exchange);
    public:
      virtual Lock create_lock(void);
      virtual void destroy_lock(Lock l);
      virtual Grant acquire_grant(const std::vector<LockRequest> &requests);
      virtual void release_grant(Grant grant);
    public:
      virtual PhaseBarrier create_phase_barrier(unsigned arrivals);
      virtual void destroy_phase_barrier(PhaseBarrier pb);
      virtual PhaseBarrier advance_phase_barrier(PhaseBarrier pb);
    public:
      virtual DynamicCollective create_dynamic_collective(
                                                  unsigned arrivals,
                                                  ReductionOpID redop,
                                                  const void *init_value,
                                                  size_t init_size);
      virtual void destroy_dynamic_collective(DynamicCollective dc);
      virtual void arrive_dynamic_collective(DynamicCollective dc,
                        const void *buffer, size_t size, unsigned count);
      virtual void defer_dynamic_collective_arrival(DynamicCollective dc,
                                                    const Future &future,
                                                    unsigned count);
      virtual Future get_dynamic_collective_result(DynamicCollective dc,
                                                   Provenance *provenance);
      virtual DynamicCollective advance_dynamic_collective(
                                                   DynamicCollective dc);
    public:
#ifdef DEBUG_LEGION_COLLECTIVES
      virtual MergeCloseOp* get_merge_close_op(Operation *op,
                                               RegionTreeNode *node);
      virtual RefinementOp* get_refinement_op(Operation *op,
                                              RegionTreeNode *node);
#else
      virtual MergeCloseOp* get_merge_close_op(void);
      virtual RefinementOp* get_refinement_op(void);
#endif
      virtual VirtualCloseOp* get_virtual_close_op(void);
    public:
      virtual void pack_task_context(Serializer &rez) const;
    public:
      virtual void pack_remote_context(Serializer &rez, 
                                       AddressSpaceID target,
                                       bool replicate = false);
    public:
      void handle_collective_message(Deserializer &derez);
#if 0
      void handle_disjoint_complete_request(Deserializer &derez);
      static void handle_disjoint_complete_response(Deserializer &derez, 
                                                    Runtime *runtime);
      static void handle_defer_disjoint_complete_response(Runtime *runtime,
                                                          const void *args);
      static void handle_defer_collective_message(const void *args);
#endif
      void register_rendezvous(ShardRendezvous *rendezvous);
      void handle_rendezvous_message(Deserializer &derez);
#if 0
      static void finalize_disjoint_complete_response(Runtime *runtime,
            UniqueID opid, VersionManager *target, AddressSpaceID target_space,
            VersionInfo *version_info, RtUserEvent done_event);
#endif
      void handle_resource_update(Deserializer &derez,
                                  std::set<RtEvent> &applied);
      void handle_trace_update(Deserializer &derez, AddressSpaceID source);
      ApBarrier handle_find_trace_shard_event(size_t temp_index, ApEvent event,
                                              ShardID remote_shard);
      ApBarrier handle_find_trace_shard_frontier(size_t temp_index, 
                                              ApEvent event,
                                              ShardID remote_shard);
      void record_intra_space_dependence(size_t context_index, 
          const DomainPoint &point, RtEvent point_mapped, ShardID next_shard);
      void handle_intra_space_dependence(Deserializer &derez);
    public:
      void increase_pending_index_spaces(unsigned count, bool double_buffer);
      void increase_pending_partitions(unsigned count, bool double_buffer);
      void increase_pending_field_spaces(unsigned count, bool double_buffer);
      void increase_pending_fields(unsigned count, bool double_buffer);
      void increase_pending_region_trees(unsigned count, bool double_buffer);
      void increase_pending_distributed_ids(unsigned count, bool double_buffer);
      DistributedID get_next_distributed_id(void);
      bool create_shard_partition(Operation *op, IndexPartition &pid,
          IndexSpace parent, IndexSpace color_space, Provenance *provenance,
          PartitionKind part_kind, LegionColor partition_color,
          bool color_generated);
    public:
      // Collective methods
      CollectiveID get_next_collective_index(CollectiveIndexLocation loc,
                                             bool logical = false);
      void register_collective(ShardCollective *collective);
      ShardCollective* find_or_buffer_collective(Deserializer &derez);
      void unregister_collective(ShardCollective *collective);
      ShardRendezvous* find_or_buffer_rendezvous(Deserializer &derez);
    public:
      // Physical template methods
      size_t register_trace_template(ShardedPhysicalTemplate *phy_template);
      ShardedPhysicalTemplate* find_or_buffer_trace_update(Deserializer &derez,
                                                         AddressSpaceID source);
      void unregister_trace_template(size_t template_index);
    public:
      // Support for making equivalence sets (logical analysis stage only)
      ShardID get_next_equivalence_set_origin(void);
      virtual RtEvent compute_equivalence_sets(unsigned req_index,
                      const std::vector<EqSetTracker*> &targets,
                      const std::vector<AddressSpaceID> &target_spaces,
                      AddressSpaceID creation_target_space,
                      IndexSpaceExpression *expr, const FieldMask &mask);
      virtual RtEvent record_output_equivalence_set(EqSetTracker *source,
                      AddressSpaceID source_space, unsigned req_index,
                      EquivalenceSet *set, const FieldMask &mask);
      virtual EqKDTree* create_equivalence_set_kd_tree(IndexSpaceNode *node);
#if 0
      virtual EquivalenceSet* create_equivalence_set(RegionNode *node,
          size_t op_ctx_index, const std::vector<ShardID> &creating_shards,
          const FieldMask &mask, const FieldMaskSet<EquivalenceSet> &old_sets,
          unsigned refinement_number, unsigned index,
          std::set<RtEvent> &applied_events);
#endif
      void handle_compute_equivalence_sets(Deserializer &derez);
      void handle_output_equivalence_set(Deserializer &derez);
      void handle_refine_equivalence_sets(Deserializer &derez);
#if 0
      virtual void compute_shard_equivalence_sets(EqSetTracker *target,
          AddressSpaceID target_space, IndexSpaceExpression *expr,
          LogicalPartition partition, std::set<RtEvent> &ready_events,
          const std::map<ShardID,LegionMap<LegionColor,FieldMask> > &children,
          const bool expr_covers);
      virtual ProjectionNode* compute_fallback_refinement(RegionNode *root,
                                              IndexSpaceNode *color_space);
      virtual void find_all_disjoint_complete_children(IndexSpaceNode *node,
                                       const std::vector<ShardID> &participants,
                                       std::vector<IndexPartNode*> &children);
      virtual ShardedColorMap* find_all_local_children(IndexPartNode *node,
                                       const std::vector<ShardID> &participants,
                                       std::vector<ShardID> &child_participants,
                                       std::vector<IndexSpaceNode*> &children);
      virtual size_t count_total_leaves(size_t leaves,
                                      const std::vector<ShardID> &participants);
      virtual bool finalize_disjoint_complete_sets(RegionNode *region,
          VersionManager *target, FieldMask mask, const UniqueID opid,
          const AddressSpaceID source, RtUserEvent ready_event);
#endif
    public:
      // Fence barrier methods
      inline RtBarrier get_next_mapping_fence_barrier(void)
        { return mapping_fence_barrier.next(this); }
      inline ApBarrier get_next_execution_fence_barrier(void)
        { return execution_fence_barrier.next(this); }
      inline RtBarrier get_next_resource_return_barrier(void)
        { return resource_return_barrier.next(this); }
      inline RtBarrier get_next_summary_fence_barrier(void)
        { return summary_fence_barrier.next(this); }
      inline RtBarrier get_next_deletion_ready_barrier(void)
        { return deletion_ready_barrier.next(this); }
      inline RtBarrier get_next_deletion_mapping_barrier(void)
        { return deletion_mapping_barrier.next(this); }
      inline RtBarrier get_next_deletion_execution_barrier(void)
        { return deletion_execution_barrier.next(this); }
      inline ApBarrier get_next_detach_effects_barrier(void)
        { return detach_effects_barrier.next(this); }
      inline ApBarrier get_next_future_map_wait_barrier(void)
        { return future_map_wait_barrier.next(this); }
      inline RtBarrier get_next_dependent_partition_mapping_barrier(void)
        { return dependent_partition_mapping_barrier.next(this); }
      inline ApBarrier get_next_dependent_partition_execution_barrier(void)
        { return dependent_partition_execution_barrier.next(this); }
      inline RtBarrier get_next_attach_resource_barrier(void)
        { return attach_resource_barrier.next(this); }
      inline RtBarrier get_next_concurrent_precondition_barrier(void)
        { return concurrent_precondition_barrier.next(this); }
      inline RtBarrier get_next_concurrent_postcondition_barrier(void)
        { return concurrent_postcondition_barrier.next(this); }
      inline RtBarrier get_next_output_regions_barrier(void)
        { return output_regions_barrier.next(this); }
      inline RtBarrier get_next_close_mapped_barrier(void)
        {
          const RtBarrier result =
            close_mapped_barriers[next_close_mapped_bar_index++].next(this);
          if (next_close_mapped_bar_index == close_mapped_barriers.size())
            next_close_mapped_bar_index = 0;
          return result;
        }
      inline RtBarrier get_next_refinement_mapped_barrier(void)
        {
          const RtBarrier result = refinement_mapped_barriers[
            next_refinement_mapped_bar_index++].next(this);
          if (next_refinement_mapped_bar_index == 
              refinement_mapped_barriers.size())
            next_refinement_mapped_bar_index = 0;
          return result;
        }
      inline RtBarrier get_next_refinement_barrier(void)
        {
          const RtBarrier result = refinement_ready_barriers[
            next_refinement_ready_bar_index++].next(this);
          if (next_refinement_ready_bar_index ==
              refinement_ready_barriers.size())
            next_refinement_ready_bar_index = 0;
          return result;
        }
      // Note this method always returns two barrier generations
      inline RtBarrier get_next_collective_map_barriers(void)
        {
          // Realm phase barriers do not have an even number of maximum
          // phases so we need to handle the case where the names for the
          // two barriers are not the same. If that occurs then we need
          // finish off the old barrier and use the next one
          RtBarrier result = collective_map_barriers[
            next_collective_map_bar_index].next(this);
          RtBarrier next = collective_map_barriers[
            next_collective_map_bar_index].next(this);
          if (result != Runtime::get_previous_phase(next))
          {
            // Finish off the old barrier
            Runtime::phase_barrier_arrive(result, 1);
            result = next;
            next = collective_map_barriers[
              next_collective_map_bar_index].next(this);
#ifdef DEBUG_LEGION
            assert(result == Runtime::get_previous_phase(next));
#endif
          }
          if (++next_collective_map_bar_index == collective_map_barriers.size())
            next_collective_map_bar_index = 0;
          return result;
        }
      // Note this method always returns two barrier generations
      inline ApBarrier get_next_indirection_barriers(void)
        {
          // Realm phase barriers do not have an even number of maximum
          // phases so we need to handle the case where the names for the
          // two barriers are not the same. If that occurs then we need
          // finish off the old barrier and use the next one
          ApBarrier result =
            indirection_barriers[next_indirection_bar_index].next(this);
          ApBarrier next =
            indirection_barriers[next_indirection_bar_index].next(this);
          if (result != Runtime::get_previous_phase(next))
          {
            // Finish off the old barrier
            Runtime::phase_barrier_arrive(result, 1);
            result = next;
            next = indirection_barriers[next_indirection_bar_index].next(this);
#ifdef DEBUG_LEGION
            assert(result == Runtime::get_previous_phase(next));
#endif
          }
          if (++next_indirection_bar_index == indirection_barriers.size())
            next_indirection_bar_index = 0;
          return result;
        }
    protected:
#ifdef DEBUG_LEGION_COLLECTIVES
      // Versions of the methods below but with reduction initialization
      bool create_new_replicate_barrier(RtBarrier &bar, ReductionOpID redop,
          const void *init, size_t init_size, size_t arrivals);
      bool create_new_replicate_barrier(ApBarrier &bar, ReductionOpID redop,
          const void *init, size_t init_size, size_t arrivals);
      // This one can only be called inside the logical dependence analysis
      bool create_new_logical_barrier(RtBarrier &bar, ReductionOpID redop,
          const void *init, size_t init_size, size_t arrivals);
      bool create_new_logical_barrier(ApBarrier &bar, ReductionOpID redop,
          const void *init, size_t init_size, size_t arrivals);
#else
      // These can only be called inside the task for this context
      // since they assume that all the shards are aligned and doing
      // the same calls for the same operations in the same order
      bool create_new_replicate_barrier(RtBarrier &bar, size_t arrivals);
      bool create_new_replicate_barrier(ApBarrier &bar, size_t arrivals);
      // This one can only be called inside the logical dependence analysis
      bool create_new_logical_barrier(RtBarrier &bar, size_t arrivals);
      bool create_new_logical_barrier(ApBarrier &bar, size_t arrivals);
#endif
    public:
      const DomainPoint& get_shard_point(void) const; 
    public:
      static void register_attach_detach_sharding_functor(Runtime *runtime);
      ShardingFunction* get_attach_detach_sharding_function(void);
      IndexSpaceNode* compute_index_attach_launch_spaces(
          std::vector<size_t> &shard_sizes, Provenance *provenance);
      static void register_universal_sharding_functor(Runtime *runtime);
      ShardingFunction* get_universal_sharding_function(void);
    public:
      void hash_future(Murmur3Hasher &hasher, const unsigned safe_level, 
                       const Future &future, const char *description) const;
      static void hash_future_map(Murmur3Hasher &hasher, const FutureMap &map,
                                  const char *description);
      static void hash_index_space_requirements(Murmur3Hasher &hasher,
          const std::vector<IndexSpaceRequirement> &index_requirements);
      static void hash_region_requirements(Murmur3Hasher &hasher,
          const std::vector<RegionRequirement> &region_requirements);
      static void hash_output_requirements(Murmur3Hasher &hasher,
          const std::vector<OutputRequirement> &output_requirements);
      static void hash_grants(Murmur3Hasher &hasher, 
          const std::vector<Grant> &grants);
      static void hash_phase_barriers(Murmur3Hasher &hasher,
          const std::vector<PhaseBarrier> &phase_barriers);
      static void hash_argument(Murmur3Hasher &hasher,const unsigned safe_level,
                             const UntypedBuffer &arg, const char *description);
      static void hash_predicate(Murmur3Hasher &hasher, const Predicate &pred,
                                 const char *description);
      static void hash_static_dependences(Murmur3Hasher &hasher,
          const std::vector<StaticDependence> *dependences);
      void hash_task_launcher(Murmur3Hasher &hasher, 
          const unsigned safe_level, const TaskLauncher &launcher) const;
      void hash_index_launcher(Murmur3Hasher &hasher,
          const unsigned safe_level, const IndexTaskLauncher &launcher);
      void hash_execution_constraints(Murmur3Hasher &hasher,
          const ExecutionConstraintSet &constraints);
      void hash_layout_constraints(Murmur3Hasher &hasher,
          const LayoutConstraintSet &constraints, bool hash_pointers);
    public:
      // A little help for ConsensusMatchExchange since it is templated
      static void help_complete_future(Future &f, const void *ptr,
                                       size_t size, bool own);
    public:
      ShardTask *const owner_shard;
      ShardManager *const shard_manager;
      const size_t total_shards;
    protected: 
      typedef ReplBarrier<RtBarrier,false> RtReplBar;
      typedef ReplBarrier<ApBarrier,false> ApReplBar;
      typedef ReplBarrier<ApBarrier,false,true> ApReplSingleBar;
      typedef ReplBarrier<RtBarrier,false,true> RtReplSingleBar;
      typedef ReplBarrier<RtBarrier,true> RtLogicalBar;
      typedef ReplBarrier<ApBarrier,true> ApLogicalBar;
      // These barriers are used to identify when close operations are mapped
      std::vector<RtLogicalBar>  close_mapped_barriers;
      unsigned                   next_close_mapped_bar_index;
      // These barriers are used to identify when refinement ops are ready
      std::vector<RtLogicalBar>  refinement_ready_barriers;
      unsigned                   next_refinement_ready_bar_index;
      // These barriers are used to identify when refinement ops are mapped
      std::vector<RtLogicalBar>  refinement_mapped_barriers;
      unsigned                   next_refinement_mapped_bar_index; 
      // These barriers are for signaling when indirect copies are done
      std::vector<ApReplBar>     indirection_barriers;
      unsigned                   next_indirection_bar_index;
      // These barriers are used to identify pre and post conditions for
      // exclusive collective mapping operations 
      std::vector<RtLogicalBar>  collective_map_barriers;
      unsigned                   next_collective_map_bar_index;
    protected:
      std::map<std::pair<size_t,DomainPoint>,IntraSpaceDeps> intra_space_deps;
    protected:
      // Store the global owner shard and local owner shard for allocation
      std::map<FieldSpace,
               std::pair<ShardID,bool> > field_allocator_owner_shards;
    protected:
      ShardID distributed_id_allocator_shard;
      ShardID index_space_allocator_shard;
      ShardID index_partition_allocator_shard;
      ShardID field_space_allocator_shard;
      ShardID field_allocator_shard;
      ShardID logical_region_allocator_shard;
      ShardID dynamic_id_allocator_shard;
      ShardID equivalence_set_allocator_shard;
    protected:
      RtReplBar creation_barrier;
      RtLogicalBar deletion_ready_barrier;
      RtLogicalBar deletion_mapping_barrier;
      RtLogicalBar deletion_execution_barrier;
      RtReplBar attach_resource_barrier;
      ApLogicalBar detach_effects_barrier;
      RtLogicalBar mapping_fence_barrier;
      RtReplBar resource_return_barrier;
      RtLogicalBar summary_fence_barrier;
      ApLogicalBar execution_fence_barrier;
      RtReplBar dependent_partition_mapping_barrier;
      ApLogicalBar dependent_partition_execution_barrier;
      RtReplBar semantic_attach_barrier;
      ApReplBar future_map_wait_barrier;
      ApReplBar inorder_barrier;
      RtReplSingleBar concurrent_precondition_barrier;
      RtReplBar concurrent_postcondition_barrier;
      RtReplBar output_regions_barrier;
#ifdef DEBUG_LEGION_COLLECTIVES
    protected:
      RtReplBar collective_check_barrier;
      RtLogicalBar logical_check_barrier;
      RtLogicalBar close_check_barrier;
      RtLogicalBar refinement_check_barrier;
      bool collective_guard_reentrant;
      bool logical_guard_reentrant;
#endif
    protected:
      // local barriers to this context for handling returned
      // resources from sub-tasks
      RtBarrier returned_resource_ready_barrier;
      RtBarrier returned_resource_mapped_barrier;
      RtBarrier returned_resource_execution_barrier;
    protected:
      int shard_collective_radix;
      int shard_collective_log_radix;
      int shard_collective_stages;
      int shard_collective_participating_shards;
      int shard_collective_last_radix;
    protected:
      mutable LocalLock replication_lock;
      CollectiveID next_available_collective_index;
      // We also need to create collectives in the logical dependence
      // analysis stage of the pipeline. We'll have those count on the
      // odd numbers of the collective IDs whereas the ones from the 
      // application task will be the even numbers.
      CollectiveID next_logical_collective_index;
      std::map<CollectiveID,ShardCollective*> collectives;
      std::map<CollectiveID,std::vector<
                std::pair<void*,size_t> > > pending_collective_updates;
    protected:
      std::map<ShardID,ShardRendezvous*> shard_rendezvous;
      std::map<ShardID,std::vector<
                std::pair<void*,size_t> > > pending_rendezvous_updates;
    protected:
      // Pending allocations of various resources
      std::deque<std::pair<ValueBroadcast<ISBroadcast>*,bool> > 
                                            pending_index_spaces;
      std::deque<std::pair<ValueBroadcast<IPBroadcast>*,ShardID> >
                                            pending_index_partitions;
      std::deque<std::pair<ValueBroadcast<FSBroadcast>*,bool> >
                                            pending_field_spaces;
      std::deque<std::pair<ValueBroadcast<FIDBroadcast>*,bool> >
                                            pending_fields;
      std::deque<std::pair<ValueBroadcast<LRBroadcast>*,bool> >
                                            pending_region_trees;
      std::deque<std::pair<ValueBroadcast<DIDBroadcast>*,bool> >
                                            pending_distributed_ids;
      unsigned pending_index_space_check;
      unsigned pending_index_partition_check;
      unsigned pending_field_space_check;
      unsigned pending_field_check;
      unsigned pending_region_tree_check;
      unsigned pending_distributed_id_check;
    protected:
      std::map<size_t,ShardedPhysicalTemplate*> physical_templates;
      struct PendingTemplateUpdate {
      public:
        PendingTemplateUpdate(void)
          : ptr(NULL), size(0), source(0) { }
        PendingTemplateUpdate(void *p, size_t s, AddressSpaceID src)
          : ptr(p), size(s), source(src) { }
      public:
        void *ptr;
        size_t size;
        AddressSpaceID source;
      };
      std::map<size_t/*template index*/,
        std::vector<PendingTemplateUpdate> > pending_template_updates;
      size_t next_physical_template_index;
    protected:
      // Different from pending_top_views as this applies to our requests
      std::map<PhysicalManager*,RtUserEvent> pending_request_views;
      std::map<RegionTreeID,RtUserEvent> pending_tree_requests;
    protected:
      std::map<std::pair<unsigned,unsigned>,RtBarrier> ready_clone_barriers;
      std::map<std::pair<unsigned,unsigned>,RtUserEvent> pending_clone_barriers;
    protected:
      struct AttachLaunchSpace {
      public:
        AttachLaunchSpace(IndexSpaceNode *node) : launch_space(node) { }
      public:
        IndexSpaceNode *const launch_space;
        std::vector<size_t> shard_sizes;
      };
      std::vector<AttachLaunchSpace*> index_attach_launch_spaces;
    protected:
      unsigned next_replicate_bar_index;
      unsigned next_logical_bar_index;
    protected:
      static const unsigned MIN_UNORDERED_OPS_EPOCH = 32;
      static const unsigned MAX_UNORDERED_OPS_EPOCH = 32768;
      unsigned unordered_ops_counter;
      unsigned unordered_ops_epoch;
      UnorderedExchange *unordered_collective;
    };

    /**
     * \class RemoteTask
     * A small helper class for giving application
     * visibility to this remote context
     */
    class RemoteTask : public ExternalTask {
    public:
      RemoteTask(RemoteContext *owner);
      RemoteTask(const RemoteTask &rhs);
      virtual ~RemoteTask(void);
    public:
      RemoteTask& operator=(const RemoteTask &rhs);
    public:
      virtual int get_depth(void) const;
      virtual UniqueID get_unique_id(void) const;
      virtual Domain get_slice_domain(void) const;
      virtual size_t get_context_index(void) const; 
      virtual void set_context_index(size_t index);
      virtual bool has_parent_task(void) const;
      virtual const Task* get_parent_task(void) const;
      virtual const char* get_task_name(void) const;
      virtual ShardID get_shard_id(void) const;
      virtual size_t get_total_shards(void) const;
      virtual DomainPoint get_shard_point(void) const;
      virtual Domain get_shard_domain(void) const;
      virtual bool has_trace(void) const;
      virtual const std::string& get_provenance_string(bool human = true) const;
    public:
      RemoteContext *const owner;
      unsigned context_index;
    };

    /**
     * \class RemoteContext
     * A remote copy of a TaskContext for the 
     * execution of sub-tasks on remote notes.
     */
    class RemoteContext : public InnerContext {
    public:
      RemoteContext(DistributedID did, Runtime *runtime,
                    CollectiveMapping *mapping = NULL);
      RemoteContext(const RemoteContext &rhs) = delete;
      virtual ~RemoteContext(void);
    public:
      RemoteContext& operator=(const RemoteContext &rhs) = delete;
    public:
      virtual Task* get_task(void);
      virtual UniqueID get_unique_id(void) const;
      virtual ShardID get_shard_id(void) const { return shard_id; }
      virtual DistributedID get_replication_id(void) const { return repl_id; }
      void unpack_remote_context(Deserializer &derez);
      virtual InnerContext* find_parent_context(void);
    public:
      virtual InnerContext* find_top_context(InnerContext *previous = NULL);
    public:
      virtual RtEvent compute_equivalence_sets(unsigned req_index,
                      const std::vector<EqSetTracker*> &targets,
                      const std::vector<AddressSpaceID> &target_spaces,
                      AddressSpaceID creation_target_space,
                      IndexSpaceExpression *expr, const FieldMask &mask);
      virtual RtEvent record_output_equivalence_set(EqSetTracker *source,
                      AddressSpaceID source_space, unsigned req_index,
                      EquivalenceSet *set, const FieldMask &mask);
      virtual InnerContext* find_parent_physical_context(unsigned index);
      virtual void pack_inner_context(Serializer &rez) const;
      virtual CollectiveResult* find_or_create_collective_view(
          RegionTreeID tid, const std::vector<DistributedID> &instances, 
          RtEvent &ready);
      virtual void invalidate_region_tree_contexts(const bool is_top_level_task,
                          std::set<RtEvent> &applied,
                          const ShardMapping *shard_mapping = NULL,
                          ShardID source_shard = 0);
      virtual void receive_created_region_contexts(
                          const std::vector<RegionNode*> &created_regions,
                          const std::vector<EqKDTree*> &created_trees,
                          std::set<RtEvent> &applied_events,
                          const ShardMapping *mapping, ShardID source_shard);
      static void handle_created_region_contexts(Runtime *runtime, 
                                                 Deserializer &derez);
    public:
      const Task* get_parent_task(void);
      inline Provenance* get_provenance(void) { return provenance; }
    public:
      void unpack_local_field_update(Deserializer &derez);
      static void handle_local_field_update(Deserializer &derez, 
                                            Runtime *runtime);
    public:
      static void handle_context_request(Deserializer &derez, Runtime *runtime);
      static void handle_context_response(Deserializer &derez,Runtime *runtime);
      static void handle_physical_request(Deserializer &derez,
                      Runtime *runtime, AddressSpaceID source);
      void set_physical_context_result(unsigned index, 
                                       InnerContext *result);
      static void handle_physical_response(Deserializer &derez, 
                                           Runtime *runtime);
      static void handle_find_collective_view_request(Deserializer &derez,
                                  Runtime *runtime, AddressSpaceID source);
      static void handle_find_collective_view_response(Deserializer &derez,
                                                       Runtime *runtime);
    protected:
      DistributedID parent_context_did;
      std::atomic<InnerContext*> parent_ctx;
      ShardManager *shard_manager; // if we're lucky and one is already here
      Provenance *provenance;
    protected:
      bool top_level_context;
      RemoteTask remote_task;
      UniqueID remote_uid;
    protected:
      std::vector<unsigned> local_parent_req_indexes;
      std::vector<bool> local_virtual_mapped;
    protected:
      // Cached physical contexts recorded from the owner
      mutable LocalLock remote_lock;
      std::map<unsigned/*index*/,InnerContext*> physical_contexts;
      std::map<unsigned,RtEvent> pending_physical_contexts;
    protected:
      // For remote replicate contexts
      friend class RemoteTask;
      ShardID shard_id;
      size_t total_shards;
      DomainPoint shard_point;
      Domain shard_domain;
      DistributedID repl_id;
      std::map<ShardingID,ShardingFunction*> sharding_functions;
    };

    /**
     * \class LeafContext
     * A context for the execution of a leaf task
     */
    class LeafContext : public TaskContext,
                        public LegionHeapify<LeafContext> {
    public:
      LeafContext(Runtime *runtime, SingleTask *owner,bool inline_task = false);
      LeafContext(const LeafContext &rhs) = delete;
      virtual ~LeafContext(void);
    public:
      LeafContext& operator=(const LeafContext &rhs) = delete;
    public: // Garbage collection methods
      virtual void notify_local(void) { /* nothing to do */ }
    public:
      // Interface for task contexts
      virtual ContextID get_logical_tree_context(void) const;
      virtual ContextID get_physical_tree_context(void) const;
      virtual void compute_task_tree_coordinates(
                TaskTreeCoordinates &coordinatess) const;
      virtual bool attempt_children_complete(void);
      virtual bool attempt_children_commit(void);
      void inline_child_task(TaskOp *child);
      virtual VariantImpl* select_inline_variant(TaskOp *child,
                const std::vector<PhysicalRegion> &parent_regions,
                std::deque<InstanceSet> &physical_instances);
      virtual bool is_leaf_context(void) const;
      virtual void return_resources(ResourceTracker *target, 
                                    size_t return_index,
                                    std::set<RtEvent> &preconditions);
      virtual void pack_return_resources(Serializer &rez, size_t return_index);
      virtual void log_created_requirements(void);
      virtual void report_leaks_and_duplicates(
          std::set<RtEvent> &preconditions);
    public:
      // Interface to operations performed by a context
      virtual IndexSpace create_index_space(const Domain &bounds,
                                            TypeTag type_tag,
                                            Provenance *provenance);
      virtual IndexSpace create_index_space(const Future &future,
                                            TypeTag type_tag,
                                            Provenance *provenance);
      virtual IndexSpace create_index_space(
                           const std::vector<DomainPoint> &points,
                           Provenance *provenance);
      virtual IndexSpace create_index_space(
                           const std::vector<Domain> &rects,
                           Provenance *provenance);
      virtual IndexSpace create_unbound_index_space(TypeTag type_tag,
                                                    Provenance *provenance);
      virtual IndexSpace union_index_spaces(
                           const std::vector<IndexSpace> &spaces,
                           Provenance *provenance);
      virtual IndexSpace intersect_index_spaces(
                           const std::vector<IndexSpace> &spaces,
                           Provenance *provenance);
      virtual IndexSpace subtract_index_spaces(
                           IndexSpace left, IndexSpace right,
                           Provenance *provenance);
      virtual void create_shared_ownership(IndexSpace handle);
      virtual void destroy_index_space(IndexSpace handle, 
                                       const bool unordered,
                                       const bool recurse,
                                       Provenance *provenance);
      virtual void create_shared_ownership(IndexPartition handle);
      virtual void destroy_index_partition(IndexPartition handle,
                                           const bool unordered, 
                                           const bool recurse,
                                           Provenance *provenance);
      virtual IndexPartition create_equal_partition(
                                            IndexSpace parent,
                                            IndexSpace color_space,
                                            size_t granularity,
                                            Color color,
                                            Provenance *provenance);
      virtual IndexPartition create_partition_by_weights(IndexSpace parent,
                                            const FutureMap &weights,
                                            IndexSpace color_space,
                                            size_t granularity, 
                                            Color color,
                                            Provenance *provenance);
      virtual IndexPartition create_partition_by_union(
                                            IndexSpace parent,
                                            IndexPartition handle1,
                                            IndexPartition handle2,
                                            IndexSpace color_space,
                                            PartitionKind kind,
                                            Color color,
                                            Provenance *provenance);
      virtual IndexPartition create_partition_by_intersection(
                                            IndexSpace parent,
                                            IndexPartition handle1,
                                            IndexPartition handle2,
                                            IndexSpace color_space,
                                            PartitionKind kind,
                                            Color color,
                                            Provenance *provenance);
      virtual IndexPartition create_partition_by_intersection(
                                            IndexSpace parent,
                                            IndexPartition partition,
                                            PartitionKind kind,
                                            Color color,
                                            bool dominates,
                                            Provenance *provenance);
      virtual IndexPartition create_partition_by_difference(
                                            IndexSpace parent,
                                            IndexPartition handle1,
                                            IndexPartition handle2,
                                            IndexSpace color_space,
                                            PartitionKind kind,
                                            Color color,
                                            Provenance *provenance);
      virtual Color create_cross_product_partitions(
                                            IndexPartition handle1,
                                            IndexPartition handle2,
                              std::map<IndexSpace,IndexPartition> &handles,
                                            PartitionKind kind,
                                            Color color,
                                            Provenance *provenance);
      virtual void create_association(      LogicalRegion domain,
                                            LogicalRegion domain_parent,
                                            FieldID domain_fid,
                                            IndexSpace range,
                                            MapperID id, MappingTagID tag,
                                            const UntypedBuffer &marg,
                                            Provenance *prov);
      virtual IndexPartition create_restricted_partition(
                                            IndexSpace parent,
                                            IndexSpace color_space,
                                            const void *transform,
                                            size_t transform_size,
                                            const void *extent,
                                            size_t extent_size,
                                            PartitionKind part_kind,
                                            Color color,
                                            Provenance *provenance);
      virtual IndexPartition create_partition_by_domain(
                                            IndexSpace parent,
                                  const std::map<DomainPoint,Domain> &domains,
                                            IndexSpace color_space,
                                            bool perform_intersections,
                                            PartitionKind part_kind,
                                            Color color,
                                            Provenance *provenance);
      virtual IndexPartition create_partition_by_domain(
                                            IndexSpace parent,
                                            const FutureMap &domains,
                                            IndexSpace color_space,
                                            bool perform_intersections,
                                            PartitionKind part_kind,
                                            Color color,
                                            Provenance *provenance,
                                            bool skip_check = false);
      virtual IndexPartition create_partition_by_field(
                                            LogicalRegion handle,
                                            LogicalRegion parent_priv,
                                            FieldID fid,
                                            IndexSpace color_space,
                                            Color color,
                                            MapperID id, MappingTagID tag,
                                            PartitionKind part_kind,
                                            const UntypedBuffer &marg,
                                            Provenance *prov);
      virtual IndexPartition create_partition_by_image(
                                            IndexSpace handle,
                                            LogicalPartition projection,
                                            LogicalRegion parent,
                                            FieldID fid,
                                            IndexSpace color_space,
                                            PartitionKind part_kind,
                                            Color color,
                                            MapperID id, MappingTagID tag,
                                            const UntypedBuffer &marg,
                                            Provenance *prov);
      virtual IndexPartition create_partition_by_image_range(
                                            IndexSpace handle,
                                            LogicalPartition projection,
                                            LogicalRegion parent,
                                            FieldID fid,
                                            IndexSpace color_space,
                                            PartitionKind part_kind,
                                            Color color,
                                            MapperID id, MappingTagID tag,
                                            const UntypedBuffer &marg,
                                            Provenance *prov);
      virtual IndexPartition create_partition_by_preimage(
                                            IndexPartition projection,
                                            LogicalRegion handle,
                                            LogicalRegion parent,
                                            FieldID fid,
                                            IndexSpace color_space,
                                            PartitionKind part_kind,
                                            Color color,
                                            MapperID id, MappingTagID tag,
                                            const UntypedBuffer &marg,
                                            Provenance *prov);
      virtual IndexPartition create_partition_by_preimage_range(
                                            IndexPartition projection,
                                            LogicalRegion handle,
                                            LogicalRegion parent,
                                            FieldID fid,
                                            IndexSpace color_space,
                                            PartitionKind part_kind,
                                            Color color,
                                            MapperID id, MappingTagID tag,
                                            const UntypedBuffer &marg,
                                            Provenance *prov);
      virtual IndexPartition create_pending_partition(
                                            IndexSpace parent,
                                            IndexSpace color_space,
                                            PartitionKind part_kind,
                                            Color color,
                                            Provenance *provenance,
                                            bool trust = false);
      virtual IndexSpace create_index_space_union(
                                            IndexPartition parent,
                                            const void *realm_color,
                                            size_t color_size,
                                            TypeTag type_tag,
                                const std::vector<IndexSpace> &handles,
                                            Provenance *provenance);
      virtual IndexSpace create_index_space_union(
                                            IndexPartition parent,
                                            const void *realm_color,
                                            size_t color_size,
                                            TypeTag type_tag,
                                            IndexPartition handle,
                                            Provenance *provenance);
      virtual IndexSpace create_index_space_intersection(
                                            IndexPartition parent,
                                            const void *realm_color,
                                            size_t color_size,
                                            TypeTag type_tag,
                                const std::vector<IndexSpace> &handles,
                                            Provenance *provenance);
      virtual IndexSpace create_index_space_intersection(
                                            IndexPartition parent,
                                            const void *realm_color,
                                            size_t color_size,
                                            TypeTag type_tag,
                                            IndexPartition handle,
                                            Provenance *provenance);
      virtual IndexSpace create_index_space_difference(
                                            IndexPartition parent,
                                            const void *realm_color,
                                            size_t color_size,
                                            TypeTag type_tag,
                                            IndexSpace initial,
                                const std::vector<IndexSpace> &handles,
                                            Provenance *provenance);
      virtual FieldSpace create_field_space(Provenance *provenance);
      virtual FieldSpace create_field_space(const std::vector<size_t> &sizes,
                                        std::vector<FieldID> &resulting_fields,
                                        CustomSerdezID serdez_id,
                                        Provenance *provenance);
      virtual FieldSpace create_field_space(const std::vector<Future> &sizes,
                                        std::vector<FieldID> &resulting_fields,
                                        CustomSerdezID serdez_id,
                                        Provenance *provenance);
      virtual void create_shared_ownership(FieldSpace handle);
      virtual void destroy_field_space(FieldSpace handle, const bool unordered,
                                       Provenance *provenance);
      virtual FieldAllocatorImpl* create_field_allocator(FieldSpace handle,
                                                         bool unordered);
      virtual void destroy_field_allocator(FieldSpaceNode *node,
                                           bool from_application = true);
      virtual FieldID allocate_field(FieldSpace space, size_t field_size,
                                     FieldID fid, bool local,
                                     CustomSerdezID serdez_id,
                                     Provenance *provenance);
      virtual FieldID allocate_field(FieldSpace space, const Future &field_size,
                                     FieldID fid, bool local,
                                     CustomSerdezID serdez_id,
                                     Provenance *provenance);
      virtual void allocate_local_field(
                                     FieldSpace space, size_t field_size,
                                     FieldID fid, CustomSerdezID serdez_id,
                                     std::set<RtEvent> &done_events,
                                     Provenance *provenance);
      virtual void free_field(FieldAllocatorImpl *allocator, FieldSpace space, 
                              FieldID fid, const bool unordered,
                              Provenance *provenance);
      virtual void allocate_fields(FieldSpace space,
                                   const std::vector<size_t> &sizes,
                                   std::vector<FieldID> &resuling_fields,
                                   bool local, CustomSerdezID serdez_id,
                                   Provenance *provenance);
      virtual void allocate_fields(FieldSpace space,
                                   const std::vector<Future> &sizes,
                                   std::vector<FieldID> &resuling_fields,
                                   bool local, CustomSerdezID serdez_id,
                                   Provenance *provenance);
      virtual void allocate_local_fields(FieldSpace space,
                                   const std::vector<size_t> &sizes,
                                   const std::vector<FieldID> &resuling_fields,
                                   CustomSerdezID serdez_id,
                                   std::set<RtEvent> &done_events,
                                   Provenance *provenance);
      virtual void free_fields(FieldAllocatorImpl *allocator, FieldSpace space, 
                               const std::set<FieldID> &to_free,
                               const bool unordered,
                               Provenance *provenance);
      virtual LogicalRegion create_logical_region(
                                            IndexSpace index_space,
                                            FieldSpace field_space,
                                            bool task_local,
                                            Provenance *provenance,
                                            const bool output_region = false);
      virtual void create_shared_ownership(LogicalRegion handle);
      virtual void destroy_logical_region(LogicalRegion handle,
                                          const bool unordered,
                                          Provenance *provenance);
      virtual void reset_equivalence_sets(LogicalRegion parent, 
                                          LogicalRegion region,
                                          const std::set<FieldID> &fields);
      virtual void get_local_field_set(const FieldSpace handle,
                                       const std::set<unsigned> &indexes,
                                       std::set<FieldID> &to_set) const;
      virtual void get_local_field_set(const FieldSpace handle,
                                       const std::set<unsigned> &indexes,
                                       std::vector<FieldID> &to_set) const;
    public:
      virtual void add_physical_region(const RegionRequirement &req, 
          bool mapped, MapperID mid, MappingTagID tag, ApUserEvent &unmap_event,
          bool virtual_mapped, const InstanceSet &physical_instances);
      virtual Future execute_task(const TaskLauncher &launcher,
                                  std::vector<OutputRequirement> *outputs);
      virtual FutureMap execute_index_space(const IndexTaskLauncher &launcher,
                                       std::vector<OutputRequirement> *outputs);
      virtual Future execute_index_space(const IndexTaskLauncher &launcher,
                                       ReductionOpID redop, bool deterministic,
                                       std::vector<OutputRequirement> *outputs);
      virtual Future reduce_future_map(const FutureMap &future_map,
                                       ReductionOpID redop, bool deterministic,
                                       MapperID map_id, MappingTagID tag,
                                       Provenance *provenance,
                                       Future initial_value);
      virtual FutureMap construct_future_map(IndexSpace domain,
                               const std::map<DomainPoint,UntypedBuffer> &data,
                                             Provenance *provenance,
                                             bool collective = false,
                                             ShardingID sid = 0,
                                             bool implicit = false,
                                             bool internal = false,
                                             bool check_space = true);
      virtual FutureMap construct_future_map(const Domain &domain,
                                const std::map<DomainPoint,UntypedBuffer> &data,
                                             bool collective = false,
                                             ShardingID sid = 0,
                                             bool implicit = false);
      virtual FutureMap construct_future_map(IndexSpace domain,
                                   const std::map<DomainPoint,Future> &futures,
                                             Provenance *provenance,
                                             bool internal = false,
                                             bool collective = false,
                                             ShardingID sid = 0,
                                             bool implicit = false,
                                             bool check_space = true);
      virtual FutureMap construct_future_map(const Domain &domain,
                    const std::map<DomainPoint,Future> &futures,
                                             bool internal = false,
                                             bool collective = false,
                                             ShardingID sid = 0,
                                             bool implicit = false);
      virtual FutureMap transform_future_map(const FutureMap &fm,
                                             IndexSpace new_domain, 
                      TransformFutureMapImpl::PointTransformFnptr fnptr,
                                             Provenance *provenance);
      virtual FutureMap transform_future_map(const FutureMap &fm,
                                             IndexSpace new_domain,
                                             PointTransformFunctor *functor,
                                             bool own_functor,
                                             Provenance *provenance);
      virtual PhysicalRegion map_region(const InlineLauncher &launcher);
      virtual ApEvent remap_region(const PhysicalRegion &region,
                                   Provenance *provenance,
                                   bool internal = false);
      virtual void unmap_region(PhysicalRegion region);
      virtual void unmap_all_regions(bool external);
      virtual void fill_fields(const FillLauncher &launcher);
      virtual void fill_fields(const IndexFillLauncher &launcher);
      virtual void discard_fields(const DiscardLauncher &launcher);
      virtual void issue_copy(const CopyLauncher &launcher);
      virtual void issue_copy(const IndexCopyLauncher &launcher);
      virtual void issue_acquire(const AcquireLauncher &launcher);
      virtual void issue_release(const ReleaseLauncher &launcher);
      virtual PhysicalRegion attach_resource(const AttachLauncher &launcher);
      virtual ExternalResources attach_resources(
                                          const IndexAttachLauncher &launcher);
      virtual Future detach_resource(PhysicalRegion region, const bool flush,
                                     const bool unordered,
                                     Provenance *provenance = NULL);
      virtual Future detach_resources(ExternalResources resources,
                                      const bool flush, const bool unordered,
                                      Provenance *provenance);
      virtual void progress_unordered_operations(bool end_task = false);
      virtual FutureMap execute_must_epoch(const MustEpochLauncher &launcher);
      virtual Future issue_timing_measurement(const TimingLauncher &launcher);
      virtual Future select_tunable_value(const TunableLauncher &launcher);
      virtual Future issue_mapping_fence(Provenance *provenance);
      virtual Future issue_execution_fence(Provenance *provenance);
      virtual void complete_frame(Provenance *provenance);
      virtual Predicate create_predicate(const Future &f,
                                         Provenance *provenance);
      virtual Predicate predicate_not(const Predicate &p,
                                      Provenance *provenance);
      virtual Predicate create_predicate(const PredicateLauncher &launcher);
      virtual Future get_predicate_future(const Predicate &p,
                                          Provenance *provenance);
    public:
      virtual void begin_trace(TraceID tid, bool logical_only,
          bool static_trace, const std::set<RegionTreeID> *managed, bool dep,
          Provenance *provenance);
      virtual void end_trace(TraceID tid, bool deprecated,
                             Provenance *provenance);
      virtual void record_previous_trace(LogicalTrace *trace);
      virtual void invalidate_trace_cache(LogicalTrace *trace,
                                          Operation *invalidator);
      virtual void record_blocking_call(void);
    public:
      virtual void issue_frame(FrameOp *frame, ApEvent frame_termination);
      virtual void perform_frame_issue(FrameOp *frame, 
                                       ApEvent frame_termination);
      virtual void finish_frame(ApEvent frame_termination);
    public:
      virtual void increment_outstanding(void);
      virtual void decrement_outstanding(void);
      virtual void increment_pending(void);
      virtual void decrement_pending(TaskOp *child);
      virtual void decrement_pending(bool need_deferral);
      virtual void increment_frame(void);
      virtual void decrement_frame(void);
    public:
      virtual InnerContext* find_top_context(InnerContext *previous = NULL);
    public:
      virtual void initialize_region_tree_contexts(
          const std::vector<RegionRequirement> &clone_requirements,
          const LegionVector<VersionInfo> &version_infos,
          const std::vector<ApUserEvent> &unmap_events);
      virtual void invalidate_region_tree_contexts(const bool is_top_level_task,
                                      std::set<RtEvent> &applied,
                                      const ShardMapping *mapping = NULL,
                                      ShardID source_shard = 0);
    public:
      virtual void end_task(const void *res, size_t res_size, bool owned,
                      PhysicalInstance inst, FutureFunctor *callback_functor,
                      const Realm::ExternalInstanceResource *resource,
                      void (*freefunc)(const Realm::ExternalInstanceResource&),
                      const void *metadataptr, size_t metadatasize,
                      ApEvent effects);
      virtual void post_end_task(FutureInstance *instance, ApEvent effects,
                                 void *metadata, size_t metasize,
                                 FutureFunctor *callback_functor,
                                 bool own_callback_functor);
    public:
      virtual void destroy_lock(Lock l);
      virtual Grant acquire_grant(const std::vector<LockRequest> &requests);
      virtual void release_grant(Grant grant);
    public:
      virtual void destroy_phase_barrier(PhaseBarrier pb);
    public:
      virtual DynamicCollective create_dynamic_collective(
                                                  unsigned arrivals,
                                                  ReductionOpID redop,
                                                  const void *init_value,
                                                  size_t init_size);
      virtual void destroy_dynamic_collective(DynamicCollective dc);
      virtual void arrive_dynamic_collective(DynamicCollective dc,
                        const void *buffer, size_t size, unsigned count);
      virtual void defer_dynamic_collective_arrival(DynamicCollective dc,
                                                    const Future &future,
                                                    unsigned count);
      virtual Future get_dynamic_collective_result(DynamicCollective dc,
                                                   Provenance *provenance);
      virtual DynamicCollective advance_dynamic_collective(
                                                   DynamicCollective dc);
    protected:
      mutable LocalLock                            leaf_lock;
      std::set<RtEvent>                            execution_events;
      size_t                                       inlined_tasks;
    public:
      virtual TaskPriority get_current_priority(void) const;
      virtual void set_current_priority(TaskPriority priority);
    };

    //--------------------------------------------------------------------------
    inline void TaskContext::begin_runtime_call(void)
    //--------------------------------------------------------------------------
    {
#ifdef DEBUG_LEGION
      assert(implicit_reference_tracker == NULL);
#endif
      if (overhead_profiler != NULL)
      {
        const long long current = Realm::Clock::current_time_in_nanoseconds();
        const long long diff = current - 
          overhead_profiler->previous_profiling_time;
        overhead_profiler->application_time += diff;
        overhead_profiler->previous_profiling_time = current;
        overhead_profiler->inside_runtime_call = true;
      }
    }

    //--------------------------------------------------------------------------
    inline void TaskContext::end_runtime_call(void)
    //--------------------------------------------------------------------------
    {
      if (implicit_reference_tracker != NULL)
      {
        delete implicit_reference_tracker;
        implicit_reference_tracker = NULL;
      }
      if (overhead_profiler != NULL)
      {
        const long long current = Realm::Clock::current_time_in_nanoseconds();
        const long long diff = current - 
          overhead_profiler->previous_profiling_time;
        overhead_profiler->runtime_time += diff;
        overhead_profiler->previous_profiling_time = current;
        overhead_profiler->inside_runtime_call = false;
      }
    }

    //--------------------------------------------------------------------------
    inline void TaskContext::begin_wait(void)
    //--------------------------------------------------------------------------
    {
      if (overhead_profiler != NULL)
      {
        const long long current = Realm::Clock::current_time_in_nanoseconds();
        const long long diff = current - 
          overhead_profiler->previous_profiling_time;
        if (overhead_profiler->inside_runtime_call)
          overhead_profiler->runtime_time += diff;
        else
          overhead_profiler->application_time += diff;
        overhead_profiler->previous_profiling_time = current;
      }
      if (implicit_profiler != NULL)
      {
        const long long current = Realm::Clock::current_time_in_nanoseconds();
        implicit_profiler->waits.emplace_back(std::make_pair(current, current));
      }
    }

    //--------------------------------------------------------------------------
    inline void TaskContext::end_wait(void)
    //--------------------------------------------------------------------------
    {
      if (overhead_profiler != NULL)
      {
        const long long current = Realm::Clock::current_time_in_nanoseconds();
        const long long diff = current - 
          overhead_profiler->previous_profiling_time;
        overhead_profiler->wait_time += diff;
        overhead_profiler->previous_profiling_time = current;
      }
      if (implicit_profiler != NULL)
      {
        const long long current = Realm::Clock::current_time_in_nanoseconds();
        implicit_profiler->waits.back().second = current;
      }
    }

  };
};


#endif // __LEGION_CONTEXT_H__
<|MERGE_RESOLUTION|>--- conflicted
+++ resolved
@@ -659,7 +659,6 @@
                                                ReductionOpID redop,
                                                Provenance *provenance);
     public:
-<<<<<<< HEAD
       // Find an index space name for a concrete launch domain
       IndexSpace find_index_launch_space(const Domain &domain,
                                          Provenance *provenance);
@@ -668,8 +667,6 @@
       static void help_complete_future(Future &f, const void *ptr,
                                        size_t size, bool own);
     public:
-=======
->>>>>>> f647b7d1
       SingleTask *const owner_task;
       const std::vector<RegionRequirement> &regions;
       const std::vector<OutputRequirement> &output_reqs;
@@ -728,16 +725,10 @@
       const bool implicit_task; 
     };
 
-<<<<<<< HEAD
-    class InnerContext : public TaskContext, 
-                         public Murmur3Hasher::HashVerifier,
-                         public InstanceDeletionSubscriber,
-=======
     class InnerContext : public TaskContext,
                          public ResourceTracker, 
                          public InstanceDeletionSubscriber,
                          public Murmur3Hasher::HashVerifier,
->>>>>>> f647b7d1
                          public LegionHeapify<InnerContext> {
     public:
       enum PipelineStage {
@@ -3347,10 +3338,6 @@
       void hash_layout_constraints(Murmur3Hasher &hasher,
           const LayoutConstraintSet &constraints, bool hash_pointers);
     public:
-      // A little help for ConsensusMatchExchange since it is templated
-      static void help_complete_future(Future &f, const void *ptr,
-                                       size_t size, bool own);
-    public:
       ShardTask *const owner_shard;
       ShardManager *const shard_manager;
       const size_t total_shards;
