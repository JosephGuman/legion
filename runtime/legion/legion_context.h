/* Copyright 2019 Stanford University, NVIDIA Corporation
 *
 * Licensed under the Apache License, Version 2.0 (the "License");
 * you may not use this file except in compliance with the License.
 * You may obtain a copy of the License at
 *
 *     http://www.apache.org/licenses/LICENSE-2.0
 *
 * Unless required by applicable law or agreed to in writing, software
 * distributed under the License is distributed on an "AS IS" BASIS,
 * WITHOUT WARRANTIES OR CONDITIONS OF ANY KIND, either express or implied.
 * See the License for the specific language governing permissions and
 * limitations under the License.
 */

#ifndef __LEGION_CONTEXT_H__
#define __LEGION_CONTEXT_H__

#include "legion.h"
#include "legion/legion_tasks.h"
#include "legion/legion_mapping.h"
#include "legion/legion_instances.h"
#include "legion/legion_allocation.h"

namespace Legion {
  namespace Internal {
   
    /**
     * \class TaskContext
     * The base class for all task contexts which 
     * provide all the methods for handling the 
     * execution of a task at runtime.
     */
    class TaskContext : public ContextInterface, 
                        public ResourceTracker, public Collectable {
    public:
      class AutoRuntimeCall {
      public:
        AutoRuntimeCall(TaskContext *c) : ctx(c) { ctx->begin_runtime_call(); }
        ~AutoRuntimeCall(void) { ctx->end_runtime_call(); }
      public:
        TaskContext *const ctx;
      };
    public:
      TaskContext(Runtime *runtime, TaskOp *owner, int depth,
                  const std::vector<RegionRequirement> &reqs);
      TaskContext(const TaskContext &rhs);
      virtual ~TaskContext(void);
    public:
      TaskContext& operator=(const TaskContext &rhs);
    public:
      // This is used enough that we want it inlined
      inline Processor get_executing_processor(void) const
        { return executing_processor; }
      inline void set_executing_processor(Processor p)
        { executing_processor = p; }
      inline unsigned get_tunable_index(void)
        { return total_tunable_count++; }
      inline UniqueID get_unique_id(void) const 
        { return get_context_uid(); }
      inline const char* get_task_name(void)
        { return get_task()->get_task_name(); }
      inline const std::vector<PhysicalRegion>& get_physical_regions(void) const
        { return physical_regions; }
      inline bool has_created_requirements(void) const
        { return !created_requirements.empty(); }
      inline TaskOp* get_owner_task(void) const { return owner_task; }
      inline bool is_priority_mutable(void) const { return mutable_priority; }
      inline int get_depth(void) const { return depth; }
    public:
      // Interface for task contexts
      virtual RegionTreeContext get_context(void) const = 0;
      virtual ContextID get_context_id(void) const = 0;
      virtual UniqueID get_context_uid(void) const;
      virtual Task* get_task(void); 
      virtual TaskContext* find_parent_context(void);
      virtual void pack_remote_context(Serializer &rez, 
                                       AddressSpaceID target,
                                       bool replicate = false) = 0;
      virtual bool attempt_children_complete(void) = 0;
      virtual bool attempt_children_commit(void) = 0;
      virtual void inline_child_task(TaskOp *child) = 0;
      virtual VariantImpl* select_inline_variant(TaskOp *child) const = 0;
      virtual bool is_leaf_context(void) const;
      virtual bool is_inner_context(void) const;
      virtual void print_once(FILE *f, const char *message) const;
      virtual void log_once(Realm::LoggerMessage &message) const;
    public:
      // Interface to operations performed by a context
      virtual IndexSpace create_index_space(RegionTreeForest *forest,
                                            const void *realm_is, 
                                            TypeTag type_tag) = 0;
      virtual IndexSpace union_index_spaces(RegionTreeForest *forest,
                           const std::vector<IndexSpace> &spaces) = 0;
      virtual IndexSpace intersect_index_spaces(RegionTreeForest *forest,
                           const std::vector<IndexSpace> &spaces) = 0;
      virtual IndexSpace subtract_index_spaces(RegionTreeForest *forest,
                           IndexSpace left, IndexSpace right) = 0;
      virtual void destroy_index_space(IndexSpace handle) = 0;
      virtual void destroy_index_partition(IndexPartition handle) = 0;
      virtual IndexPartition create_equal_partition(RegionTreeForest *forest,
                                            IndexSpace parent,
                                            IndexSpace color_space,
                                            size_t granularity,
                                            Color color) = 0;
      virtual IndexPartition create_partition_by_union(RegionTreeForest *forest,
                                            IndexSpace parent,
                                            IndexPartition handle1,
                                            IndexPartition handle2,
                                            IndexSpace color_space,
                                            PartitionKind kind,
                                            Color color) = 0;
      virtual IndexPartition create_partition_by_intersection(
                                            RegionTreeForest *forest,
                                            IndexSpace parent,
                                            IndexPartition handle1,
                                            IndexPartition handle2,
                                            IndexSpace color_space,
                                            PartitionKind kind,
                                            Color color) = 0;
      virtual IndexPartition create_partition_by_difference(
                                            RegionTreeForest *forest,
                                            IndexSpace parent,
                                            IndexPartition handle1,
                                            IndexPartition handle2,
                                            IndexSpace color_space,
                                            PartitionKind kind,
                                            Color color) = 0;
      virtual Color create_cross_product_partitions(
                                            RegionTreeForest *forest,
                                            IndexPartition handle1,
                                            IndexPartition handle2,
                              std::map<IndexSpace,IndexPartition> &handles,
                                            PartitionKind kind,
                                            Color color) = 0;
      virtual void create_association(      LogicalRegion domain,
                                            LogicalRegion domain_parent,
                                            FieldID domain_fid,
                                            IndexSpace range,
                                            MapperID id, MappingTagID tag) = 0;
      virtual IndexPartition create_restricted_partition(
                                            RegionTreeForest *forest,
                                            IndexSpace parent,
                                            IndexSpace color_space,
                                            const void *transform,
                                            size_t transform_size,
                                            const void *extent,
                                            size_t extent_size,
                                            PartitionKind part_kind,
                                            Color color) = 0;
      virtual IndexPartition create_partition_by_field(
                                            RegionTreeForest *forest,
                                            LogicalRegion handle,
                                            LogicalRegion parent_priv,
                                            FieldID fid,
                                            IndexSpace color_space,
                                            Color color,
                                            MapperID id, MappingTagID tag) = 0;
      virtual IndexPartition create_partition_by_image(
                                            RegionTreeForest *forest,
                                            IndexSpace handle,
                                            LogicalPartition projection,
                                            LogicalRegion parent,
                                            FieldID fid,
                                            IndexSpace color_space,
                                            PartitionKind part_kind,
                                            Color color,
                                            MapperID id, MappingTagID tag) = 0;
      virtual IndexPartition create_partition_by_image_range(
                                            RegionTreeForest *forest,
                                            IndexSpace handle,
                                            LogicalPartition projection,
                                            LogicalRegion parent,
                                            FieldID fid,
                                            IndexSpace color_space,
                                            PartitionKind part_kind,
                                            Color color,
                                            MapperID id, MappingTagID tag) = 0;
      virtual IndexPartition create_partition_by_preimage(
                                            RegionTreeForest *forest,
                                            IndexPartition projection,
                                            LogicalRegion handle,
                                            LogicalRegion parent,
                                            FieldID fid,
                                            IndexSpace color_space,
                                            PartitionKind part_kind,
                                            Color color,
                                            MapperID id, MappingTagID tag) = 0;
      virtual IndexPartition create_partition_by_preimage_range(
                                            RegionTreeForest *forest,
                                            IndexPartition projection,
                                            LogicalRegion handle,
                                            LogicalRegion parent,
                                            FieldID fid,
                                            IndexSpace color_space,
                                            PartitionKind part_kind,
                                            Color color,
                                            MapperID id, MappingTagID tag) = 0;
      virtual IndexPartition create_pending_partition(
                                            RegionTreeForest *forest,
                                            IndexSpace parent,
                                            IndexSpace color_space,
                                            PartitionKind part_kind,
                                            Color color) = 0;
      virtual IndexSpace create_index_space_union(
                                            RegionTreeForest *forest,
                                            IndexPartition parent,
                                            const void *realm_color,
                                            TypeTag type_tag,
                                const std::vector<IndexSpace> &handles) = 0;
      virtual IndexSpace create_index_space_union(
                                            RegionTreeForest *forest,
                                            IndexPartition parent,
                                            const void *realm_color,
                                            TypeTag type_tag,
                                            IndexPartition handle) = 0;
      virtual IndexSpace create_index_space_intersection(
                                            RegionTreeForest *forest,
                                            IndexPartition parent,
                                            const void *realm_color,
                                            TypeTag type_tag,
                                const std::vector<IndexSpace> &handles) = 0;
      virtual IndexSpace create_index_space_intersection(
                                            RegionTreeForest *forest,
                                            IndexPartition parent,
                                            const void *realm_color,
                                            TypeTag type_tag,
                                            IndexPartition handle) = 0;
      virtual IndexSpace create_index_space_difference(
                                            RegionTreeForest *forest,
                                            IndexPartition parent,
                                            const void *realm_color,
                                            TypeTag type_tag,
                                            IndexSpace initial,
                                const std::vector<IndexSpace> &handles) = 0;
      virtual FieldSpace create_field_space(RegionTreeForest *forest) = 0;
      virtual void destroy_field_space(FieldSpace handle) = 0;
      virtual FieldID allocate_field(RegionTreeForest *forest,
                                     FieldSpace space, size_t field_size,
                                     FieldID fid, bool local,
                                     CustomSerdezID serdez_id) = 0;
      virtual void free_field(FieldSpace space, FieldID fid) = 0;
      virtual void allocate_fields(RegionTreeForest *forest,
                                   FieldSpace space,
                                   const std::vector<size_t> &sizes,
                                   std::vector<FieldID> &resuling_fields,
                                   bool local, CustomSerdezID serdez_id) = 0;
      virtual void free_fields(FieldSpace space, 
                               const std::set<FieldID> &to_free) = 0; 
      virtual LogicalRegion create_logical_region(RegionTreeForest *forest,
                                            IndexSpace index_space,
                                            FieldSpace field_space,
                                            bool task_local) = 0;
      virtual void destroy_logical_region(LogicalRegion handle) = 0;
      virtual void destroy_logical_partition(LogicalPartition handle) = 0;
      virtual FieldAllocator create_field_allocator(Legion::Runtime *external,
                                                    FieldSpace handle) = 0;
    public:
      virtual Future execute_task(const TaskLauncher &launcher) = 0;
      virtual FutureMap execute_index_space(
                                         const IndexTaskLauncher &launcher) = 0;
      virtual Future execute_index_space(const IndexTaskLauncher &launcher,
                                         ReductionOpID redop) = 0; 
      virtual PhysicalRegion map_region(const InlineLauncher &launcher) = 0;
      virtual ApEvent remap_region(PhysicalRegion region) = 0;
      virtual void unmap_region(PhysicalRegion region) = 0;
      virtual void fill_fields(const FillLauncher &launcher) = 0;
      virtual void fill_fields(const IndexFillLauncher &launcher) = 0;
      virtual void issue_copy(const CopyLauncher &launcher) = 0;
      virtual void issue_copy(const IndexCopyLauncher &launcher) = 0;
      virtual void issue_acquire(const AcquireLauncher &launcher) = 0;
      virtual void issue_release(const ReleaseLauncher &launcher) = 0;
      virtual PhysicalRegion attach_resource(
                                  const AttachLauncher &launcher) = 0;
      virtual Future detach_resource(PhysicalRegion region, 
                                     const bool flush) = 0;
      virtual FutureMap execute_must_epoch(
                                 const MustEpochLauncher &launcher) = 0;
      virtual Future issue_timing_measurement(
                                    const TimingLauncher &launcher) = 0;
      virtual void issue_mapping_fence(void) = 0;
      virtual void issue_execution_fence(void) = 0;
      virtual void complete_frame(void) = 0;
      virtual Predicate create_predicate(const Future &f) = 0;
      virtual Predicate predicate_not(const Predicate &p) = 0;
      virtual Predicate create_predicate(const PredicateLauncher &launcher) = 0;
      virtual Future get_predicate_future(const Predicate &p) = 0;
    public:
      // Calls for barriers and dynamic collectives
      virtual ApBarrier create_phase_barrier(unsigned arrivals,
                                                ReductionOpID redop = 0,
                                                const void *init_value = NULL,
                                                size_t init_size = 0) = 0;
      virtual void destroy_phase_barrier(ApBarrier bar) = 0;
      virtual PhaseBarrier advance_phase_barrier(PhaseBarrier bar) = 0;
      virtual void arrive_dynamic_collective(DynamicCollective dc,
                                             const void *buffer, 
                                             size_t size,
                                             unsigned count) = 0;
      virtual void defer_dynamic_collective_arrival(DynamicCollective dc,
                                                    const Future &f,
                                                    unsigned count) = 0;
      virtual Future get_dynamic_collective_result(DynamicCollective dc) = 0;
      virtual DynamicCollective advance_dynamic_collective(
                                                   DynamicCollective dc) = 0;
    public:
      // The following set of operations correspond directly
      // to the complete_mapping, complete_operation, and
      // commit_operations performed by an operation.  Every
      // one of those calls invokes the corresponding one of
      // these calls to notify the parent context.
      virtual unsigned register_new_child_operation(Operation *op,
               const std::vector<StaticDependence> *dependences) = 0;
      virtual void register_new_internal_operation(InternalOp *op) = 0;
      virtual unsigned register_new_close_operation(CloseOp *op) = 0;
      virtual unsigned register_new_summary_operation(TraceSummaryOp *op) = 0;
      virtual void add_to_prepipeline_queue(Operation *op) = 0;
      virtual void add_to_dependence_queue(Operation *op) = 0;
      virtual void add_to_post_task_queue(TaskContext *ctx, RtEvent wait_on,
          const void *result, size_t size, PhysicalInstance instance) = 0;
      virtual void register_executing_child(Operation *op) = 0;
      virtual void register_child_executed(Operation *op) = 0;
      virtual void register_child_complete(Operation *op) = 0;
      virtual void register_child_commit(Operation *op) = 0; 
      virtual void unregister_child_operation(Operation *op) = 0;
      virtual ApEvent register_fence_dependence(Operation *op) = 0;
    public:
      virtual RtEvent get_current_mapping_fence_event(void) = 0;
      virtual ApEvent get_current_execution_fence_event(void) = 0;
      // Break this into two pieces since we know that there are some
      // kinds of operations (like deletions) that want to act like 
      // one-sided fences (e.g. waiting on everything before) but not
      // preventing re-ordering for things afterwards
      virtual ApEvent perform_fence_analysis(Operation *op, 
                                             bool mapping, bool execution) = 0;
      virtual void update_current_fence(FenceOp *op, 
                                        bool mapping, bool execution) = 0;
    public:
      virtual void begin_trace(TraceID tid, bool logical_only) = 0;
      virtual void end_trace(TraceID tid) = 0;
      virtual void begin_static_trace(
                                     const std::set<RegionTreeID> *managed) = 0;
      virtual void end_static_trace(void) = 0;
      virtual void record_previous_trace(LegionTrace *trace) = 0;
      virtual void invalidate_trace_cache(LegionTrace *trace,
                                          Operation *invalidator) = 0;
      virtual void record_blocking_call(void) = 0;
    public:
      virtual void issue_frame(FrameOp *frame, ApEvent frame_termination) = 0;
      virtual void perform_frame_issue(FrameOp *frame, 
                                       ApEvent frame_termination) = 0;
      virtual void finish_frame(ApEvent frame_termination) = 0;
    public:
      virtual void increment_outstanding(void) = 0;
      virtual void decrement_outstanding(void) = 0;
      virtual void increment_pending(void) = 0;
      virtual RtEvent decrement_pending(TaskOp *child) = 0;
      virtual RtEvent decrement_pending(bool need_deferral) = 0;
      virtual void increment_frame(void) = 0;
      virtual void decrement_frame(void) = 0;
    public:
#ifdef DEBUG_LEGION_COLLECTIVES
      virtual MergeCloseOp* get_merge_close_op(const LogicalUser &user,
                                               RegionTreeNode *node) = 0;
#else
      virtual MergeCloseOp* get_merge_close_op(void) = 0;
#endif
    public:
      virtual InnerContext* find_parent_logical_context(unsigned index) = 0;
      virtual InnerContext* find_parent_physical_context(unsigned index,
                                          LogicalRegion *handle = NULL) = 0;
      // No-op for most contexts except remote ones
      virtual void record_using_physical_context(LogicalRegion handle) { }
      // Override by RemoteTask and TopLevelTask
      virtual InnerContext* find_outermost_local_context(
                          InnerContext *previous = NULL) = 0;
      virtual InnerContext* find_top_context(void) = 0;
    public:
      virtual void initialize_region_tree_contexts(
          const std::vector<RegionRequirement> &clone_requirements,
          const std::vector<ApUserEvent> &unmap_events,
          std::set<ApEvent> &preconditions,
          std::set<RtEvent> &applied_events) = 0;
      virtual void invalidate_region_tree_contexts(void) = 0;
      virtual void send_back_created_state(AddressSpaceID target) = 0;
    public:
      virtual InstanceView* create_instance_top_view(PhysicalManager *manager,
                                                     AddressSpaceID source) = 0;
    public:
      virtual const std::vector<PhysicalRegion>& begin_task(
                                                   Legion::Runtime *&runtime);
      virtual void end_task(const void *res, size_t res_size, bool owned,
                    PhysicalInstance inst = PhysicalInstance::NO_INST) = 0;
      virtual void post_end_task(const void *res, 
                                 size_t res_size, bool owned) = 0;
      void begin_misspeculation(void);
      void end_misspeculation(const void *res, size_t res_size);
    public:
      virtual void record_dynamic_collective_contribution(DynamicCollective dc,
                                                          const Future &f) = 0;
      virtual void find_collective_contributions(DynamicCollective dc,
                                             std::vector<Future> &futures) = 0;
    public:
      virtual TaskPriority get_current_priority(void) const = 0;
      virtual void set_current_priority(TaskPriority priority) = 0;
    public:
      PhysicalRegion get_physical_region(unsigned idx);
      void get_physical_references(unsigned idx, InstanceSet &refs);
    public:
      void add_created_region(LogicalRegion handle, bool task_local);
      // for logging created region requirements
      void log_created_requirements(void);
    public: // Privilege tracker methods
      virtual void register_region_creations(
                     const std::map<LogicalRegion,bool> &regions);
      virtual void register_region_deletions(
                          const std::set<LogicalRegion> &regions);
    public:
      virtual void register_field_creations(
            const std::map<std::pair<FieldSpace,FieldID>,bool> &fields);
      virtual void register_field_deletions(
                const std::set<std::pair<FieldSpace,FieldID> > &fields);
    public:
      virtual void register_field_space_creations(
                          const std::set<FieldSpace> &spaces);
      virtual void register_field_space_deletions(
                          const std::set<FieldSpace> &spaces);
    public:
      virtual void register_index_space_creations(
                          const std::set<IndexSpace> &spaces);
      virtual void register_index_space_deletions(
                          const std::set<IndexSpace> &spaces);
    public:
      virtual void register_index_partition_creations(
                          const std::set<IndexPartition> &parts);
      virtual void register_index_partition_deletions(
                          const std::set<IndexPartition> &parts);
    public:
      void register_region_creation(LogicalRegion handle, bool task_local);
      void register_region_deletion(LogicalRegion handle,
                                    bool do_finalize = true);
    public:
      void register_field_creation(FieldSpace space, FieldID fid, bool local);
      void register_field_creations(FieldSpace space, bool local,
                                    const std::vector<FieldID> &fields);
      void register_field_deletions(FieldSpace space,
                                    const std::set<FieldID> &to_free,
                                    bool do_finalize = true);
    public:
      void register_field_space_creation(FieldSpace space);
      void register_field_space_deletion(FieldSpace space,
                                         bool do_finalize = true);
    public:
      bool has_created_index_space(IndexSpace space) const;
      void register_index_space_creation(IndexSpace space);
      void register_index_space_deletion(IndexSpace space, 
                                         bool do_finalize = true);
    public:
      void register_index_partition_creation(IndexPartition handle);
      void register_index_partition_deletion(IndexPartition handle,
                                             bool do_finalize = true);
    public:
      bool was_created_requirement_deleted(const RegionRequirement &req) const;
    public:
      void destroy_user_lock(Reservation r);
      void destroy_user_barrier(ApBarrier b);
    public:
      void analyze_destroy_fields(FieldSpace handle,
                                  const std::set<FieldID> &to_delete,
                                  std::vector<RegionRequirement> &delete_reqs,
                                  std::vector<unsigned> &parent_req_indexes);
      void analyze_destroy_logical_region(LogicalRegion handle, 
                                  std::vector<RegionRequirement> &delete_reqs,
                                  std::vector<unsigned> &parent_req_indexes);
      void analyze_destroy_logical_partition(LogicalPartition handle,
                                  std::vector<RegionRequirement> &delete_reqs,
                                  std::vector<unsigned> &parent_req_indexes);
    public:
      int has_conflicting_regions(MapOp *map, bool &parent_conflict,
                                  bool &inline_conflict);
      int has_conflicting_regions(AttachOp *attach, bool &parent_conflict,
                                  bool &inline_conflict);
      int has_conflicting_internal(const RegionRequirement &req, 
                                   bool &parent_conflict,
                                   bool &inline_conflict);
      void find_conflicting_regions(TaskOp *task,
                                    std::vector<PhysicalRegion> &conflicting);
      void find_conflicting_regions(CopyOp *copy,
                                    std::vector<PhysicalRegion> &conflicting);
      void find_conflicting_regions(AcquireOp *acquire,
                                    std::vector<PhysicalRegion> &conflicting);
      void find_conflicting_regions(ReleaseOp *release,
                                    std::vector<PhysicalRegion> &conflicting);
      void find_conflicting_regions(DependentPartitionOp *partition,
                                    std::vector<PhysicalRegion> &conflicting);
      void find_conflicting_internal(const RegionRequirement &req,
                                    std::vector<PhysicalRegion> &conflicting);
      void find_conflicting_regions(FillOp *fill,
                                    std::vector<PhysicalRegion> &conflicting);
      bool check_region_dependence(RegionTreeID tid, IndexSpace space,
                                  const RegionRequirement &our_req,
                                  const RegionUsage &our_usage,
                                  const RegionRequirement &req);
      void register_inline_mapped_region(PhysicalRegion &region);
      void unregister_inline_mapped_region(PhysicalRegion &region);
    public:
      bool safe_cast(RegionTreeForest *forest, IndexSpace handle, 
                     const void *realm_point, TypeTag type_tag);
      bool is_region_mapped(unsigned idx);
      void clone_requirement(unsigned idx, RegionRequirement &target);
      int find_parent_region_req(const RegionRequirement &req, 
                                 bool check_privilege = true);
      unsigned find_parent_region(unsigned idx, TaskOp *task);
      unsigned find_parent_index_region(unsigned idx, TaskOp *task);
      PrivilegeMode find_parent_privilege_mode(unsigned idx);
      LegionErrorType check_privilege(const IndexSpaceRequirement &req) const;
      LegionErrorType check_privilege(const RegionRequirement &req, 
                                      FieldID &bad_field, int &bad_index, 
                                      bool skip_privileges = false) const; 
      LogicalRegion find_logical_region(unsigned index);
    protected:
      LegionErrorType check_privilege_internal(const RegionRequirement &req,
                                      const RegionRequirement &parent_req,
                                      std::set<FieldID>& privilege_fields,
                                      FieldID &bad_field, int local, int &bad,
                                      bool skip_privileges) const;
    public:
      void add_physical_region(const RegionRequirement &req, bool mapped,
          MapperID mid, MappingTagID tag, ApUserEvent unmap_event,
          bool virtual_mapped, const InstanceSet &physical_instances);
      void initialize_overhead_tracker(void);
      void unmap_all_regions(void); 
      inline void begin_runtime_call(void);
      inline void end_runtime_call(void);
      inline void begin_task_wait(bool from_runtime);
      inline void end_task_wait(void); 
      void remap_unmapped_regions(LegionTrace *current_trace,
                           const std::vector<PhysicalRegion> &unmapped_regions);
    public:
      void* get_local_task_variable(LocalVariableID id);
      void set_local_task_variable(LocalVariableID id, const void *value,
                                   void (*destructor)(void*));
    public:
      Runtime *const runtime;
      TaskOp *const owner_task;
      const std::vector<RegionRequirement> &regions;
    protected:
      // For profiling information
      friend class SingleTask;
    protected:
      mutable LocalLock                         privilege_lock;
      int                                       depth;
      // Application tasks can manipulate these next two data
      // structures by creating regions and fields, make sure you are
      // holding the operation lock when you are accessing them
      // We use a region requirement with an empty privilege_fields
      // set to indicate regions on which we have privileges for 
      // all fields because this is a created region instead of
      // a created field.
      std::deque<RegionRequirement>             created_requirements;
      // Track whether the created region requirements have
      // privileges to be returned or not
      std::vector<bool>                         returnable_privileges;
      // If we're doing legion spy logging we also need to track
      // created field space nodes for collected requirements
      // to prevent them from being collected before we can do 
      // our logging of created requirements, this mainly only
      // shows up in control replicated contexts but can happen
      // in any context.
      std::set<FieldSpaceNode*>                 *created_req_spaces;
    protected:
      // These next two data structure don't need a lock becaue
      // they are only mutated by the application task 
      std::vector<PhysicalRegion>               physical_regions;
      // Keep track of inline mapping regions for this task
      // so we can see when there are conflicts
      LegionList<PhysicalRegion,TASK_INLINE_REGION_ALLOC>::tracked
                                                inline_regions; 
    protected:
      Processor                             executing_processor;
      unsigned                              total_tunable_count;
    protected:
      Mapping::ProfilingMeasurements::RuntimeOverhead *overhead_tracker;
      long long                                previous_profiling_time;
    protected:
      // Resources that can build up over a task's lifetime
      LegionDeque<Reservation,TASK_RESERVATION_ALLOC>::tracked context_locks;
      LegionDeque<ApBarrier,TASK_BARRIER_ALLOC>::tracked context_barriers;
    protected:
      std::map<LocalVariableID,
               std::pair<void*,void (*)(void*)> > task_local_variables;
    protected:
      // Cache for accelerating safe casts
      std::map<IndexSpace,IndexSpaceNode*> safe_cast_spaces;
    protected:
      RtEvent pending_done;
      bool task_executed;
      bool has_inline_accessor;
      bool mutable_priority;
    protected: 
      bool children_complete_invoked;
      bool children_commit_invoked;
#ifdef LEGION_SPY
    protected:
      UniqueID current_fence_uid;
#endif
    };

    class InnerContext : public TaskContext {
    public:
      // Prepipeline stages need to hold a reference since the
      // logical analysis could clean the context up before it runs
      struct PrepipelineArgs : public LgTaskArgs<PrepipelineArgs> {
      public:
        static const LgTaskID TASK_ID = LG_PRE_PIPELINE_ID;
      public:
        PrepipelineArgs(Operation *op, InnerContext *ctx)
          : LgTaskArgs<PrepipelineArgs>(op->get_unique_op_id()),
            context(ctx) { ctx->add_reference(); }
      public:
        InnerContext *const context;
      };
      struct DependenceArgs : public LgTaskArgs<DependenceArgs> {
      public:
        static const LgTaskID TASK_ID = LG_TRIGGER_DEPENDENCE_ID;
      public:
        DependenceArgs(Operation *op, InnerContext *ctx)
          : LgTaskArgs<DependenceArgs>(op->get_unique_op_id()), 
            context(ctx) { }
      public:
        InnerContext *const context;
      };
      struct PostEndArgs : public LgTaskArgs<PostEndArgs> {
      public:
        static const LgTaskID TASK_ID = LG_POST_END_ID;
      public:
        PostEndArgs(TaskOp *owner, InnerContext *ctx)
          : LgTaskArgs<PostEndArgs>(owner->get_unique_op_id()),
            proxy_this(ctx) { }
      public:
        InnerContext *const proxy_this;
      };
      struct PostTaskArgs {
      public:
        PostTaskArgs(TaskContext *ctx, const void *r, size_t s, 
                     PhysicalInstance i, RtEvent w)
          : context(ctx), result(r), size(s), instance(i), wait_on(w) { }
      public:
        TaskContext *context;
        const void *result;
        size_t size;
        PhysicalInstance instance;
        RtEvent wait_on;
      };
      struct DeferredPostTaskArgs : public LgTaskArgs<DeferredPostTaskArgs> {
      public:
        static const LgTaskID TASK_ID = LG_DEFERRED_POST_END_ID;
      public:
        DeferredPostTaskArgs(const PostTaskArgs &a, RtUserEvent s)
          : LgTaskArgs<DeferredPostTaskArgs>(
              a.context->owner_task->get_unique_op_id()),
            context(a.context), result(a.result), size(a.size),
            instance(a.instance), started(s) { }
      public:
        TaskContext *context;
        const void *result;
        const size_t size;
        PhysicalInstance instance;
        RtUserEvent started;
      };
      struct PostDecrementArgs : public LgTaskArgs<PostDecrementArgs> {
      public:
        static const LgTaskID TASK_ID = LG_POST_DECREMENT_TASK_ID;
      public:
        PostDecrementArgs(InnerContext *ctx)
          : LgTaskArgs<PostDecrementArgs>(ctx->get_context_uid()),
            parent_ctx(ctx) { }
      public:
        InnerContext *const parent_ctx;
      };
      struct IssueFrameArgs : public LgTaskArgs<IssueFrameArgs> {
      public:
        static const LgTaskID TASK_ID = LG_ISSUE_FRAME_TASK_ID;
      public:
        IssueFrameArgs(TaskOp *owner, InnerContext *ctx,
                       FrameOp *f, ApEvent term)
          : LgTaskArgs<IssueFrameArgs>(owner->get_unique_op_id()),
            parent_ctx(ctx), frame(f), frame_termination(term) { }
      public:
        InnerContext *const parent_ctx;
        FrameOp *const frame;
        const ApEvent frame_termination;
      };
      struct RemoteCreateViewArgs : public LgTaskArgs<RemoteCreateViewArgs> {
      public:
        static const LgTaskID TASK_ID = LG_REMOTE_VIEW_CREATION_TASK_ID;
      public:
        RemoteCreateViewArgs(InnerContext *proxy, PhysicalManager *man,
               InstanceView **tar, RtUserEvent trig, AddressSpaceID src)
          : LgTaskArgs<RemoteCreateViewArgs>(implicit_provenance),
            proxy_this(proxy), manager(man), target(tar), 
            to_trigger(trig), source(src) { }
      public:
        InnerContext *const proxy_this;
        PhysicalManager *const manager;
        InstanceView **target;
        const RtUserEvent to_trigger;
        const AddressSpaceID source;
      };
      struct LocalFieldInfo {
      public:
        LocalFieldInfo(void)
          : fid(0), size(0), serdez(0), index(0), ancestor(false) { }
        LocalFieldInfo(FieldID f, size_t s, CustomSerdezID z, 
                       unsigned idx, bool a)
          : fid(f), size(s), serdez(z), index(idx), ancestor(a) { }
      public:
        FieldID fid;
        size_t size;
        CustomSerdezID serdez;
        unsigned index;
        bool ancestor;
      };
    public:
      InnerContext(Runtime *runtime, TaskOp *owner, int depth, bool full_inner,
                   const std::vector<RegionRequirement> &reqs,
                   const std::vector<unsigned> &parent_indexes,
                   const std::vector<bool> &virt_mapped,
                   UniqueID context_uid, bool remote = false);
      InnerContext(const InnerContext &rhs);
      virtual ~InnerContext(void);
    public:
      InnerContext& operator=(const InnerContext &rhs);
    public:
      void print_children(void);
      void perform_window_wait(void);
    public:
      // Interface for task contexts
      virtual RegionTreeContext get_context(void) const;
      virtual ContextID get_context_id(void) const;
      virtual UniqueID get_context_uid(void) const;
      virtual bool is_inner_context(void) const;
      virtual void pack_remote_context(Serializer &rez, 
          AddressSpaceID target, bool replicate = false);
      virtual void unpack_remote_context(Deserializer &derez,
                                         std::set<RtEvent> &preconditions);
      virtual RtEvent compute_equivalence_sets(VersionManager *manager,
                        RegionTreeID tree_id, IndexSpace handle,
                        IndexSpaceExpression *expr, const FieldMask &mask,
                        AddressSpaceID source);
      virtual bool attempt_children_complete(void);
      virtual bool attempt_children_commit(void);
      virtual void inline_child_task(TaskOp *child);
      virtual VariantImpl* select_inline_variant(TaskOp *child) const;
    public:
      // Interface to operations performed by a context
      virtual IndexSpace create_index_space(RegionTreeForest *forest,
                                            const void *realm_is, 
                                            TypeTag type_tag);
      virtual IndexSpace union_index_spaces(RegionTreeForest *forest,
                           const std::vector<IndexSpace> &spaces);
      virtual IndexSpace intersect_index_spaces(RegionTreeForest *forest,
                           const std::vector<IndexSpace> &spaces);
      virtual IndexSpace subtract_index_spaces(RegionTreeForest *forest,
                           IndexSpace left, IndexSpace right);
      virtual void destroy_index_space(IndexSpace handle);
      virtual void destroy_index_partition(IndexPartition handle);
      virtual IndexPartition create_equal_partition(RegionTreeForest *forest,
                                            IndexSpace parent,
                                            IndexSpace color_space,
                                            size_t granularity,
                                            Color color);
      virtual IndexPartition create_partition_by_union(RegionTreeForest *forest,
                                            IndexSpace parent,
                                            IndexPartition handle1,
                                            IndexPartition handle2,
                                            IndexSpace color_space,
                                            PartitionKind kind,
                                            Color color);
      virtual IndexPartition create_partition_by_intersection(
                                            RegionTreeForest *forest,
                                            IndexSpace parent,
                                            IndexPartition handle1,
                                            IndexPartition handle2,
                                            IndexSpace color_space,
                                            PartitionKind kind,
                                            Color color);
      virtual IndexPartition create_partition_by_difference(
                                            RegionTreeForest *forest,
                                            IndexSpace parent,
                                            IndexPartition handle1,
                                            IndexPartition handle2,
                                            IndexSpace color_space,
                                            PartitionKind kind,
                                            Color color);
      virtual Color create_cross_product_partitions(
                                            RegionTreeForest *forest,
                                            IndexPartition handle1,
                                            IndexPartition handle2,
                              std::map<IndexSpace,IndexPartition> &handles,
                                            PartitionKind kind,
                                            Color color);
      virtual void create_association(      LogicalRegion domain,
                                            LogicalRegion domain_parent,
                                            FieldID domain_fid,
                                            IndexSpace range,
                                            MapperID id, MappingTagID tag);
      virtual IndexPartition create_restricted_partition(
                                            RegionTreeForest *forest,
                                            IndexSpace parent,
                                            IndexSpace color_space,
                                            const void *transform,
                                            size_t transform_size,
                                            const void *extent,
                                            size_t extent_size,
                                            PartitionKind part_kind,
                                            Color color);
      virtual IndexPartition create_partition_by_field(
                                            RegionTreeForest *forest,
                                            LogicalRegion handle,
                                            LogicalRegion parent_priv,
                                            FieldID fid,
                                            IndexSpace color_space,
                                            Color color,
                                            MapperID id, MappingTagID tag);
      virtual IndexPartition create_partition_by_image(
                                            RegionTreeForest *forest,
                                            IndexSpace handle,
                                            LogicalPartition projection,
                                            LogicalRegion parent,
                                            FieldID fid,
                                            IndexSpace color_space,
                                            PartitionKind part_kind,
                                            Color color,
                                            MapperID id, MappingTagID tag);
      virtual IndexPartition create_partition_by_image_range(
                                            RegionTreeForest *forest,
                                            IndexSpace handle,
                                            LogicalPartition projection,
                                            LogicalRegion parent,
                                            FieldID fid,
                                            IndexSpace color_space,
                                            PartitionKind part_kind,
                                            Color color,
                                            MapperID id, MappingTagID tag);
      virtual IndexPartition create_partition_by_preimage(
                                            RegionTreeForest *forest,
                                            IndexPartition projection,
                                            LogicalRegion handle,
                                            LogicalRegion parent,
                                            FieldID fid,
                                            IndexSpace color_space,
                                            PartitionKind part_kind,
                                            Color color,
                                            MapperID id, MappingTagID tag);
      virtual IndexPartition create_partition_by_preimage_range(
                                            RegionTreeForest *forest,
                                            IndexPartition projection,
                                            LogicalRegion handle,
                                            LogicalRegion parent,
                                            FieldID fid,
                                            IndexSpace color_space,
                                            PartitionKind part_kind,
                                            Color color,
                                            MapperID id, MappingTagID tag);
      virtual IndexPartition create_pending_partition(
                                            RegionTreeForest *forest,
                                            IndexSpace parent,
                                            IndexSpace color_space,
                                            PartitionKind part_kind,
                                            Color color);
      virtual IndexSpace create_index_space_union(
                                            RegionTreeForest *forest,
                                            IndexPartition parent,
                                            const void *realm_color,
                                            TypeTag type_tag,
                                const std::vector<IndexSpace> &handles);
      virtual IndexSpace create_index_space_union(
                                            RegionTreeForest *forest,
                                            IndexPartition parent,
                                            const void *realm_color,
                                            TypeTag type_tag,
                                            IndexPartition handle);
      virtual IndexSpace create_index_space_intersection(
                                            RegionTreeForest *forest,
                                            IndexPartition parent,
                                            const void *realm_color,
                                            TypeTag type_tag,
                                const std::vector<IndexSpace> &handles);
      virtual IndexSpace create_index_space_intersection(
                                            RegionTreeForest *forest,
                                            IndexPartition parent,
                                            const void *realm_color,
                                            TypeTag type_tag,
                                            IndexPartition handle);
      virtual IndexSpace create_index_space_difference(
                                            RegionTreeForest *forest,
                                            IndexPartition parent,
                                            const void *realm_color,
                                            TypeTag type_tag,
                                            IndexSpace initial,
                                const std::vector<IndexSpace> &handles);
      virtual FieldSpace create_field_space(RegionTreeForest *forest);
      virtual void destroy_field_space(FieldSpace handle);
      virtual FieldID allocate_field(RegionTreeForest *forest,
                                     FieldSpace space, size_t field_size,
                                     FieldID fid, bool local,
                                     CustomSerdezID serdez_id);
      virtual void free_field(FieldSpace space, FieldID fid);
      virtual void allocate_fields(RegionTreeForest *forest,
                                   FieldSpace space,
                                   const std::vector<size_t> &sizes,
                                   std::vector<FieldID> &resuling_fields,
                                   bool local, CustomSerdezID serdez_id);
      virtual void free_fields(FieldSpace space, 
                               const std::set<FieldID> &to_free);
      virtual LogicalRegion create_logical_region(RegionTreeForest *forest,
                                            IndexSpace index_space,
                                            FieldSpace field_space,
                                            bool task_local);
      virtual void destroy_logical_region(LogicalRegion handle);
      virtual void destroy_logical_partition(LogicalPartition handle);
      virtual FieldAllocator create_field_allocator(Legion::Runtime *external,
                                                    FieldSpace handle);
    public:
      // Find an index space name for a concrete launch domain
      virtual IndexSpace find_index_launch_space(const Domain &launch_domain);
      virtual Future execute_task(const TaskLauncher &launcher);
      virtual FutureMap execute_index_space(const IndexTaskLauncher &launcher);
      virtual Future execute_index_space(const IndexTaskLauncher &launcher,
                                         ReductionOpID redop);
      virtual PhysicalRegion map_region(const InlineLauncher &launcher);
      virtual ApEvent remap_region(PhysicalRegion region);
      virtual void unmap_region(PhysicalRegion region);
      virtual void fill_fields(const FillLauncher &launcher);
      virtual void fill_fields(const IndexFillLauncher &launcher);
      virtual void issue_copy(const CopyLauncher &launcher);
      virtual void issue_copy(const IndexCopyLauncher &launcher);
      virtual void issue_acquire(const AcquireLauncher &launcher);
      virtual void issue_release(const ReleaseLauncher &launcher);
      virtual PhysicalRegion attach_resource(const AttachLauncher &launcher);
      virtual Future detach_resource(PhysicalRegion region, const bool flush);
      virtual FutureMap execute_must_epoch(const MustEpochLauncher &launcher);
      virtual Future issue_timing_measurement(const TimingLauncher &launcher);
      virtual void issue_mapping_fence(void);
      virtual void issue_execution_fence(void);
      virtual void complete_frame(void);
      virtual Predicate create_predicate(const Future &f);
      virtual Predicate predicate_not(const Predicate &p);
      virtual Predicate create_predicate(const PredicateLauncher &launcher);
      virtual Future get_predicate_future(const Predicate &p);
    public:
      // Calls for barriers and dynamic collectives
      virtual ApBarrier create_phase_barrier(unsigned arrivals,
                                                ReductionOpID redop = 0,
                                                const void *init_value = NULL,
                                                size_t init_size = 0);
      virtual void destroy_phase_barrier(ApBarrier bar);
      virtual PhaseBarrier advance_phase_barrier(PhaseBarrier bar);
      virtual void arrive_dynamic_collective(DynamicCollective dc,
                                             const void *buffer, 
                                             size_t size,
                                             unsigned count);
      virtual void defer_dynamic_collective_arrival(DynamicCollective dc,
                                                    const Future &f,
                                                    unsigned count);
      virtual Future get_dynamic_collective_result(DynamicCollective dc);
      virtual DynamicCollective advance_dynamic_collective(
                                                   DynamicCollective dc);
    public:
      // The following set of operations correspond directly
      // to the complete_mapping, complete_operation, and
      // commit_operations performed by an operation.  Every
      // one of those calls invokes the corresponding one of
      // these calls to notify the parent context.
      virtual unsigned register_new_child_operation(Operation *op,
                const std::vector<StaticDependence> *dependences);
      virtual void register_new_internal_operation(InternalOp *op);
      virtual unsigned register_new_close_operation(CloseOp *op);
      virtual unsigned register_new_summary_operation(TraceSummaryOp *op);
      virtual void add_to_prepipeline_queue(Operation *op);
      void process_prepipeline_stage(void);
      virtual void add_to_dependence_queue(Operation *op);
      void process_dependence_stage(void);
      virtual void add_to_post_task_queue(TaskContext *ctx, RtEvent wait_on,
          const void *result, size_t size, PhysicalInstance instance);
      void process_post_end_tasks(void);
      virtual void register_executing_child(Operation *op);
      virtual void register_child_executed(Operation *op);
      virtual void register_child_complete(Operation *op);
      virtual void register_child_commit(Operation *op); 
      virtual void unregister_child_operation(Operation *op);
      virtual ApEvent register_fence_dependence(Operation *op);
    public:
      virtual RtEvent get_current_mapping_fence_event(void);
      virtual ApEvent get_current_execution_fence_event(void);
      virtual ApEvent perform_fence_analysis(Operation *op,
                                             bool mapping, bool execution);
      virtual void update_current_fence(FenceOp *op,
                                        bool mapping, bool execution);
    public:
      virtual void begin_trace(TraceID tid, bool logical_only);
      virtual void end_trace(TraceID tid);
      virtual void begin_static_trace(const std::set<RegionTreeID> *managed);
      virtual void end_static_trace(void);
      virtual void record_previous_trace(LegionTrace *trace);
      virtual void invalidate_trace_cache(LegionTrace *trace,
                                          Operation *invalidator);
      virtual void record_blocking_call(void);
    public:
      virtual void issue_frame(FrameOp *frame, ApEvent frame_termination);
      virtual void perform_frame_issue(FrameOp *frame, 
                                       ApEvent frame_termination);
      virtual void finish_frame(ApEvent frame_termination);
    public:
      virtual void increment_outstanding(void);
      virtual void decrement_outstanding(void);
      virtual void increment_pending(void);
      virtual RtEvent decrement_pending(TaskOp *child);
      virtual RtEvent decrement_pending(bool need_deferral);
      virtual void increment_frame(void);
      virtual void decrement_frame(void);
    public:
#ifdef DEBUG_LEGION_COLLECTIVES
      virtual MergeCloseOp* get_merge_close_op(const LogicalUser &user,
                                               RegionTreeNode *node);
#else
      virtual MergeCloseOp* get_merge_close_op(void);
#endif
    public:
      virtual InnerContext* find_parent_logical_context(unsigned index);
      virtual InnerContext* find_parent_physical_context(unsigned index,
                                          LogicalRegion *handle = NULL);
    public:
      // Override by RemoteTask and TopLevelTask
      virtual InnerContext* find_outermost_local_context(
                          InnerContext *previous = NULL);
      virtual InnerContext* find_top_context(void);
    public:
      void configure_context(MapperManager *mapper, TaskPriority priority);
      virtual void initialize_region_tree_contexts(
          const std::vector<RegionRequirement> &clone_requirements,
          const std::vector<ApUserEvent> &unmap_events,
          std::set<ApEvent> &preconditions,
          std::set<RtEvent> &applied_events);
      virtual void invalidate_region_tree_contexts(void);
      virtual void invalidate_remote_tree_contexts(Deserializer &derez);
      virtual void send_back_created_state(AddressSpaceID target);
    public:
      virtual InstanceView* create_instance_top_view(PhysicalManager *manager,
<<<<<<< HEAD
                                                     AddressSpaceID source);
=======
                             AddressSpaceID source, RtEvent *ready = NULL);
      virtual FillView* find_or_create_fill_view(FillOp *op, 
                             std::set<RtEvent> &map_applied_events,
                             const void *value, const size_t value_size);
>>>>>>> 95ca387e
      static void handle_remote_view_creation(const void *args);
      void notify_instance_deletion(PhysicalManager *deleted); 
      static void handle_create_top_view_request(Deserializer &derez, 
                            Runtime *runtime, AddressSpaceID source);
      static void handle_create_top_view_response(Deserializer &derez,
                                                   Runtime *runtime);
    public:
      virtual const std::vector<PhysicalRegion>& begin_task(
                                                    Legion::Runtime *&runtime);
      virtual void end_task(const void *res, size_t res_size, bool owned,
                            PhysicalInstance inst = PhysicalInstance::NO_INST);
      virtual void post_end_task(const void *res, size_t res_size, bool owned);
    public:
      virtual void record_dynamic_collective_contribution(DynamicCollective dc,
                                                          const Future &f);
      virtual void find_collective_contributions(DynamicCollective dc,
                                       std::vector<Future> &contributions);
    public:
      virtual ShardingFunction* find_sharding_function(ShardingID sid);
    public:
      virtual TaskPriority get_current_priority(void) const;
      virtual void set_current_priority(TaskPriority priority);
    public:
      static void handle_compute_equivalence_sets_request(Deserializer &derez,
                                     Runtime *runtime, AddressSpaceID source);
    public:
      void invalidate_remote_contexts(void);
      void clear_instance_top_views(void); 
    public:
      void free_remote_contexts(void);
      void send_remote_context(AddressSpaceID remote_instance, 
                               RemoteContext *target);
    public:
      void convert_target_views(const InstanceSet &targets, 
                                std::vector<InstanceView*> &target_views);
      // I hate the container problem, same as previous except MaterializedView
      void convert_target_views(const InstanceSet &targets, 
                                std::vector<MaterializedView*> &target_views);
    protected:
      void execute_task_launch(TaskOp *task, bool index, 
                               LegionTrace *current_trace, 
                               bool silence_warnings, bool inlining_enabled);
      EquivalenceSet* find_or_create_top_equivalence_set(RegionTreeID tree_id);
    public:
      void clone_local_fields(
          std::map<FieldSpace,std::vector<LocalFieldInfo> > &child_local) const;
#ifdef DEBUG_LEGION
      // This is a helpful debug method that can be useful when called from
      // a debugger to find the earliest operation that hasn't mapped yet
      // which is especially useful when debugging scheduler hangs
      Operation* get_earliest(void) const;
#endif
    public:
      static void handle_prepipeline_stage(const void *args);
      static void handle_dependence_stage(const void *args);
      static void handle_post_end_task(const void *args);
      static void handle_deferred_post_end_task(const void *args);
    public:
      const RegionTreeContext tree_context; 
      const UniqueID context_uid;
      const bool remote_context;
      const bool full_inner_context;
    protected:
      Mapper::ContextConfigOutput           context_configuration;
    protected:
      const std::vector<unsigned>           &parent_req_indexes;
      const std::vector<bool>               &virtual_mapped;
    protected:
      mutable LocalLock                     child_op_lock;
      // Track whether this task has finished executing
      unsigned total_children_count; // total number of sub-operations
      unsigned total_close_count; 
      unsigned total_summary_count;
      unsigned outstanding_children_count;
      LegionMap<Operation*,GenerationID,
                EXECUTING_CHILD_ALLOC>::tracked executing_children;
      LegionMap<Operation*,GenerationID,
                EXECUTED_CHILD_ALLOC>::tracked executed_children;
      LegionMap<Operation*,GenerationID,
                COMPLETE_CHILD_ALLOC>::tracked complete_children; 
#ifdef DEBUG_LEGION
      // In debug mode also keep track of them in context order so
      // we can see what the longest outstanding operation is which
      // is often useful when things hang
      std::map<unsigned,Operation*> outstanding_children;
#endif
#ifdef LEGION_SPY
      // Some help for Legion Spy for validating fences
      std::deque<UniqueID> ops_since_last_fence;
      std::set<ApEvent> previous_completion_events;
#endif
    protected: // Queues for fusing together small meta-tasks
      mutable LocalLock                               prepipeline_lock;
      std::deque<std::pair<Operation*,GenerationID> > prepipeline_queue;
      unsigned                                        outstanding_prepipeline;
    protected:
      mutable LocalLock                               dependence_lock;
      std::deque<Operation*>                          dependence_queue;
      RtEvent                                         dependence_precondition;
      // Only one of these ever to keep things in order
      bool                                            outstanding_dependence;
    protected:
      mutable LocalLock                               post_task_lock;
      std::list<PostTaskArgs>                         post_task_queue;
      unsigned                                        outstanding_post_task;
    protected:
      // Traces for this task's execution
      LegionMap<TraceID,DynamicTrace*,TASK_TRACES_ALLOC>::tracked traces;
      LegionTrace *current_trace;
      LegionTrace *previous_trace;
      bool valid_wait_event;
      RtUserEvent window_wait;
      std::deque<ApEvent> frame_events;
      RtEvent last_registration;
    protected:
      // Our cached set of index spaces for immediate domains
      std::map<Domain,IndexSpace> index_launch_spaces;
    protected:
      // Number of sub-tasks ready to map
      unsigned outstanding_subtasks;
      // Number of mapped sub-tasks that are yet to run
      unsigned pending_subtasks;
      // Number of pending_frames
      unsigned pending_frames;
      // Event used to order operations to the runtime
      RtEvent context_order_event;
      // Track whether this context is current active for scheduling
      // indicating that it is no longer far enough ahead
      bool currently_active_context;
    protected:
      FenceOp *current_mapping_fence;
      GenerationID mapping_fence_gen;
      unsigned current_mapping_fence_index;
      ApEvent current_execution_fence_event;
      unsigned current_execution_fence_index;
    protected:
      // For managing changing task priorities
      ApEvent realm_done_event;
      TaskPriority current_priority;
    protected: // Instance top view data structures
      mutable LocalLock                         instance_view_lock;
      std::map<PhysicalManager*,InstanceView*>  instance_top_views;
      std::map<PhysicalManager*,RtUserEvent>    pending_top_views;
    protected:
      mutable LocalLock                         tree_set_lock;
      std::map<RegionTreeID,EquivalenceSet*>    tree_equivalence_sets;
      std::map<std::pair<RegionTreeID,
        IndexSpaceExprID>,EquivalenceSet*>      empty_equivalence_sets;
    protected:
      mutable LocalLock                       remote_lock;
      std::map<AddressSpaceID,RemoteContext*> remote_instances;
    protected:
      // Tracking information for dynamic collectives
      mutable LocalLock                       collective_lock;
      std::map<ApEvent,std::vector<Future> >  collective_contributions;
    protected:
      // Track information for locally allocated fields
      mutable LocalLock                                 local_field_lock;
      std::map<FieldSpace,std::vector<LocalFieldInfo> > local_fields;
    protected:
      // Track information for locally created regions
      std::set<LogicalRegion> local_regions;
    protected:
      // Cache for fill views
      mutable LocalLock     fill_view_lock;            
      std::list<FillView*>  fill_view_cache;
      static const size_t MAX_FILL_VIEW_CACHE_SIZE = 64;
    };

    /**
     * \class TopLevelContext
     * This is the top-level task context that
     * exists at the root of a task tree. In
     * general there will only be one of these
     * per application unless mappers decide to
     * create their own tasks for performing
     * computation.
     */
    class TopLevelContext : public InnerContext {
    public:
      TopLevelContext(Runtime *runtime, UniqueID ctx_uid);
      TopLevelContext(const TopLevelContext &rhs);
      virtual ~TopLevelContext(void);
    public:
      TopLevelContext& operator=(const TopLevelContext &rhs);
    public:
      virtual void pack_remote_context(Serializer &rez, 
          AddressSpaceID target, bool replicate = false);
      virtual TaskContext* find_parent_context(void);
    public:
      virtual InnerContext* find_outermost_local_context(
                          InnerContext *previous = NULL);
      virtual InnerContext* find_top_context(void);
      // Have a special implementation here to avoid a shutdown race
      virtual void add_to_post_task_queue(TaskContext *ctx, RtEvent wait_on,
                     const void *result, size_t size, PhysicalInstance inst);
    public:
      virtual RtEvent compute_equivalence_sets(VersionManager *manager,
                        RegionTreeID tree_id, IndexSpace handle, 
                        IndexSpaceExpression *expr, const FieldMask &mask,
                        AddressSpaceID source);
    protected:
      std::vector<RegionRequirement>       dummy_requirements;
      std::vector<unsigned>                dummy_indexes;
      std::vector<bool>                    dummy_mapped;
    };

    /**
     * \class ReplicateContext
     * A replicate context is a special kind of inner context for
     * executing control-replicated tasks.
     */
    class ReplicateContext : public InnerContext {
    public:
      struct ReclaimFutureMapArgs :
        public LgTaskArgs<ReclaimFutureMapArgs> {
      public:
        static const LgTaskID TASK_ID = LG_RECLAIM_FUTURE_MAP_TASK_ID;
      public:
        ReclaimFutureMapArgs(ReplicateContext *c, ReplFutureMapImpl *map)
          : LgTaskArgs<ReclaimFutureMapArgs>(map->op->get_unique_op_id()),
            ctx(c), impl(map) { }
      public:
        ReplicateContext *const ctx;
        ReplFutureMapImpl *const impl;
      };
      struct ISBroadcast {
      public:
        ISBroadcast(void) : expr_id(0), did(0) { }
        ISBroadcast(IndexSpace h, IndexSpaceExprID e, DistributedID d)
          : handle(h), expr_id(e), did(d) { }
      public:
        IndexSpace handle;
        IndexSpaceExprID expr_id;
        DistributedID did;
      };
      struct IPBroadcast {
      public:
        IPBroadcast(void) : did(0) { }
        IPBroadcast(IndexPartition p, DistributedID d) : pid(p), did(d) { }
      public:
        IndexPartition pid;
        DistributedID did;
      };
      struct FSBroadcast { 
      public:
        FSBroadcast(void) : did(0) { }
        FSBroadcast(FieldSpace h, DistributedID d) : handle(h), did(d) { }
      public:
        FieldSpace handle;
        DistributedID did;
      };
    public:
      ReplicateContext(Runtime *runtime, ShardTask *owner,int d,bool full_inner,
                       const std::vector<RegionRequirement> &reqs,
                       const std::vector<unsigned> &parent_indexes,
                       const std::vector<bool> &virt_mapped,
                       UniqueID context_uid, ShardManager *manager);
      ReplicateContext(const ReplicateContext &rhs);
      virtual ~ReplicateContext(void);
    public:
      ReplicateContext& operator=(const ReplicateContext &rhs);
    public:
      inline int get_shard_collective_radix(void) const
        { return shard_collective_radix; }
      inline int get_shard_collective_log_radix(void) const
        { return shard_collective_log_radix; }
      inline int get_shard_collective_stages(void) const
        { return shard_collective_stages; }
      inline int get_shard_collective_participating_shards(void) const
        { return shard_collective_participating_shards; }
      inline int get_shard_collective_last_radix(void) const
        { return shard_collective_last_radix; }
    public:
      virtual void print_once(FILE *f, const char *message) const;
      virtual void log_once(Realm::LoggerMessage &message) const;
    public:
      virtual InnerContext* find_parent_physical_context(unsigned index,
                                          LogicalRegion *handle = NULL);
      virtual void invalidate_region_tree_contexts(void);
    public:
      virtual RtEvent compute_equivalence_sets(VersionManager *manager,
                        RegionTreeID tree_id, IndexSpace handle,
                        IndexSpaceExpression *expr, const FieldMask &mask,
                        AddressSpaceID source);
      // Interface to operations performed by a context
      virtual IndexSpace create_index_space(RegionTreeForest *forest,
                                            const void *realm_is, 
                                            TypeTag type_tag);
      virtual IndexSpace union_index_spaces(RegionTreeForest *forest,
                           const std::vector<IndexSpace> &spaces);
      virtual IndexSpace intersect_index_spaces(RegionTreeForest *forest,
                           const std::vector<IndexSpace> &spaces);
      virtual IndexSpace subtract_index_spaces(RegionTreeForest *forest,
                           IndexSpace left, IndexSpace right);
      virtual void destroy_index_space(IndexSpace handle);
      virtual void destroy_index_partition(IndexPartition handle);
      virtual IndexPartition create_equal_partition(RegionTreeForest *forest,
                                            IndexSpace parent,
                                            IndexSpace color_space,
                                            size_t granularity,
                                            Color color);
      virtual IndexPartition create_partition_by_union(RegionTreeForest *forest,
                                            IndexSpace parent,
                                            IndexPartition handle1,
                                            IndexPartition handle2,
                                            IndexSpace color_space,
                                            PartitionKind kind,
                                            Color color);
      virtual IndexPartition create_partition_by_intersection(
                                            RegionTreeForest *forest,
                                            IndexSpace parent,
                                            IndexPartition handle1,
                                            IndexPartition handle2,
                                            IndexSpace color_space,
                                            PartitionKind kind,
                                            Color color);
      virtual IndexPartition create_partition_by_difference(
                                            RegionTreeForest *forest,
                                            IndexSpace parent,
                                            IndexPartition handle1,
                                            IndexPartition handle2,
                                            IndexSpace color_space,
                                            PartitionKind kind,
                                            Color color);
      virtual Color create_cross_product_partitions(
                                            RegionTreeForest *forest,
                                            IndexPartition handle1,
                                            IndexPartition handle2,
                              std::map<IndexSpace,IndexPartition> &handles,
                                            PartitionKind kind,
                                            Color color);
      virtual void create_association(      LogicalRegion domain,
                                            LogicalRegion domain_parent,
                                            FieldID domain_fid,
                                            IndexSpace range,
                                            MapperID id, MappingTagID tag);
      virtual IndexPartition create_restricted_partition(
                                            RegionTreeForest *forest,
                                            IndexSpace parent,
                                            IndexSpace color_space,
                                            const void *transform,
                                            size_t transform_size,
                                            const void *extent,
                                            size_t extent_size,
                                            PartitionKind part_kind,
                                            Color color);
      virtual IndexPartition create_partition_by_field(
                                            RegionTreeForest *forest,
                                            LogicalRegion handle,
                                            LogicalRegion parent_priv,
                                            FieldID fid,
                                            IndexSpace color_space,
                                            Color color,
                                            MapperID id, MappingTagID tag);
      virtual IndexPartition create_partition_by_image(
                                            RegionTreeForest *forest,
                                            IndexSpace handle,
                                            LogicalPartition projection,
                                            LogicalRegion parent,
                                            FieldID fid,
                                            IndexSpace color_space,
                                            PartitionKind part_kind,
                                            Color color,
                                            MapperID id, MappingTagID tag);
      virtual IndexPartition create_partition_by_image_range(
                                            RegionTreeForest *forest,
                                            IndexSpace handle,
                                            LogicalPartition projection,
                                            LogicalRegion parent,
                                            FieldID fid,
                                            IndexSpace color_space,
                                            PartitionKind part_kind,
                                            Color color,
                                            MapperID id, MappingTagID tag);
      virtual IndexPartition create_partition_by_preimage(
                                            RegionTreeForest *forest,
                                            IndexPartition projection,
                                            LogicalRegion handle,
                                            LogicalRegion parent,
                                            FieldID fid,
                                            IndexSpace color_space,
                                            PartitionKind part_kind,
                                            Color color,
                                            MapperID id, MappingTagID tag);
      virtual IndexPartition create_partition_by_preimage_range(
                                            RegionTreeForest *forest,
                                            IndexPartition projection,
                                            LogicalRegion handle,
                                            LogicalRegion parent,
                                            FieldID fid,
                                            IndexSpace color_space,
                                            PartitionKind part_kind,
                                            Color color,
                                            MapperID id, MappingTagID tag);
      virtual IndexPartition create_pending_partition(
                                            RegionTreeForest *forest,
                                            IndexSpace parent,
                                            IndexSpace color_space,
                                            PartitionKind part_kind,
                                            Color color);
      virtual IndexSpace create_index_space_union(
                                            RegionTreeForest *forest,
                                            IndexPartition parent,
                                            const void *realm_color,
                                            TypeTag type_tag,
                                const std::vector<IndexSpace> &handles);
      virtual IndexSpace create_index_space_union(
                                            RegionTreeForest *forest,
                                            IndexPartition parent,
                                            const void *realm_color,
                                            TypeTag type_tag,
                                            IndexPartition handle);
      virtual IndexSpace create_index_space_intersection(
                                            RegionTreeForest *forest,
                                            IndexPartition parent,
                                            const void *realm_color,
                                            TypeTag type_tag,
                                const std::vector<IndexSpace> &handles);
      virtual IndexSpace create_index_space_intersection(
                                            RegionTreeForest *forest,
                                            IndexPartition parent,
                                            const void *realm_color,
                                            TypeTag type_tag,
                                            IndexPartition handle);
      virtual IndexSpace create_index_space_difference(
                                            RegionTreeForest *forest,
                                            IndexPartition parent,
                                            const void *realm_color,
                                            TypeTag type_tag,
                                            IndexSpace initial,
                                const std::vector<IndexSpace> &handles);
      virtual FieldSpace create_field_space(RegionTreeForest *forest);
      virtual void destroy_field_space(FieldSpace handle);
      virtual FieldID allocate_field(RegionTreeForest *forest,
                                     FieldSpace space, size_t field_size,
                                     FieldID fid, bool local,
                                     CustomSerdezID serdez_id);
      virtual void free_field(FieldSpace space, FieldID fid);
      virtual void allocate_fields(RegionTreeForest *forest,
                                   FieldSpace space,
                                   const std::vector<size_t> &sizes,
                                   std::vector<FieldID> &resuling_fields,
                                   bool local, CustomSerdezID serdez_id);
      virtual void free_fields(FieldSpace space, 
                               const std::set<FieldID> &to_free);
      virtual LogicalRegion create_logical_region(RegionTreeForest *forest,
                                            IndexSpace index_space,
                                            FieldSpace field_space,
                                            bool task_local);
      virtual void destroy_logical_region(LogicalRegion handle);
      virtual void destroy_logical_partition(LogicalPartition handle);
    public:
      virtual IndexSpace find_index_launch_space(const Domain &launch_domain);
      virtual Future execute_task(const TaskLauncher &launcher);
      virtual FutureMap execute_index_space(const IndexTaskLauncher &launcher);
      virtual Future execute_index_space(const IndexTaskLauncher &launcher,
                                         ReductionOpID redop);
      virtual PhysicalRegion map_region(const InlineLauncher &launcher);
      virtual ApEvent remap_region(PhysicalRegion region);
      // Unmapping region is the same as for an inner context
      virtual void fill_fields(const FillLauncher &launcher);
      virtual void fill_fields(const IndexFillLauncher &launcher);
      virtual void issue_copy(const CopyLauncher &launcher);
      virtual void issue_copy(const IndexCopyLauncher &launcher);
      virtual void issue_acquire(const AcquireLauncher &launcher);
      virtual void issue_release(const ReleaseLauncher &launcher);
      virtual PhysicalRegion attach_resource(const AttachLauncher &launcher);
      virtual Future detach_resource(PhysicalRegion region, const bool flush);
      virtual FutureMap execute_must_epoch(const MustEpochLauncher &launcher);
      virtual Future issue_timing_measurement(const TimingLauncher &launcher);
      virtual void issue_mapping_fence(void);
      virtual void issue_execution_fence(void);
    public:
      virtual void record_dynamic_collective_contribution(DynamicCollective dc,
                                                          const Future &f);
      virtual void find_collective_contributions(DynamicCollective dc,
                                       std::vector<Future> &contributions);
    public:
      // Calls for barriers and dynamic collectives
      virtual ApBarrier create_phase_barrier(unsigned arrivals,
                                             ReductionOpID redop = 0,
                                             const void *init_value = NULL,
                                             size_t init_size = 0);
      virtual void destroy_phase_barrier(ApBarrier bar);
      virtual PhaseBarrier advance_phase_barrier(PhaseBarrier bar);
      virtual void arrive_dynamic_collective(DynamicCollective dc,
                                             const void *buffer, 
                                             size_t size,
                                             unsigned count);
      virtual void defer_dynamic_collective_arrival(DynamicCollective dc,
                                                    const Future &f,
                                                    unsigned count);
      virtual Future get_dynamic_collective_result(DynamicCollective dc);
      virtual DynamicCollective advance_dynamic_collective(
                                                   DynamicCollective dc);
    public:
#ifdef DEBUG_LEGION_COLLECTIVES
      virtual MergeCloseOp* get_merge_close_op(const LogicalUser &user,
                                               RegionTreeNode *node);
#else
      virtual MergeCloseOp* get_merge_close_op(void);
#endif
    public:
      virtual void pack_remote_context(Serializer &rez, 
                                       AddressSpaceID target,
                                       bool replicate = false);
    public:
      virtual ShardingFunction* find_sharding_function(ShardingID sid);
    public:
      virtual InstanceView* create_instance_top_view(PhysicalManager *manager,
                                                     AddressSpaceID source);
      InstanceView* create_replicate_instance_top_view(PhysicalManager *manager,
                                                       AddressSpaceID source);
      void record_replicate_instance_top_view(PhysicalManager *manager, 
                                              InstanceView *result);
    public:
      void exchange_common_resources(void);
      void handle_collective_message(Deserializer &derez);
      void handle_future_map_request(Deserializer &derez);
      void handle_equivalence_set_request(Deserializer &derez);
      void handle_equivalence_set_response(RegionTreeID tree_id, 
                                           EquivalenceSet *result);
      static void handle_eq_response(Deserializer &derez, Runtime *rt);
    public:
      // Collective methods
      CollectiveID get_next_collective_index(CollectiveIndexLocation loc);
      void register_collective(ShardCollective *collective);
      ShardCollective* find_or_buffer_collective(Deserializer &derez);
      void unregister_collective(ShardCollective *collective);
    public:
      // Future map methods
      ApBarrier get_next_future_map_barrier(void);
      void register_future_map(ReplFutureMapImpl *map);
      ReplFutureMapImpl* find_or_buffer_future_map_request(Deserializer &derez);
      void unregister_future_map(ReplFutureMapImpl *map);
      static void handle_future_map_reclaim(const void *args);
    public:
      // Fence barrier methods
      RtBarrier get_next_mapping_fence_barrier(void);
      ApBarrier get_next_execution_fence_barrier(void);
    public:
      ShardTask *const owner_shard;
      ShardManager *const shard_manager;
      const size_t total_shards;
    protected:
      // These barriers are used to identify when close operations are mapped
      std::vector<RtBarrier>  close_mapped_barriers;
      unsigned                next_close_mapped_bar_index;
      // These barriers are for signaling when indirect copies are done
      std::vector<ApBarrier>  indirection_barriers;
      unsigned                next_indirection_bar_index;
    protected:
      ShardID index_space_allocator_shard;
      ShardID index_partition_allocator_shard;
      ShardID field_space_allocator_shard;
      ShardID field_allocator_shard;
      ShardID logical_region_allocator_shard;
    protected:
      ApBarrier pending_partition_barrier;
      ApBarrier future_map_barrier;
      RtBarrier creation_barrier;
      RtBarrier deletion_barrier;
      RtBarrier inline_mapping_barrier;
      RtBarrier external_resource_barrier;
      RtBarrier mapping_fence_barrier;
      ApBarrier execution_fence_barrier;
#ifdef DEBUG_LEGION_COLLECTIVES
    protected:
      RtBarrier collective_check_barrier;
      RtBarrier close_check_barrier;
#endif
    protected:
      int shard_collective_radix;
      int shard_collective_log_radix;
      int shard_collective_stages;
      int shard_collective_participating_shards;
      int shard_collective_last_radix;
    protected:
      mutable LocalLock replication_lock;
      CollectiveID next_available_collective_index;
      std::map<CollectiveID,ShardCollective*> collectives;
      std::map<CollectiveID,std::vector<
                std::pair<void*,size_t> > > pending_collective_updates;
    protected:
      std::map<ApEvent,ReplFutureMapImpl*> future_maps;
      std::map<ApEvent,std::vector<
                std::pair<void*,size_t> > > pending_future_map_requests;
    protected:
      // Different from pending_top_views as this applies to our requests
      std::map<PhysicalManager*,RtUserEvent> pending_request_views;
      std::map<RegionTreeID,RtUserEvent> pending_tree_requests;
    protected:
      std::map<std::pair<unsigned,unsigned>,RtBarrier> ready_clone_barriers;
      std::map<std::pair<unsigned,unsigned>,RtUserEvent> pending_clone_barriers;
    };

    /**
     * \class RemoteTask
     * A small helper class for giving application
     * visibility to this remote context
     */
    class RemoteTask : public ExternalTask {
    public:
      RemoteTask(RemoteContext *owner);
      RemoteTask(const RemoteTask &rhs);
      virtual ~RemoteTask(void);
    public:
      RemoteTask& operator=(const RemoteTask &rhs);
    public:
      virtual int get_depth(void) const;
      virtual UniqueID get_unique_id(void) const;
      virtual unsigned get_context_index(void) const; 
      virtual void set_context_index(unsigned index);
      virtual const char* get_task_name(void) const;
      virtual bool has_trace(void) const;
    public:
      RemoteContext *const owner;
      unsigned context_index;
    };

    /**
     * \class RemoteContext
     * A remote copy of a TaskContext for the 
     * execution of sub-tasks on remote notes.
     */
    class RemoteContext : public InnerContext {
    public:
      struct RemotePhysicalRequestArgs :
        public LgTaskArgs<RemotePhysicalRequestArgs> {
      public:
        static const LgTaskID TASK_ID = LG_REMOTE_PHYSICAL_REQUEST_TASK_ID;
      public:
        RemotePhysicalRequestArgs(UniqueID uid, RemoteContext *ctx,
                                  unsigned idx, AddressSpaceID src,
                                  RtUserEvent trig, Runtime *rt)
          : LgTaskArgs<RemotePhysicalRequestArgs>(implicit_provenance), 
            context_uid(uid), target(ctx), index(idx), source(src), 
            to_trigger(trig), runtime(rt) { }
      public:
        const UniqueID context_uid;
        RemoteContext *const target;
        const unsigned index;
        const AddressSpaceID source;
        const RtUserEvent to_trigger;
        Runtime *const runtime;
      };
      struct RemotePhysicalResponseArgs : 
        public LgTaskArgs<RemotePhysicalResponseArgs> {
      public:
        static const LgTaskID TASK_ID = LG_REMOTE_PHYSICAL_RESPONSE_TASK_ID;
      public:
        RemotePhysicalResponseArgs(RemoteContext *ctx, unsigned idx,
                                   UniqueID uid, LogicalRegion r, Runtime *rt)
          : LgTaskArgs<RemotePhysicalResponseArgs>(implicit_provenance), 
            target(ctx), index(idx), result_uid(uid), handle(r), runtime(rt) { }
      public:
        RemoteContext *const target;
        const unsigned index;
        const UniqueID result_uid;
        const LogicalRegion handle;
        Runtime *const runtime;
      };
    public:
      RemoteContext(Runtime *runtime, UniqueID context_uid);
      RemoteContext(const RemoteContext &rhs);
      virtual ~RemoteContext(void);
    public:
      RemoteContext& operator=(const RemoteContext &rhs);
    public:
      virtual Task* get_task(void);
      virtual void unpack_remote_context(Deserializer &derez,
                                         std::set<RtEvent> &preconditions);
      virtual TaskContext* find_parent_context(void);
    public:
      virtual InnerContext* find_outermost_local_context(
                          InnerContext *previous = NULL);
      virtual InnerContext* find_top_context(void);
    public:
      virtual RtEvent compute_equivalence_sets(VersionManager *manager,
                        RegionTreeID tree_id, IndexSpace handle,
                        IndexSpaceExpression *expr, const FieldMask &mask,
                        AddressSpaceID source);
      virtual InnerContext* find_parent_physical_context(unsigned index,
                                                LogicalRegion *handle = NULL);
      virtual void record_using_physical_context(LogicalRegion handle);
      virtual InstanceView* create_instance_top_view(PhysicalManager *manager,
                                                     AddressSpaceID source);
      virtual void invalidate_region_tree_contexts(void);
      virtual void invalidate_remote_tree_contexts(Deserializer &derez);
    public:
      virtual ShardingFunction* find_sharding_function(ShardingID sid);
    public:
      void unpack_local_field_update(Deserializer &derez);
      static void handle_local_field_update(Deserializer &derez);
    public:
      static void handle_physical_request(Deserializer &derez,
                      Runtime *runtime, AddressSpaceID source);
      static void defer_physical_request(const void *args);
      void set_physical_context_result(unsigned index, 
                                       InnerContext *result,
                                       LogicalRegion handle);
      static void handle_physical_response(Deserializer &derez, 
                                           Runtime *runtime);
      static void defer_physical_response(const void *args);
    protected:
      UniqueID parent_context_uid;
      TaskContext *parent_ctx;
      ShardManager *shard_manager; // if we're lucky and one is already here
    protected:
      ApEvent remote_completion_event;
      bool top_level_context;
      RemoteTask remote_task;
    protected:
      std::vector<unsigned> local_parent_req_indexes;
      std::vector<bool> local_virtual_mapped;
    protected:
      // Cached physical contexts recorded from the owner
      std::map<unsigned/*index*/,InnerContext*> physical_contexts;
      std::map<unsigned/*index*/,LogicalRegion> physical_handles;
      std::map<unsigned,RtEvent> pending_physical_contexts;
      std::set<LogicalRegion> local_physical_contexts;
    protected:
      // For remote replicate contexts
      size_t total_shards;
      ReplicationID repl_id;
      std::map<ShardingID,ShardingFunction*> sharding_functions;
    };

    /**
     * \class LeafContext
     * A context for the execution of a leaf task
     */
    class LeafContext : public TaskContext {
    public:
      LeafContext(Runtime *runtime, TaskOp *owner);
      LeafContext(const LeafContext &rhs);
      virtual ~LeafContext(void);
    public:
      LeafContext& operator=(const LeafContext &rhs);
    public:
      // Interface for task contexts
      virtual RegionTreeContext get_context(void) const;
      virtual ContextID get_context_id(void) const;
      virtual void pack_remote_context(Serializer &rez, 
          AddressSpaceID target, bool replicate = false);
      virtual bool attempt_children_complete(void);
      virtual bool attempt_children_commit(void);
      virtual void inline_child_task(TaskOp *child);
      virtual VariantImpl* select_inline_variant(TaskOp *child) const;
      virtual bool is_leaf_context(void) const;
    public:
      // Interface to operations performed by a context
      virtual IndexSpace create_index_space(RegionTreeForest *forest,
                                            const void *realm_is, 
                                            TypeTag type_tag);
      virtual IndexSpace union_index_spaces(RegionTreeForest *forest,
                           const std::vector<IndexSpace> &spaces);
      virtual IndexSpace intersect_index_spaces(RegionTreeForest *forest,
                           const std::vector<IndexSpace> &spaces);
      virtual IndexSpace subtract_index_spaces(RegionTreeForest *forest,
                           IndexSpace left, IndexSpace right);
      virtual void destroy_index_space(IndexSpace handle);
      virtual void destroy_index_partition(IndexPartition handle);
      virtual IndexPartition create_equal_partition(RegionTreeForest *forest,
                                            IndexSpace parent,
                                            IndexSpace color_space,
                                            size_t granularity,
                                            Color color);
      virtual IndexPartition create_partition_by_union(RegionTreeForest *forest,
                                            IndexSpace parent,
                                            IndexPartition handle1,
                                            IndexPartition handle2,
                                            IndexSpace color_space,
                                            PartitionKind kind,
                                            Color color);
      virtual IndexPartition create_partition_by_intersection(
                                            RegionTreeForest *forest,
                                            IndexSpace parent,
                                            IndexPartition handle1,
                                            IndexPartition handle2,
                                            IndexSpace color_space,
                                            PartitionKind kind,
                                            Color color);
      virtual IndexPartition create_partition_by_difference(
                                            RegionTreeForest *forest,
                                            IndexSpace parent,
                                            IndexPartition handle1,
                                            IndexPartition handle2,
                                            IndexSpace color_space,
                                            PartitionKind kind,
                                            Color color);
      virtual Color create_cross_product_partitions(
                                            RegionTreeForest *forest,
                                            IndexPartition handle1,
                                            IndexPartition handle2,
                              std::map<IndexSpace,IndexPartition> &handles,
                                            PartitionKind kind,
                                            Color color);
      virtual void create_association(      LogicalRegion domain,
                                            LogicalRegion domain_parent,
                                            FieldID domain_fid,
                                            IndexSpace range,
                                            MapperID id, MappingTagID tag);
      virtual IndexPartition create_restricted_partition(
                                            RegionTreeForest *forest,
                                            IndexSpace parent,
                                            IndexSpace color_space,
                                            const void *transform,
                                            size_t transform_size,
                                            const void *extent,
                                            size_t extent_size,
                                            PartitionKind part_kind,
                                            Color color);
      virtual IndexPartition create_partition_by_field(
                                            RegionTreeForest *forest,
                                            LogicalRegion handle,
                                            LogicalRegion parent_priv,
                                            FieldID fid,
                                            IndexSpace color_space,
                                            Color color,
                                            MapperID id, MappingTagID tag);
      virtual IndexPartition create_partition_by_image(
                                            RegionTreeForest *forest,
                                            IndexSpace handle,
                                            LogicalPartition projection,
                                            LogicalRegion parent,
                                            FieldID fid,
                                            IndexSpace color_space,
                                            PartitionKind part_kind,
                                            Color color,
                                            MapperID id, MappingTagID tag);
      virtual IndexPartition create_partition_by_image_range(
                                            RegionTreeForest *forest,
                                            IndexSpace handle,
                                            LogicalPartition projection,
                                            LogicalRegion parent,
                                            FieldID fid,
                                            IndexSpace color_space,
                                            PartitionKind part_kind,
                                            Color color,
                                            MapperID id, MappingTagID tag);
      virtual IndexPartition create_partition_by_preimage(
                                            RegionTreeForest *forest,
                                            IndexPartition projection,
                                            LogicalRegion handle,
                                            LogicalRegion parent,
                                            FieldID fid,
                                            IndexSpace color_space,
                                            PartitionKind part_kind,
                                            Color color,
                                            MapperID id, MappingTagID tag);
      virtual IndexPartition create_partition_by_preimage_range(
                                            RegionTreeForest *forest,
                                            IndexPartition projection,
                                            LogicalRegion handle,
                                            LogicalRegion parent,
                                            FieldID fid,
                                            IndexSpace color_space,
                                            PartitionKind part_kind,
                                            Color color,
                                            MapperID id, MappingTagID tag);
      virtual IndexPartition create_pending_partition(
                                            RegionTreeForest *forest,
                                            IndexSpace parent,
                                            IndexSpace color_space,
                                            PartitionKind part_kind,
                                            Color color);
      virtual IndexSpace create_index_space_union(
                                            RegionTreeForest *forest,
                                            IndexPartition parent,
                                            const void *realm_color,
                                            TypeTag type_tag,
                                const std::vector<IndexSpace> &handles);
      virtual IndexSpace create_index_space_union(
                                            RegionTreeForest *forest,
                                            IndexPartition parent,
                                            const void *realm_color,
                                            TypeTag type_tag,
                                            IndexPartition handle);
      virtual IndexSpace create_index_space_intersection(
                                            RegionTreeForest *forest,
                                            IndexPartition parent,
                                            const void *realm_color,
                                            TypeTag type_tag,
                                const std::vector<IndexSpace> &handles);
      virtual IndexSpace create_index_space_intersection(
                                            RegionTreeForest *forest,
                                            IndexPartition parent,
                                            const void *realm_color,
                                            TypeTag type_tag,
                                            IndexPartition handle);
      virtual IndexSpace create_index_space_difference(
                                            RegionTreeForest *forest,
                                            IndexPartition parent,
                                            const void *realm_color,
                                            TypeTag type_tag,
                                            IndexSpace initial,
                                const std::vector<IndexSpace> &handles);
      virtual FieldSpace create_field_space(RegionTreeForest *forest);
      virtual void destroy_field_space(FieldSpace handle);
      virtual FieldID allocate_field(RegionTreeForest *forest,
                                     FieldSpace space, size_t field_size,
                                     FieldID fid, bool local,
                                     CustomSerdezID serdez_id);
      virtual void free_field(FieldSpace space, FieldID fid);
      virtual void allocate_fields(RegionTreeForest *forest,
                                   FieldSpace space,
                                   const std::vector<size_t> &sizes,
                                   std::vector<FieldID> &resuling_fields,
                                   bool local, CustomSerdezID serdez_id);
      virtual void free_fields(FieldSpace space, 
                               const std::set<FieldID> &to_free);
      virtual LogicalRegion create_logical_region(RegionTreeForest *forest,
                                            IndexSpace index_space,
                                            FieldSpace field_space,
                                            bool task_local);
      virtual void destroy_logical_region(LogicalRegion handle);
      virtual void destroy_logical_partition(LogicalPartition handle);
      virtual FieldAllocator create_field_allocator(Legion::Runtime *external,
                                                    FieldSpace handle);
    public:
      virtual Future execute_task(const TaskLauncher &launcher);
      virtual FutureMap execute_index_space(const IndexTaskLauncher &launcher);
      virtual Future execute_index_space(const IndexTaskLauncher &launcher,
                                         ReductionOpID redop);
      virtual PhysicalRegion map_region(const InlineLauncher &launcher);
      virtual ApEvent remap_region(PhysicalRegion region);
      virtual void unmap_region(PhysicalRegion region);
      virtual void fill_fields(const FillLauncher &launcher);
      virtual void fill_fields(const IndexFillLauncher &launcher);
      virtual void issue_copy(const CopyLauncher &launcher);
      virtual void issue_copy(const IndexCopyLauncher &launcher);
      virtual void issue_acquire(const AcquireLauncher &launcher);
      virtual void issue_release(const ReleaseLauncher &launcher);
      virtual PhysicalRegion attach_resource(const AttachLauncher &launcher);
      virtual Future detach_resource(PhysicalRegion region, const bool flush);
      virtual FutureMap execute_must_epoch(const MustEpochLauncher &launcher);
      virtual Future issue_timing_measurement(const TimingLauncher &launcher);
      virtual void issue_mapping_fence(void);
      virtual void issue_execution_fence(void);
      virtual void complete_frame(void);
      virtual Predicate create_predicate(const Future &f);
      virtual Predicate predicate_not(const Predicate &p);
      virtual Predicate create_predicate(const PredicateLauncher &launcher);
      virtual Future get_predicate_future(const Predicate &p);
    public:
      // Calls for barriers and dynamic collectives
      virtual ApBarrier create_phase_barrier(unsigned arrivals,
                                                ReductionOpID redop = 0,
                                                const void *init_value = NULL,
                                                size_t init_size = 0);
      virtual void destroy_phase_barrier(ApBarrier bar);
      virtual PhaseBarrier advance_phase_barrier(PhaseBarrier bar);
      virtual void arrive_dynamic_collective(DynamicCollective dc,
                                             const void *buffer, 
                                             size_t size,
                                             unsigned count);
      virtual void defer_dynamic_collective_arrival(DynamicCollective dc,
                                                    const Future &f,
                                                    unsigned count);
      virtual Future get_dynamic_collective_result(DynamicCollective dc);
      virtual DynamicCollective advance_dynamic_collective(
                                                   DynamicCollective dc);
    public:
      // The following set of operations correspond directly
      // to the complete_mapping, complete_operation, and
      // commit_operations performed by an operation.  Every
      // one of those calls invokes the corresponding one of
      // these calls to notify the parent context.
      virtual unsigned register_new_child_operation(Operation *op,
                const std::vector<StaticDependence> *dependences);
      virtual void register_new_internal_operation(InternalOp *op);
      virtual unsigned register_new_close_operation(CloseOp *op);
      virtual unsigned register_new_summary_operation(TraceSummaryOp *op);
      virtual void add_to_prepipeline_queue(Operation *op);
      virtual void add_to_dependence_queue(Operation *op);
      virtual void add_to_post_task_queue(TaskContext *ctx, RtEvent wait_on,
          const void *result, size_t size, PhysicalInstance instance);
      virtual void register_executing_child(Operation *op);
      virtual void register_child_executed(Operation *op);
      virtual void register_child_complete(Operation *op);
      virtual void register_child_commit(Operation *op); 
      virtual void unregister_child_operation(Operation *op);
      virtual ApEvent register_fence_dependence(Operation *op);
    public:
      virtual RtEvent get_current_mapping_fence_event(void);
      virtual ApEvent get_current_execution_fence_event(void);
      virtual ApEvent perform_fence_analysis(Operation *op,
                                             bool mapping, bool execution);
      virtual void update_current_fence(FenceOp *op,
                                        bool mapping, bool execution);
    public:
      virtual void begin_trace(TraceID tid, bool logical_only);
      virtual void end_trace(TraceID tid);
      virtual void begin_static_trace(const std::set<RegionTreeID> *managed);
      virtual void end_static_trace(void);
      virtual void record_previous_trace(LegionTrace *trace);
      virtual void invalidate_trace_cache(LegionTrace *trace,
                                          Operation *invalidator);
      virtual void record_blocking_call(void);
    public:
      virtual void issue_frame(FrameOp *frame, ApEvent frame_termination);
      virtual void perform_frame_issue(FrameOp *frame, 
                                       ApEvent frame_termination);
      virtual void finish_frame(ApEvent frame_termination);
    public:
      virtual void increment_outstanding(void);
      virtual void decrement_outstanding(void);
      virtual void increment_pending(void);
      virtual RtEvent decrement_pending(TaskOp *child);
      virtual RtEvent decrement_pending(bool need_deferral);
      virtual void increment_frame(void);
      virtual void decrement_frame(void);
    public:
#ifdef DEBUG_LEGION_COLLECTIVES
      virtual MergeCloseOp* get_merge_close_op(const LogicalUser &user,
                                               RegionTreeNode *node);
#else
      virtual MergeCloseOp* get_merge_close_op(void);
#endif
    public:
      virtual InnerContext* find_parent_logical_context(unsigned index);
      virtual InnerContext* find_parent_physical_context(unsigned index,
                                          LogicalRegion *handle = NULL);
      virtual InnerContext* find_outermost_local_context(
                          InnerContext *previous = NULL);
      virtual InnerContext* find_top_context(void);
    public:
      virtual void initialize_region_tree_contexts(
          const std::vector<RegionRequirement> &clone_requirements,
          const std::vector<ApUserEvent> &unmap_events,
          std::set<ApEvent> &preconditions,
          std::set<RtEvent> &applied_events);
      virtual void invalidate_region_tree_contexts(void);
      virtual void send_back_created_state(AddressSpaceID target);
    public:
      virtual InstanceView* create_instance_top_view(PhysicalManager *manager,
                                                     AddressSpaceID source);
    public:
      virtual void end_task(const void *res, size_t res_size, bool owned,
                            PhysicalInstance inst = PhysicalInstance::NO_INST);
      virtual void post_end_task(const void *res, size_t res_size, bool owned);
    public:
      virtual void record_dynamic_collective_contribution(DynamicCollective dc,
                                                          const Future &f);
      virtual void find_collective_contributions(DynamicCollective dc,
                                             std::vector<Future> &futures);
    protected:
      mutable LocalLock                            leaf_lock;
    public:
      virtual TaskPriority get_current_priority(void) const;
      virtual void set_current_priority(TaskPriority priority);
    };

    /**
     * \class InlineContext
     * A context for performing the inline execution
     * of a task inside of a parent task.
     */
    class InlineContext : public TaskContext {
    public:
      InlineContext(Runtime *runtime, TaskContext *enclosing, TaskOp *child);
      InlineContext(const InlineContext &rhs);
      virtual ~InlineContext(void);
    public:
      InlineContext& operator=(const InlineContext &rhs);
    public:
      // Interface for task contexts
      virtual RegionTreeContext get_context(void) const;
      virtual ContextID get_context_id(void) const;
      virtual UniqueID get_context_uid(void) const;
      virtual void pack_remote_context(Serializer &rez, 
          AddressSpaceID target, bool replicate);
      virtual bool attempt_children_complete(void);
      virtual bool attempt_children_commit(void);
      virtual void inline_child_task(TaskOp *child);
      virtual VariantImpl* select_inline_variant(TaskOp *child) const;
    public:
      // Interface to operations performed by a context
      virtual IndexSpace create_index_space(RegionTreeForest *forest,
                                            const void *realm_is, 
                                            TypeTag type_tag);
      virtual IndexSpace union_index_spaces(RegionTreeForest *forest,
                           const std::vector<IndexSpace> &spaces);
      virtual IndexSpace intersect_index_spaces(RegionTreeForest *forest,
                           const std::vector<IndexSpace> &spaces);
      virtual IndexSpace subtract_index_spaces(RegionTreeForest *forest,
                           IndexSpace left, IndexSpace right);
      virtual void destroy_index_space(IndexSpace handle);
      virtual void destroy_index_partition(IndexPartition handle);
      virtual IndexPartition create_equal_partition(RegionTreeForest *forest,
                                            IndexSpace parent,
                                            IndexSpace color_space,
                                            size_t granularity,
                                            Color color);
      virtual IndexPartition create_partition_by_union(RegionTreeForest *forest,
                                            IndexSpace parent,
                                            IndexPartition handle1,
                                            IndexPartition handle2,
                                            IndexSpace color_space,
                                            PartitionKind kind,
                                            Color color);
      virtual IndexPartition create_partition_by_intersection(
                                            RegionTreeForest *forest,
                                            IndexSpace parent,
                                            IndexPartition handle1,
                                            IndexPartition handle2,
                                            IndexSpace color_space,
                                            PartitionKind kind,
                                            Color color);
      virtual IndexPartition create_partition_by_difference(
                                            RegionTreeForest *forest,
                                            IndexSpace parent,
                                            IndexPartition handle1,
                                            IndexPartition handle2,
                                            IndexSpace color_space,
                                            PartitionKind kind,
                                            Color color);
      virtual Color create_cross_product_partitions(
                                            RegionTreeForest *forest,
                                            IndexPartition handle1,
                                            IndexPartition handle2,
                              std::map<IndexSpace,IndexPartition> &handles,
                                            PartitionKind kind,
                                            Color color);
      virtual void create_association(      LogicalRegion domain,
                                            LogicalRegion domain_parent,
                                            FieldID domain_fid,
                                            IndexSpace range,
                                            MapperID id, MappingTagID tag);
      virtual IndexPartition create_restricted_partition(
                                            RegionTreeForest *forest,
                                            IndexSpace parent,
                                            IndexSpace color_space,
                                            const void *transform,
                                            size_t transform_size,
                                            const void *extent,
                                            size_t extent_size,
                                            PartitionKind part_kind,
                                            Color color);
      virtual IndexPartition create_partition_by_field(
                                            RegionTreeForest *forest,
                                            LogicalRegion handle,
                                            LogicalRegion parent_priv,
                                            FieldID fid,
                                            IndexSpace color_space,
                                            Color color,
                                            MapperID id, MappingTagID tag);
      virtual IndexPartition create_partition_by_image(
                                            RegionTreeForest *forest,
                                            IndexSpace handle,
                                            LogicalPartition projection,
                                            LogicalRegion parent,
                                            FieldID fid,
                                            IndexSpace color_space,
                                            PartitionKind part_kind,
                                            Color color,
                                            MapperID id, MappingTagID tag);
      virtual IndexPartition create_partition_by_image_range(
                                            RegionTreeForest *forest,
                                            IndexSpace handle,
                                            LogicalPartition projection,
                                            LogicalRegion parent,
                                            FieldID fid,
                                            IndexSpace color_space,
                                            PartitionKind part_kind,
                                            Color color,
                                            MapperID id, MappingTagID tag);
      virtual IndexPartition create_partition_by_preimage(
                                            RegionTreeForest *forest,
                                            IndexPartition projection,
                                            LogicalRegion handle,
                                            LogicalRegion parent,
                                            FieldID fid,
                                            IndexSpace color_space,
                                            PartitionKind part_kind,
                                            Color color,
                                            MapperID id, MappingTagID tag);
      virtual IndexPartition create_partition_by_preimage_range(
                                            RegionTreeForest *forest,
                                            IndexPartition projection,
                                            LogicalRegion handle,
                                            LogicalRegion parent,
                                            FieldID fid,
                                            IndexSpace color_space,
                                            PartitionKind part_kind,
                                            Color color,
                                            MapperID id, MappingTagID tag);
      virtual IndexPartition create_pending_partition(
                                            RegionTreeForest *forest,
                                            IndexSpace parent,
                                            IndexSpace color_space,
                                            PartitionKind part_kind,
                                            Color color);
      virtual IndexSpace create_index_space_union(
                                            RegionTreeForest *forest,
                                            IndexPartition parent,
                                            const void *realm_color,
                                            TypeTag type_tag,
                                const std::vector<IndexSpace> &handles);
      virtual IndexSpace create_index_space_union(
                                            RegionTreeForest *forest,
                                            IndexPartition parent,
                                            const void *realm_color,
                                            TypeTag type_tag,
                                            IndexPartition handle);
      virtual IndexSpace create_index_space_intersection(
                                            RegionTreeForest *forest,
                                            IndexPartition parent,
                                            const void *realm_color,
                                            TypeTag type_tag,
                                const std::vector<IndexSpace> &handles);
      virtual IndexSpace create_index_space_intersection(
                                            RegionTreeForest *forest,
                                            IndexPartition parent,
                                            const void *realm_color,
                                            TypeTag type_tag,
                                            IndexPartition handle);
      virtual IndexSpace create_index_space_difference(
                                            RegionTreeForest *forest,
                                            IndexPartition parent,
                                            const void *realm_color,
                                            TypeTag type_tag,
                                            IndexSpace initial,
                                const std::vector<IndexSpace> &handles);
      virtual FieldSpace create_field_space(RegionTreeForest *forest);
      virtual void destroy_field_space(FieldSpace handle);
      virtual FieldID allocate_field(RegionTreeForest *forest,
                                     FieldSpace space, size_t field_size,
                                     FieldID fid, bool local,
                                     CustomSerdezID serdez_id);
      virtual void free_field(FieldSpace space, FieldID fid);
      virtual void allocate_fields(RegionTreeForest *forest,
                                   FieldSpace space,
                                   const std::vector<size_t> &sizes,
                                   std::vector<FieldID> &resuling_fields,
                                   bool local, CustomSerdezID serdez_id);
      virtual void free_fields(FieldSpace space, 
                               const std::set<FieldID> &to_free);
      virtual LogicalRegion create_logical_region(RegionTreeForest *forest,
                                            IndexSpace index_space,
                                            FieldSpace field_space,
                                            bool task_local);
      virtual void destroy_logical_region(LogicalRegion handle);
      virtual void destroy_logical_partition(LogicalPartition handle);
      virtual FieldAllocator create_field_allocator(Legion::Runtime *external,
                                                    FieldSpace handle);
    public:
      virtual Future execute_task(const TaskLauncher &launcher);
      virtual FutureMap execute_index_space(const IndexTaskLauncher &launcher);
      virtual Future execute_index_space(const IndexTaskLauncher &launcher,
                                         ReductionOpID redop);
      virtual PhysicalRegion map_region(const InlineLauncher &launcher);
      virtual ApEvent remap_region(PhysicalRegion region);
      virtual void unmap_region(PhysicalRegion region);
      virtual void fill_fields(const FillLauncher &launcher);
      virtual void fill_fields(const IndexFillLauncher &launcher);
      virtual void issue_copy(const CopyLauncher &launcher);
      virtual void issue_copy(const IndexCopyLauncher &launcher);
      virtual void issue_acquire(const AcquireLauncher &launcher);
      virtual void issue_release(const ReleaseLauncher &launcher);
      virtual PhysicalRegion attach_resource(const AttachLauncher &launcher);
      virtual Future detach_resource(PhysicalRegion region, const bool flush);
      virtual FutureMap execute_must_epoch(const MustEpochLauncher &launcher);
      virtual Future issue_timing_measurement(const TimingLauncher &launcher);
      virtual void issue_mapping_fence(void);
      virtual void issue_execution_fence(void);
      virtual void complete_frame(void);
      virtual Predicate create_predicate(const Future &f);
      virtual Predicate predicate_not(const Predicate &p);
      virtual Predicate create_predicate(const PredicateLauncher &launcher);
      virtual Future get_predicate_future(const Predicate &p);
    public:
      // Calls for barriers and dynamic collectives
      virtual ApBarrier create_phase_barrier(unsigned arrivals,
                                                ReductionOpID redop = 0,
                                                const void *init_value = NULL,
                                                size_t init_size = 0);
      virtual void destroy_phase_barrier(ApBarrier bar);
      virtual PhaseBarrier advance_phase_barrier(PhaseBarrier bar);
      virtual void arrive_dynamic_collective(DynamicCollective dc,
                                             const void *buffer, 
                                             size_t size,
                                             unsigned count);
      virtual void defer_dynamic_collective_arrival(DynamicCollective dc,
                                                    const Future &f,
                                                    unsigned count);
      virtual Future get_dynamic_collective_result(DynamicCollective dc);
      virtual DynamicCollective advance_dynamic_collective(
                                                   DynamicCollective dc);
    public:
      // The following set of operations correspond directly
      // to the complete_mapping, complete_operation, and
      // commit_operations performed by an operation.  Every
      // one of those calls invokes the corresponding one of
      // these calls to notify the parent context.
      virtual unsigned register_new_child_operation(Operation *op,
                const std::vector<StaticDependence> *dependences);
      virtual void register_new_internal_operation(InternalOp *op);
      virtual unsigned register_new_close_operation(CloseOp *op);
      virtual unsigned register_new_summary_operation(TraceSummaryOp *op);
      virtual void add_to_prepipeline_queue(Operation *op);
      virtual void add_to_dependence_queue(Operation *op);
      virtual void add_to_post_task_queue(TaskContext *ctx, RtEvent wait_on,
          const void *result, size_t size, PhysicalInstance instance);
      virtual void register_executing_child(Operation *op);
      virtual void register_child_executed(Operation *op);
      virtual void register_child_complete(Operation *op);
      virtual void register_child_commit(Operation *op); 
      virtual void unregister_child_operation(Operation *op);
      virtual ApEvent register_fence_dependence(Operation *op);
    public:
      virtual RtEvent get_current_mapping_fence_event(void);
      virtual ApEvent get_current_execution_fence_event(void);
      virtual ApEvent perform_fence_analysis(Operation *op,
                                             bool mapping, bool execution);
      virtual void update_current_fence(FenceOp *op,
                                        bool mapping, bool execution);
    public:
      virtual void begin_trace(TraceID tid, bool logical_only);
      virtual void end_trace(TraceID tid);
      virtual void begin_static_trace(const std::set<RegionTreeID> *managed);
      virtual void end_static_trace(void);
      virtual void record_previous_trace(LegionTrace *trace);
      virtual void invalidate_trace_cache(LegionTrace *trace,
                                          Operation *invalidator);
      virtual void record_blocking_call(void);
    public:
      virtual void issue_frame(FrameOp *frame, ApEvent frame_termination);
      virtual void perform_frame_issue(FrameOp *frame, 
                                       ApEvent frame_termination);
      virtual void finish_frame(ApEvent frame_termination);
    public:
      virtual void increment_outstanding(void);
      virtual void decrement_outstanding(void);
      virtual void increment_pending(void);
      virtual RtEvent decrement_pending(TaskOp *child);
      virtual RtEvent decrement_pending(bool need_deferral);
      virtual void increment_frame(void);
      virtual void decrement_frame(void);
    public:
#ifdef DEBUG_LEGION_COLLECTIVES
      virtual MergeCloseOp* get_merge_close_op(const LogicalUser &user,
                                               RegionTreeNode *node);
#else
      virtual MergeCloseOp* get_merge_close_op(void);
#endif
    public:
      virtual InnerContext* find_parent_logical_context(unsigned index);
      virtual InnerContext* find_parent_physical_context(unsigned index,
                                          LogicalRegion *handle = NULL);
      // Override by RemoteTask and TopLevelTask
      virtual InnerContext* find_outermost_local_context(
                          InnerContext *previous = NULL);
      virtual InnerContext* find_top_context(void);
    public:
      virtual void initialize_region_tree_contexts(
          const std::vector<RegionRequirement> &clone_requirements,
          const std::vector<ApUserEvent> &unmap_events,
          std::set<ApEvent> &preconditions,
          std::set<RtEvent> &applied_events);
      virtual void invalidate_region_tree_contexts(void);
      virtual void send_back_created_state(AddressSpaceID target);
    public:
      virtual InstanceView* create_instance_top_view(PhysicalManager *manager,
                                                     AddressSpaceID source);
    public:
      virtual const std::vector<PhysicalRegion>& begin_task(
                                                    Legion::Runtime *&runtime);
      virtual void end_task(const void *res, size_t res_size, bool owned,
                            PhysicalInstance inst = PhysicalInstance::NO_INST);
      virtual void post_end_task(const void *res, size_t res_size, bool owned);
    public:
      virtual void record_dynamic_collective_contribution(DynamicCollective dc,
                                                          const Future &f);
      virtual void find_collective_contributions(DynamicCollective dc,
                                             std::vector<Future> &futures);
    public:
      virtual TaskPriority get_current_priority(void) const;
      virtual void set_current_priority(TaskPriority priority);
    protected:
      TaskContext *const enclosing;
      TaskOp *const inline_task;
    protected:
      std::vector<unsigned> parent_req_indexes;
    };

    //--------------------------------------------------------------------------
    inline void TaskContext::begin_runtime_call(void)
    //--------------------------------------------------------------------------
    {
      if (overhead_tracker == NULL)
        return;
      const long long current = Realm::Clock::current_time_in_nanoseconds();
      const long long diff = current - previous_profiling_time;
      overhead_tracker->application_time += diff;
      previous_profiling_time = current;
    }

    //--------------------------------------------------------------------------
    inline void TaskContext::end_runtime_call(void)
    //--------------------------------------------------------------------------
    {
      if (overhead_tracker == NULL)
        return;
      const long long current = Realm::Clock::current_time_in_nanoseconds();
      const long long diff = current - previous_profiling_time;
      overhead_tracker->runtime_time += diff;
      previous_profiling_time = current;
    }

    //--------------------------------------------------------------------------
    inline void TaskContext::begin_task_wait(bool from_runtime)
    //--------------------------------------------------------------------------
    {
      if (overhead_tracker == NULL)
        return;
      const long long current = Realm::Clock::current_time_in_nanoseconds();
      const long long diff = current - previous_profiling_time;
      if (from_runtime)
        overhead_tracker->runtime_time += diff;
      else
        overhead_tracker->application_time += diff;
      previous_profiling_time = current;
    }

    //--------------------------------------------------------------------------
    inline void TaskContext::end_task_wait(void)
    //--------------------------------------------------------------------------
    {
      if (overhead_tracker == NULL)
        return;
      const long long current = Realm::Clock::current_time_in_nanoseconds();
      const long long diff = current - previous_profiling_time;
      overhead_tracker->wait_time += diff;
      previous_profiling_time = current;
    }

  };
};


#endif // __LEGION_CONTEXT_H__
<|MERGE_RESOLUTION|>--- conflicted
+++ resolved
@@ -1048,14 +1048,10 @@
       virtual void send_back_created_state(AddressSpaceID target);
     public:
       virtual InstanceView* create_instance_top_view(PhysicalManager *manager,
-<<<<<<< HEAD
                                                      AddressSpaceID source);
-=======
-                             AddressSpaceID source, RtEvent *ready = NULL);
       virtual FillView* find_or_create_fill_view(FillOp *op, 
                              std::set<RtEvent> &map_applied_events,
                              const void *value, const size_t value_size);
->>>>>>> 95ca387e
       static void handle_remote_view_creation(const void *args);
       void notify_instance_deletion(PhysicalManager *deleted); 
       static void handle_create_top_view_request(Deserializer &derez, 
