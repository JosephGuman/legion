--- conflicted
+++ resolved
@@ -640,13 +640,10 @@
                                    void (*destructor)(void*));
     public:
       void yield(void);
-<<<<<<< HEAD
+      size_t query_available_memory(Memory target);
       void pre_launch_collective_kernel(void);
       void post_launch_collective_kernel(void);
       void release_task_local_instances(void);
-=======
-      size_t query_available_memory(Memory target);
->>>>>>> 33d46ca2
     public:
       void increment_inlined(void);
       void decrement_inlined(void);
