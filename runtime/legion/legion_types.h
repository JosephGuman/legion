--- conflicted
+++ resolved
@@ -341,11 +341,6 @@
       LG_DEFER_PHYSICAL_REGISTRATION_TASK_ID,
       LG_PART_INDEPENDENCE_TASK_ID,
       LG_SPACE_INDEPENDENCE_TASK_ID,
-<<<<<<< HEAD
-      LG_POST_DECREMENT_TASK_ID,
-=======
-      LG_PENDING_CHILD_TASK_ID,
->>>>>>> e63605a9
       LG_ISSUE_FRAME_TASK_ID,
       LG_MAPPER_CONTINUATION_TASK_ID,
       LG_TASK_IMPL_SEMANTIC_INFO_REQ_TASK_ID,
@@ -470,11 +465,6 @@
         "Defer Physical Registration",                            \
         "Partition Independence Test",                            \
         "Index Space Independence Test",                          \
-<<<<<<< HEAD
-        "Post Decrement Task",                                    \
-=======
-        "Remove Pending Child",                                   \
->>>>>>> e63605a9
         "Issue Frame",                                            \
         "Mapper Continuation",                                    \
         "Task Impl Semantic Request",                             \
