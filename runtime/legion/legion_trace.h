/* Copyright 2020 Stanford University, NVIDIA Corporation
 *
 * Licensed under the Apache License, Version 2.0 (the "License");
 * you may not use this file except in compliance with the License.
 * You may obtain a copy of the License at
 *
 *     http://www.apache.org/licenses/LICENSE-2.0
 *
 * Unless required by applicable law or agreed to in writing, software
 * distributed under the License is distributed on an "AS IS" BASIS,
 * WITHOUT WARRANTIES OR CONDITIONS OF ANY KIND, either express or implied.
 * See the License for the specific language governing permissions and
 * limitations under the License.
 */


#ifndef __LEGION_TRACE__
#define __LEGION_TRACE__

#include "legion.h"
#include "legion/legion_ops.h"
#include "legion/legion_analysis.h"
#include "legion/legion_allocation.h"

namespace Legion {
  namespace Internal {

    /**
     * \class LegionTrace
     * This is the abstract base class for a trace object
     * and is used to support both static and dynamic traces
     */
    class LegionTrace : public Collectable {
    public:
      struct DependenceRecord {
      public:
        DependenceRecord(int idx)
          : operation_idx(idx), prev_idx(-1), next_idx(-1),
            validates(false), dtype(LEGION_TRUE_DEPENDENCE) { }
        DependenceRecord(int op_idx, int pidx, int nidx,
                         bool val, DependenceType d,
                         const FieldMask &m)
          : operation_idx(op_idx), prev_idx(pidx), 
            next_idx(nidx), validates(val),
            dtype(d), dependent_mask(m) { }
      public:
        inline bool merge(const DependenceRecord &record)
        {
          if ((operation_idx != record.operation_idx) ||
              (prev_idx != record.prev_idx) ||
              (next_idx != record.next_idx) ||
              (validates != record.validates) ||
              (dtype != record.dtype))
            return false;
          dependent_mask |= record.dependent_mask;
          return true;
        }
      public:
        int operation_idx;
        int prev_idx; // previous region requirement index
        int next_idx; // next region requirement index
        bool validates;
        DependenceType dtype;
        FieldMask dependent_mask;
      };
      struct AliasChildren {
      public:
        AliasChildren(unsigned req_idx, unsigned dep, const FieldMask &m)
          : req_index(req_idx), depth(dep), mask(m) { }
      public:
        unsigned req_index;
        unsigned depth;
        FieldMask mask;
      };
    public:
      enum TracingState {
        LOGICAL_ONLY,
        PHYSICAL_RECORD,
        PHYSICAL_REPLAY,
      };
    public:
      LegionTrace(InnerContext *ctx, TraceID tid, bool logical_only);
      virtual ~LegionTrace(void);
    public:
      virtual bool is_static_trace(void) const = 0;
      inline TraceID get_trace_id(void) const { return tid; }
    public:
      virtual bool handles_region_tree(RegionTreeID tid) const = 0;
      virtual bool initialize_op_tracing(Operation *op,
                     const std::vector<StaticDependence> *dependences,
                     const LogicalTraceInfo *trace_info) = 0;
      virtual void register_operation(Operation *op, GenerationID gen) = 0; 
      virtual void record_dependence(Operation *target, GenerationID target_gen,
                                Operation *source, GenerationID source_gen) = 0;
      virtual void record_region_dependence(
                                    Operation *target, GenerationID target_gen,
                                    Operation *source, GenerationID source_gen,
                                    unsigned target_idx, unsigned source_idx,
                                    DependenceType dtype, bool validates,
                                    const FieldMask &dependent_mask) = 0;
      virtual void record_aliased_children(unsigned req_index, unsigned depth,
                                           const FieldMask &aliased_mask) = 0;
      virtual void end_trace_capture(void) = 0;
    public:
      // Called by task execution thread
      inline bool is_fixed(void) const { return fixed; }
      void fix_trace(void);
    public:
      bool has_physical_trace(void) { return physical_trace != NULL; }
      PhysicalTrace* get_physical_trace(void) { return physical_trace; }
      void register_physical_only(Operation *op, GenerationID gen);
    public:
      void replay_aliased_children(std::vector<RegionTreePath> &paths) const;
      void end_trace_execution(FenceOp *fence_op);
    public:
      void initialize_tracing_state(void) { state = LOGICAL_ONLY; }
      void set_state_record(void) { state = PHYSICAL_RECORD; }
      void set_state_replay(void) { state = PHYSICAL_REPLAY; }
      bool is_recording(void) const { return state == PHYSICAL_RECORD; }
      bool is_replaying(void) const { return state == PHYSICAL_REPLAY; }
    public:
      inline void clear_blocking_call(void) { blocking_call_observed = false; }
      inline void record_blocking_call(void) { blocking_call_observed = true; }
      inline bool has_blocking_call(void) const {return blocking_call_observed;}
      void invalidate_trace_cache(Operation *invalidator);
#ifdef LEGION_SPY
    public:
      virtual void perform_logging(
                          UniqueID prev_fence_uid, UniqueID curr_fence_uid) = 0;
    public:
      UniqueID get_current_uid_by_index(unsigned op_idx) const;
#endif
    public:
      InnerContext *const ctx;
      const TraceID tid;
    protected:
      std::vector<std::pair<Operation*,GenerationID> > operations; 
      // We also need a data structure to record when there are
      // aliased but non-interfering region requirements. This should
      // be pretty sparse so we'll make it a map
      std::map<unsigned,LegionVector<AliasChildren>::aligned> aliased_children;
      volatile TracingState state;
      // Pointer to a physical trace
      PhysicalTrace *physical_trace;
      unsigned last_memoized;
      bool blocking_call_observed;
      bool fixed;
      std::set<std::pair<Operation*,GenerationID> > frontiers;
#ifdef LEGION_SPY
    protected:
      std::map<std::pair<Operation*,GenerationID>,UniqueID> current_uids;
      std::map<std::pair<Operation*,GenerationID>,unsigned> num_regions;
#endif
    };

    /**
     * \class StaticTrace
     * A static trace is a trace object that is used for 
     * handling cases where the application knows the dependneces
     * for a trace of operations
     */
    class StaticTrace : public LegionTrace,
                        public LegionHeapify<StaticTrace> {
    public:
      static const AllocationType alloc_type = STATIC_TRACE_ALLOC;
    public:
      StaticTrace(TraceID tid, InnerContext *ctx, bool logical_only,
                  const std::set<RegionTreeID> *trees);
      StaticTrace(const StaticTrace &rhs);
      virtual ~StaticTrace(void);
    public:
      StaticTrace& operator=(const StaticTrace &rhs);
    public:
      virtual bool is_static_trace(void) const { return true; }
    public:
      virtual bool handles_region_tree(RegionTreeID tid) const;
      virtual bool initialize_op_tracing(Operation *op,
                              const std::vector<StaticDependence> *dependences,
                              const LogicalTraceInfo *trace_info);
      virtual void register_operation(Operation *op, GenerationID gen); 
      virtual void record_dependence(Operation *target,GenerationID target_gen,
                                     Operation *source,GenerationID source_gen);
      virtual void record_region_dependence(
                                    Operation *target, GenerationID target_gen,
                                    Operation *source, GenerationID source_gen,
                                    unsigned target_idx, unsigned source_idx,
                                    DependenceType dtype, bool validates,
                                    const FieldMask &dependent_mask);
      virtual void record_aliased_children(unsigned req_index, unsigned depth,
                                           const FieldMask &aliased_mask);
      virtual void end_trace_capture(void);
#ifdef LEGION_SPY
    public:
      virtual void perform_logging(
                          UniqueID prev_fence_uid, UniqueID curr_fence_uid);
#endif
    protected:
      const LegionVector<DependenceRecord>::aligned&
                  translate_dependence_records(Operation *op, unsigned index);
    protected:
      std::deque<std::vector<StaticDependence> > static_dependences;
      std::deque<LegionVector<DependenceRecord>::aligned> translated_deps;
      std::set<RegionTreeID> application_trees;
    };

    /**
     * \class DynamicTrace
     * This class is used for memoizing the dynamic
     * dependence analysis for series of operations
     * in a given task's context.
     */
    class DynamicTrace : public LegionTrace,
                         public LegionHeapify<DynamicTrace> {
    public:
      static const AllocationType alloc_type = DYNAMIC_TRACE_ALLOC;
    public:
      struct OperationInfo {
      public:
        OperationInfo(Operation *op)
          : kind(op->get_operation_kind()), count(op->get_region_count()) { }
      public:
        Operation::OpKind kind;
        unsigned count;
      }; 
    public:
      DynamicTrace(TraceID tid, InnerContext *ctx, bool logical_only);
      DynamicTrace(const DynamicTrace &rhs);
      virtual ~DynamicTrace(void);
    public:
      DynamicTrace& operator=(const DynamicTrace &rhs);
    public:
      virtual bool is_static_trace(void) const { return false; }
    public:
      virtual bool initialize_op_tracing(Operation *op,
                          const std::vector<StaticDependence> *dependences,
                          const LogicalTraceInfo *trace_info);
      virtual bool handles_region_tree(RegionTreeID tid) const;
      // Called by analysis thread
      virtual void register_operation(Operation *op, GenerationID gen);
      virtual void record_dependence(Operation *target,GenerationID target_gen,
                                     Operation *source,GenerationID source_gen);
      virtual void record_region_dependence(
                                    Operation *target, GenerationID target_gen,
                                    Operation *source, GenerationID source_gen,
                                    unsigned target_idx, unsigned source_idx,
                                    DependenceType dtype, bool validates,
                                    const FieldMask &dependent_mask);
      virtual void record_aliased_children(unsigned req_index, unsigned depth,
                                           const FieldMask &aliased_mask);
      // Called by analysis thread
      virtual void end_trace_capture(void);
#ifdef LEGION_SPY
    public:
      virtual void perform_logging(
                          UniqueID prev_fence_uid, UniqueID curr_fence_uid);
#endif
    protected:
      // Insert a normal dependence for the current operation
      void insert_dependence(const DependenceRecord &record);
      // Insert an internal dependence for given key
      void insert_dependence(const std::pair<InternalOp*,GenerationID> &key,
                             const DependenceRecord &record);
    protected:
      // Only need this backwards lookup for recording dependences
      std::map<std::pair<Operation*,GenerationID>,unsigned> op_map;
      // Internal operations have a nasty interaction with traces because
      // we can generate different sets of internal operations each time we
      // run the trace depending on the state of the logical region tree.
      // Therefore, we keep track of internal ops done when capturing the trace
      // record transitive dependences on the other operations in the
      // trace that we would have interfered with had the internal operations
      // not been necessary.
      std::map<std::pair<InternalOp*,GenerationID>,
               LegionVector<DependenceRecord>::aligned> internal_dependences;
    protected: 
      // This is the generalized form of the dependences
      // For each operation, we remember a list of operations that
      // it dependens on and whether it is a validates the region
      std::deque<LegionVector<DependenceRecord>::aligned> dependences;
      // Metadata for checking the validity of a trace when it is replayed
      std::vector<OperationInfo> op_info;
    protected:
      bool tracing;
    };

    class TraceOp : public FenceOp {
    public:
      TraceOp(Runtime *rt);
      TraceOp(const TraceOp &rhs);
      virtual ~TraceOp(void);
    public:
      TraceOp& operator=(const TraceOp &rhs);
    public:
      virtual void execute_dependence_analysis(void);
    protected:
      LegionTrace *local_trace;
    };

    /**
     * \class TraceCaptureOp
     * This class represents trace operations which we inject
     * into the operation stream to mark when a trace capture
     * is finished so the DynamicTrace object can compute the
     * dependences data structure.
     */
    class TraceCaptureOp : public TraceOp {
    public:
      static const AllocationType alloc_type = TRACE_CAPTURE_OP_ALLOC;
    public:
      TraceCaptureOp(Runtime *rt);
      TraceCaptureOp(const TraceCaptureOp &rhs);
      virtual ~TraceCaptureOp(void);
    public:
      TraceCaptureOp& operator=(const TraceCaptureOp &rhs);
    public:
      void initialize_capture(InnerContext *ctx, bool has_blocking_call,
                              bool remove_trace_reference);
    public:
      virtual void activate(void);
      virtual void deactivate(void);
      virtual const char* get_logging_name(void) const;
      virtual OpKind get_operation_kind(void) const;
      virtual void trigger_dependence_analysis(void);
      virtual void trigger_mapping(void);
    protected:
      PhysicalTemplate *current_template;
      bool has_blocking_call;
      bool remove_trace_reference;
    };

    /**
     * \class TraceCompleteOp
     * This class represents trace operations which we inject
     * into the operation stream to mark when the execution
     * of a trace has been completed.  This fence operation
     * then registers dependences on all operations in the trace
     * and becomes the new current fence.
     */
    class TraceCompleteOp : public TraceOp {
    public:
      static const AllocationType alloc_type = TRACE_COMPLETE_OP_ALLOC;
    public:
      TraceCompleteOp(Runtime *rt);
      TraceCompleteOp(const TraceCompleteOp &rhs);
      virtual ~TraceCompleteOp(void);
    public:
      TraceCompleteOp& operator=(const TraceCompleteOp &rhs);
    public:
      void initialize_complete(InnerContext *ctx, bool has_blocking_call);
    public:
      virtual void activate(void);
      virtual void deactivate(void);
      virtual const char* get_logging_name(void) const;
      virtual OpKind get_operation_kind(void) const;
      virtual void trigger_dependence_analysis(void);
      virtual void trigger_mapping(void);
    protected:
      PhysicalTemplate *current_template;
      ApEvent template_completion;
      bool replayed;
      bool has_blocking_call;
    };

    /**
     * \class TraceReplayOp
     * This class represents trace operations which we inject
     * into the operation stream to replay a physical trace
     * if there is one that satisfies its preconditions.
     */
    class TraceReplayOp : public TraceOp {
    public:
      static const AllocationType alloc_type = TRACE_REPLAY_OP_ALLOC;
    public:
      TraceReplayOp(Runtime *rt);
      TraceReplayOp(const TraceReplayOp &rhs);
      virtual ~TraceReplayOp(void);
    public:
      TraceReplayOp& operator=(const TraceReplayOp &rhs);
    public:
      void initialize_replay(InnerContext *ctx, LegionTrace *trace);
    public:
      virtual void activate(void);
      virtual void deactivate(void);
      virtual const char* get_logging_name(void) const;
      virtual OpKind get_operation_kind(void) const;
      virtual void trigger_dependence_analysis(void);
      virtual void pack_remote_operation(Serializer &rez, AddressSpaceID target,
                                         std::set<RtEvent> &applied) const;
    };

    /**
     * \class TraceBeginOp
     * This class represents mapping fences which we inject
     * into the operation stream to begin a trace.  This fence
     * is by a TraceReplayOp if the trace allows physical tracing.
     */
    class TraceBeginOp : public TraceOp {
    public:
      static const AllocationType alloc_type = TRACE_BEGIN_OP_ALLOC;
    public:
      TraceBeginOp(Runtime *rt);
      TraceBeginOp(const TraceBeginOp &rhs);
      virtual ~TraceBeginOp(void);
    public:
      TraceBeginOp& operator=(const TraceBeginOp &rhs);
    public:
      void initialize_begin(InnerContext *ctx, LegionTrace *trace);
    public:
      virtual void activate(void);
      virtual void deactivate(void);
      virtual const char* get_logging_name(void) const;
      virtual OpKind get_operation_kind(void) const;
    };

    class TraceSummaryOp : public TraceOp {
    public:
      static const AllocationType alloc_type = TRACE_SUMMARY_OP_ALLOC;
    public:
      TraceSummaryOp(Runtime *rt);
      TraceSummaryOp(const TraceSummaryOp &rhs);
      virtual ~TraceSummaryOp(void);
    public:
      TraceSummaryOp& operator=(const TraceSummaryOp &rhs);
    public:
      void initialize_summary(InnerContext *ctx,
                              PhysicalTemplate *tpl,
                              Operation *invalidator);
      void perform_logging(void);
    public:
      virtual void activate(void);
      virtual void deactivate(void);
      virtual const char* get_logging_name(void) const;
      virtual OpKind get_operation_kind(void) const;
    public:
      virtual void trigger_dependence_analysis(void);
      virtual void trigger_ready(void);
      virtual void trigger_mapping(void);
      virtual void pack_remote_operation(Serializer &rez, AddressSpaceID target,
                                         std::set<RtEvent> &applied) const;
    protected:
      PhysicalTemplate *current_template;
    };

    /**
     * \class PhysicalTrace
     * This class is used for memoizing the dynamic physical dependence
     * analysis for series of operations in a given task's context.
     */
    class PhysicalTrace {
    public:
      PhysicalTrace(Runtime *runtime, LegionTrace *logical_trace);
      PhysicalTrace(const PhysicalTrace &rhs);
      ~PhysicalTrace(void);
    public:
      PhysicalTrace& operator=(const PhysicalTrace &rhs);
    public:
      void clear_cached_template(void) { current_template = NULL; }
      void check_template_preconditions(TraceReplayOp *op,
                                        std::set<RtEvent> &applied_events);
      // Return true if we evaluated all the templates
      bool find_viable_templates(ReplTraceReplayOp *op, 
                                 std::set<RtEvent> &applied_events,
                                 unsigned templates_to_find,
                                 std::vector<int> &viable_templates);
      void select_template(unsigned template_index);
    public:
      PhysicalTemplate* get_current_template(void) { return current_template; }
      bool has_any_templates(void) const { return templates.size() > 0; }
    public:
      void record_previous_template_completion(ApEvent template_completion)
        { previous_template_completion = template_completion; }
      ApEvent get_previous_template_completion(void) const
        { return previous_template_completion; }
    public:
      void set_current_execution_fence_event(ApEvent event)
        { execution_fence_event = event; }
      ApEvent get_current_execution_fence_event(void) const
        { return execution_fence_event; }
    public:
      PhysicalTemplate* start_new_template(void);
      void record_replayable_capture(PhysicalTemplate *tpl);
      void record_failed_capture(PhysicalTemplate *tpl);
    public:
      const std::vector<Processor> &get_replay_targets(void)
        { return replay_targets; }
    public:
      void initialize_template(ApEvent fence_completion, bool recurrent);
    public:
      Runtime * const runtime;
      const LegionTrace *logical_trace;
      ReplicateContext *const repl_ctx;
    private:
      mutable LocalLock trace_lock;
      PhysicalTemplate* current_template;
      LegionVector<PhysicalTemplate*>::aligned templates;
      unsigned nonreplayable_count;
      unsigned new_template_count;
    private:
      ApEvent previous_template_completion;
      ApEvent execution_fence_event;
      std::vector<Processor> replay_targets;
    };

    typedef Memoizable::TraceLocalID TraceLocalID;

    /**
     * \class TraceViewSet
     */
    class TraceViewSet {
    public:
      struct FailedPrecondition {
        InstanceView *view;
        EquivalenceSet *eq;
        FieldMask mask;

        std::string to_string(void) const;
      };
    public:
      TraceViewSet(RegionTreeForest *forest);
      virtual ~TraceViewSet(void);
    public:
      void insert(InstanceView *view,
                  EquivalenceSet *eq,
                  const FieldMask &mask);
      void invalidate(InstanceView *view,
                      EquivalenceSet *eq,
                      const FieldMask &mask);
    public:
      bool dominates(InstanceView *view, EquivalenceSet *eq,
                     FieldMask &non_dominated) const;
      bool subsumed_by(const TraceViewSet &set,
                       FailedPrecondition *condition = NULL) const;
      bool has_refinements(void) const;
      bool empty(void) const;
    public:
      void dump(void) const;
    protected:
      typedef LegionMap<InstanceView*,
                        FieldMaskSet<EquivalenceSet> >::aligned ViewSet;
    protected:
      RegionTreeForest * const forest;
    protected:
      ViewSet conditions;
      // Need to hold view references if we're going to be dumping
      // this trace even past the end of execution
      const bool view_references;
    };

    /**
     * \class TraceConditionSet
     */
    class TraceConditionSet : public TraceViewSet {
    public:
      TraceConditionSet(RegionTreeForest *forest);
      virtual ~TraceConditionSet(void);
    public:
      void make_ready(bool postcondition);
    public:
      bool require(Operation *op, std::set<RtEvent> &applied_events);
      void ensure(Operation *op, std::set<RtEvent> &applied_events);
    private:
      bool cached;
      // The following containers are populated only when the 'cached' is true.
      LegionVector<FieldMaskSet<InstanceView> >::aligned views;
      LegionVector<VersionInfo>::aligned                 version_infos;
    };

    /**
     * \class PhysicalTemplate
     * This class represents a recipe to reconstruct a physical task graph.
     * A template consists of a sequence of instructions, each of which is
     * interpreted by the template engine. The template also maintains
     * the interpreter state (operations and events). These are initialized
     * before the template gets executed.
     */
    class PhysicalTemplate : public PhysicalTraceRecorder,
                             public LegionHeapify<PhysicalTemplate> {
    public:
      struct ReplaySliceArgs : public LgTaskArgs<ReplaySliceArgs> {
      public:
        static const LgTaskID TASK_ID = LG_REPLAY_SLICE_ID;
      public:
        ReplaySliceArgs(PhysicalTemplate *t, unsigned si)
          : LgTaskArgs<ReplaySliceArgs>(0), tpl(t), slice_index(si) { }
      public:
        PhysicalTemplate *tpl;
        unsigned slice_index;
      };
      struct DeleteTemplateArgs : public LgTaskArgs<DeleteTemplateArgs> {
      public:
        static const LgTaskID TASK_ID = LG_DELETE_TEMPLATE_ID;
      public:
        DeleteTemplateArgs(PhysicalTemplate *t)
          : LgTaskArgs<DeleteTemplateArgs>(0), tpl(t) { }
      public:
        PhysicalTemplate *tpl;
      };
    protected:
      struct ViewUser {
        ViewUser(const RegionUsage &r, unsigned u, 
                 IndexSpaceExpression *e, int s)
          : usage(r), user(u), expr(e), shard(s)
        {}
        const RegionUsage usage;
        const unsigned user;
        IndexSpaceExpression *const expr;
        const ShardID shard;
      };
    private:
      struct CachedMapping
      {
        VariantID               chosen_variant;
        TaskPriority            task_priority;
        bool                    postmap_task;
        std::vector<Processor>  target_procs;
        std::deque<InstanceSet> physical_instances;
      };
      typedef LegionMap<TraceLocalID,CachedMapping>::aligned CachedMappings;
    protected:
      typedef LegionMap<InstanceView*,
                        FieldMaskSet<IndexSpaceExpression> >::aligned ViewExprs;
      typedef LegionMap<InstanceView*,
                        FieldMaskSet<ViewUser> >::aligned             ViewUsers;
      typedef std::map<RegionTreeID,std::set<InstanceView*> >        ViewGroups;
    public:
      PhysicalTemplate(PhysicalTrace *trace, ApEvent fence_event);
      PhysicalTemplate(const PhysicalTemplate &rhs);
    protected:
      virtual ~PhysicalTemplate(void);
    public:
<<<<<<< HEAD
      virtual void initialize(Runtime *runtime, ApEvent fence_completion,
                              bool recurrent);
      virtual ApEvent get_completion(void) const;
      virtual ApEvent get_completion_for_deletion(void) const;
=======
      void initialize(Runtime *runtime, ApEvent fence_completion,
                      bool recurrent);
      ApEvent get_completion(void) const;
      ApEvent get_completion_for_deletion(void) const;
      void find_execution_fence_preconditions(std::set<ApEvent> &preconditions);
>>>>>>> 09f56833
    public:
      void finalize(bool has_blocking_call, ReplTraceOp *op = NULL);
      void generate_conditions(void);
    public:
      struct Replayable {
        explicit Replayable(bool r)
          : replayable(r), message()
        {}
        Replayable(bool r, const char *m)
          : replayable(r), message(m)
        {}
        Replayable(bool r, const std::string &m)
          : replayable(r), message(m)
        {}
        Replayable(const Replayable &r)
          : replayable(r.replayable), message(r.message)
        {}
        operator bool(void) const { return replayable; }
        bool replayable;
        std::string message;
      };
    protected:
      virtual Replayable check_replayable(ReplTraceOp *op,
                            bool has_blocking_call) const;
    public:
      void optimize(ReplTraceOp *op);
    private:
      void elide_fences(std::vector<unsigned> &gen, ReplTraceOp *op);
      void propagate_merges(std::vector<unsigned> &gen);
      void transitive_reduction(void);
      void propagate_copies(std::vector<unsigned> &gen);
      void eliminate_dead_code(std::vector<unsigned> &gen);
      void prepare_parallel_replay(const std::vector<unsigned> &gen);
      void push_complete_replays(void);
    protected:
      virtual void initialize_generators(std::vector<unsigned> &new_gen);
      virtual void initialize_eliminate_dead_code_frontiers(
                          const std::vector<unsigned> &gen,
                                std::vector<bool> &used);
      virtual void initialize_transitive_reduction_frontiers(
                          std::vector<unsigned> &topo_order,
                          std::vector<unsigned> &inv_topo_order);
    public:
      // Variants for normal traces
      bool check_preconditions(TraceReplayOp *op,
                               std::set<RtEvent> &applied_events);
      void apply_postcondition(TraceSummaryOp *op,
                               std::set<RtEvent> &applied_events);
      // Variants for control replication traces 
      bool check_preconditions(ReplTraceReplayOp *op,
                               std::set<RtEvent> &applied_events);
      void apply_postcondition(ReplTraceSummaryOp *op,
                               std::set<RtEvent> &applied_events);
    public:
      void register_operation(Operation *op);
      void execute_all(void);
      void execute_slice(unsigned slice_idx);
    public:
      virtual void issue_summary_operations(InnerContext* context,
                                            Operation *invalidator);
    public:
      void dump_template(void);
    private:
      void dump_instructions(const std::vector<Instruction*> &instructions);
#ifdef LEGION_SPY
    public:
      void set_fence_uid(UniqueID fence_uid) { prev_fence_uid = fence_uid; }
      UniqueID get_fence_uid(void) const { return prev_fence_uid; }
#endif
    public:
      inline bool is_replaying(void) const { return !recording; }
      inline bool is_replayable(void) const { return replayable.replayable; }
      inline const std::string& get_replayable_message(void) const
        { return replayable.message; }
    public:
      virtual bool is_recording(void) const { return recording; }
      virtual void add_recorder_reference(void) { /*do nothing*/ }
      virtual bool remove_recorder_reference(void) 
        { /*do nothing, never delete*/ return false; }
      virtual void pack_recorder(Serializer &rez, 
          std::set<RtEvent> &applied, const AddressSpaceID target);
    public:
      virtual void record_mapper_output(Memoizable *memo,
                             const Mapper::MapTaskOutput &output,
                             const std::deque<InstanceSet> &physical_instances,
                             std::set<RtEvent> &applied_events);
      void get_mapper_output(SingleTask *task,
                             VariantID &chosen_variant,
                             TaskPriority &task_priority,
                             bool &postmap_task,
                             std::vector<Processor> &target_proc,
                             std::deque<InstanceSet> &physical_instances) const;
    public:
      virtual void record_get_term_event(Memoizable *memo);
      virtual void request_term_event(ApUserEvent &term_event);
      virtual void record_create_ap_user_event(ApUserEvent lhs, 
                                               Memoizable *memo);
      virtual void record_trigger_event(ApUserEvent lhs, ApEvent rhs,
                                        Memoizable *memo);
    public:
      virtual void record_merge_events(ApEvent &lhs, 
                                       ApEvent rhs, Memoizable *memo);
      virtual void record_merge_events(ApEvent &lhs, ApEvent e1, 
                                       ApEvent e2, Memoizable *memo);
      virtual void record_merge_events(ApEvent &lhs, ApEvent e1, ApEvent e2,
                                       ApEvent e3, Memoizable *memo);
      virtual void record_merge_events(ApEvent &lhs, 
                            const std::set<ApEvent>& rhs, Memoizable *memo);
    public:
      virtual void record_issue_copy(Memoizable *memo, ApEvent &lhs,
                             IndexSpaceExpression *expr,
                             const std::vector<CopySrcDstField>& src_fields,
                             const std::vector<CopySrcDstField>& dst_fields,
#ifdef LEGION_SPY
                             RegionTreeID src_tree_id, RegionTreeID dst_tree_id,
#endif
                             ApEvent precondition, PredEvent pred_guard,
                             ReductionOpID redop, bool reduction_fold);
      virtual void record_issue_indirect(Memoizable *memo, ApEvent &lhs,
                             IndexSpaceExpression *expr,
                             const std::vector<CopySrcDstField>& src_fields,
                             const std::vector<CopySrcDstField>& dst_fields,
                             const std::vector<void*> &indirections,
                             ApEvent precondition, PredEvent pred_guard);
      virtual void record_copy_views(ApEvent lhs, Memoizable *memo,
                           unsigned src_idx, unsigned dst_idx,
                           IndexSpaceExpression *expr,
                           const FieldMaskSet<InstanceView> &tracing_srcs,
                           const FieldMaskSet<InstanceView> &tracing_dsts,
                           std::set<RtEvent> &applied);
      virtual void record_issue_fill(Memoizable *memo, ApEvent &lhs,
                             IndexSpaceExpression *expr,
                             const std::vector<CopySrcDstField> &fields,
                             const void *fill_value, size_t fill_size,
#ifdef LEGION_SPY
                             FieldSpace handle, 
                             RegionTreeID tree_id,
#endif
                             ApEvent precondition, PredEvent pred_guard);
#ifdef LEGION_GPU_REDUCTIONS
      virtual void record_gpu_reduction(Memoizable *memo, ApEvent &lhs,
                           IndexSpaceExpression *expr,
                           const std::vector<CopySrcDstField> &src_fields,
                           const std::vector<CopySrcDstField> &dst_fields,
                           Processor gpu, TaskID gpu_task_id,
                           PhysicalManager *src, PhysicalManager *dst,
                           ApEvent precondition, PredEvent pred_guard,
                           ReductionOpID redop, bool reduction_fold);
#endif
    public:
      virtual void record_op_view(Memoizable *memo,
                                  unsigned idx,
                                  InstanceView *view,
                                  const RegionUsage &usage,
                                  const FieldMask &user_mask,
                                  bool update_validity,
                                  std::set<RtEvent> &applied);
      virtual void record_post_fill_view(FillView *view, const FieldMask &mask);
      virtual void record_fill_views(ApEvent lhs, Memoizable *memo,
                           unsigned idx, IndexSpaceExpression *expr, 
                           const FieldMaskSet<FillView> &tracing_srcs,
                           const FieldMaskSet<InstanceView> &tracing_dsts,
                           std::set<RtEvent> &applied_events,
                           bool reduction_initialization);
    protected:
      void record_views(unsigned entry,
                        IndexSpaceExpression *expr,
                        const RegionUsage &usage,
                        const FieldMaskSet<InstanceView> &views,
                    const LegionList<FieldSet<EquivalenceSet*> >::aligned &eqs,
                        std::set<RtEvent> &applied);
      virtual void update_valid_views(InstanceView *view,
                                      EquivalenceSet *eq,
                                      const RegionUsage &usage,
                                      const FieldMask &user_mask,
                                      bool invalidates,
                                      std::set<RtEvent> &applied_events);
      virtual void add_view_user(InstanceView *view,
                         const RegionUsage &usage,
                         unsigned user, IndexSpaceExpression *user_expr,
                         const FieldMask &user_mask,
                         std::set<RtEvent> &applied,
                         int owner_shard = -1);
      void record_copy_views(unsigned copy_id,
                             IndexSpaceExpression *expr,
                             const FieldMaskSet<InstanceView> &views);
      virtual void record_fill_views(const FieldMaskSet<FillView> &views,
                                     std::set<RtEvent> &applied_events);
    public:
      virtual void record_set_op_sync_event(ApEvent &lhs, Memoizable *memo);
      virtual void record_set_effects(Memoizable *memo, ApEvent &rhs);
      virtual void record_complete_replay(Memoizable *memo, ApEvent rhs);
      virtual void record_reservations(Memoizable *memo, ApEvent &lhs,
                              const std::map<Reservation,bool> &locks, 
                              ApEvent precondition, ApEvent postcondition);
      virtual void record_barrier(Memoizable *memo, ApBarrier lhs, ApEvent rhs);
    public:
      virtual void record_owner_shard(unsigned trace_local_id, ShardID owner);
      virtual void record_local_space(unsigned trace_local_id, IndexSpace sp);
      virtual void record_sharding_function(unsigned trace_local_id, 
                                            ShardingFunction *function);
    public:
      virtual ShardID find_owner_shard(unsigned trace_local_id);
      virtual IndexSpace find_local_space(unsigned trace_local_id);
      virtual ShardingFunction* find_sharding_function(unsigned trace_local_id);
    public:
      RtEvent defer_template_deletion(void);
    public:
      static void handle_replay_slice(const void *args);
      static void handle_delete_template(const void *args);
    public:
      RtEvent get_recording_done(void) const
        { return recording_done; }
      virtual void trigger_recording_done(void);
      virtual RtEvent get_collect_event(void) const { return recording_done; }
    protected:
      TraceLocalID find_trace_local_id(Memoizable *memo);
      unsigned find_memo_entry(Memoizable *memo);
      TraceLocalID record_memo_entry(Memoizable *memo, unsigned entry);
    protected:
#ifdef DEBUG_LEGION
      // This is a virtual method in debug mode only since we have an
      // assertion that we want to check in the ShardedPhysicalTemplate
      virtual unsigned convert_event(const ApEvent &event, bool check = true);
#else
      unsigned convert_event(const ApEvent &event);
#endif
      virtual unsigned find_event(const ApEvent &event, AutoLock &tpl_lock);
      unsigned find_or_convert_event(const ApEvent &event);
      void insert_instruction(Instruction *inst);
    protected:
      // Returns the set of last users for all <view,field mask,index expr>
      // tuples in the view_exprs, not that this is the 
      void find_all_last_users(ViewExprs &view_exprs,
                               std::set<unsigned> &users,
                               std::set<RtEvent> &ready_events);
      // Synchronization methods for elide fences that do nothing in 
      // the base case but can synchronize for multiple shards
      virtual void elide_fences_pre_sync(ReplTraceOp *op) { }
      virtual void elide_fences_post_sync(ReplTraceOp *op) { }
      // Returns the set of last users for a given <view,field mask,index expr>
      // tuple, this is virtual so it can be overridden in the sharded case
      virtual void find_last_users(InstanceView *view,
                                   IndexSpaceExpression *expr,
                                   const FieldMask &mask,
                                   std::set<unsigned> &users,
                                   std::set<RtEvent> &ready_events);
    public:
      inline ApEvent get_fence_completion(void) { return fence_completion; }
      void record_remote_memoizable(Memoizable *memo);
      void release_remote_memos(void);
    protected:
      PhysicalTrace * const trace;
      volatile bool recording;
      Replayable replayable;
    protected:
      mutable LocalLock template_lock;
      const unsigned fence_completion_id;
    private:
      const unsigned replay_parallelism;
    private:
      std::map<TraceLocalID,Memoizable*> operations;
      std::map<TraceLocalID,std::pair<unsigned,bool/*task*/> > memo_entries;
      // Remote memoizable objects that we have ownership for
      std::vector<Memoizable*> remote_memos;
    private:
      CachedMappings cached_mappings;
      size_t previous_execution_fence;
      bool has_virtual_mapping;
    protected:
      ApEvent                         fence_completion;
      std::vector<ApEvent>            events;
      std::map<unsigned,ApUserEvent>  user_events;
    protected:
      std::map<ApEvent,unsigned> event_map;
    private:
      std::vector<Instruction*>               instructions;
      std::vector<std::vector<Instruction*> > slices;
      std::vector<std::vector<TraceLocalID> > slice_tasks;
    protected:
      std::map<unsigned,unsigned> crossing_events;
      // Frontiers of a template are a set of users whose events must
      // be carried over to the next replay for eliding the fence at the
      // beginning. For each user i in frontiers, frontiers[i] points to the
      // user i's event carried over from the previous replay. This data
      // structure is constructed by de-duplicating the last users of all
      // views used in the template, which are stored in view_users.
      // - frontiers[idx] == (event idx from the previous trace)
      // - after each replay, we do assignment 
      //    events[frontiers[idx]] = events[idx]
      std::map<unsigned,unsigned> frontiers;
    protected:
      RtUserEvent recording_done;
    protected:
      RtUserEvent replay_ready;
      RtEvent     replay_done;
#ifdef LEGION_SPY
      UniqueID prev_fence_uid;
#endif
    private:
      std::map<TraceLocalID,ViewExprs> op_views;
      std::map<unsigned,ViewExprs>     copy_views;
    protected:
      // THESE ARE SHARDED FOR CONTROL REPLICATION!!!
      TraceConditionSet   pre, post;
      // THIS IS SHARDED FOR CONTROL REPLICATION!!!
      ViewGroups          view_groups;
      // This data structure holds a set of last users for each view.
      // Each user (which is an index in the event table) is associated with
      // a field mask, an index expression representing the working set within
      // the view, and privilege. For any given pair of view and index
      // expression, there can be either multiple readers/reducers or a single
      // writer. THIS IS SHARDED FOR CONTROL REPLICATION!!!
      ViewUsers           view_users;
      std::set<ViewUser*> all_users;
    private:
      TraceViewSet pre_reductions;
      TraceViewSet post_reductions;
      TraceViewSet consumed_reductions;
    protected:
      FieldMaskSet<FillView> pre_fill_views;
      FieldMaskSet<FillView> post_fill_views;
    private:
      friend class PhysicalTrace;
      friend class Instruction;
    };

    /**
     * \class ShardedPhysicalTemplate
     * This is an extension of the PhysicalTemplate class for handling
     * templates for control replicated contexts. It mostly behaves the
     * same as a normal PhysicalTemplate but has some additional 
     * extensions for handling the effects of control replication.
     */
    class ShardedPhysicalTemplate : public PhysicalTemplate {
    public:
      enum UpdateKind {
        UPDATE_VALID_VIEWS,
        UPDATE_PRE_FILL,
        UPDATE_POST_FILL,
        UPDATE_VIEW_USER,
        UPDATE_LAST_USER,
        FIND_LAST_USERS_REQUEST,
        FIND_LAST_USERS_RESPONSE,
        FIND_FRONTIER_REQUEST,
        FIND_FRONTIER_RESPONSE,
        TEMPLATE_BARRIER_REFRESH,
        FRONTIER_BARRIER_REFRESH,
      };
    public:
      struct DeferTraceUpdateArgs : public LgTaskArgs<DeferTraceUpdateArgs> {
      public:
        static const LgTaskID TASK_ID = LG_DEFER_TRACE_UPDATE_TASK_ID;
      public:
        DeferTraceUpdateArgs(ShardedPhysicalTemplate *target, 
                             UpdateKind kind, RtUserEvent done, 
                             Deserializer &derez, LogicalView *view,
                             EquivalenceSet *set = NULL,
                             RtUserEvent deferral = 
                              RtUserEvent::NO_RT_USER_EVENT);
        DeferTraceUpdateArgs(ShardedPhysicalTemplate *target, 
                             UpdateKind kind, RtUserEvent done, 
                             LogicalView *view, Deserializer &derez,
                             IndexSpaceExpression *expr,
                             RtUserEvent deferral = 
                              RtUserEvent::NO_RT_USER_EVENT);
        DeferTraceUpdateArgs(ShardedPhysicalTemplate *target, 
                             UpdateKind kind, RtUserEvent done, 
                             LogicalView *view, Deserializer &derez,
                             IndexSpace handle);
        DeferTraceUpdateArgs(ShardedPhysicalTemplate *target, 
                             UpdateKind kind, RtUserEvent done, 
                             LogicalView *view, Deserializer &derez,
                             IndexSpaceExprID expr_id);
        DeferTraceUpdateArgs(const DeferTraceUpdateArgs &args,
                             RtUserEvent deferral);
      public:
        ShardedPhysicalTemplate *const target;
        const UpdateKind kind;
        const RtUserEvent done;
        LogicalView *const view;
        EquivalenceSet *const eq;
        IndexSpaceExpression *const expr;
        const IndexSpaceExprID remote_expr_id;
        const IndexSpace handle;
        const size_t buffer_size;
        void *const buffer;
        const RtUserEvent deferral_event;
      };
    public:
      ShardedPhysicalTemplate(PhysicalTrace *trace, ApEvent fence_event,
                              ReplicateContext *repl_ctx);
      ShardedPhysicalTemplate(const ShardedPhysicalTemplate &rhs);
    protected:
      virtual ~ShardedPhysicalTemplate(void);
    public:
      // Have to provide explicit overrides of operator new and 
      // delete here to make sure we get the right ones. C++ does
      // not let us have these in a sub-class or it doesn't know
      // which ones to pick from.
      static inline void* operator new(size_t count)
      { return legion_alloc_aligned<ShardedPhysicalTemplate,true>(count); }
      static inline void operator delete(void *ptr)
      { free(ptr); }
      inline RtEvent chain_deferral_events(RtUserEvent deferral_event)
      {
        volatile Realm::Event::id_t *ptr = &next_deferral_precondition.id;
        RtEvent continuation_pre;
        do {
          continuation_pre.id = *ptr;
        } while (!__sync_bool_compare_and_swap(ptr,
                  continuation_pre.id, deferral_event.id));
        return continuation_pre;
      }
    public:
      virtual void initialize(Runtime *runtime, ApEvent fence_completion,
                              bool recurrent);
      virtual ApEvent get_completion(void) const;
      virtual ApEvent get_completion_for_deletion(void) const;
      using PhysicalTemplate::record_merge_events;
      virtual void record_merge_events(ApEvent &lhs, 
                            const std::set<ApEvent>& rhs, Memoizable *memo);
      virtual void record_issue_copy(Memoizable *memo, ApEvent &lhs,
                             IndexSpaceExpression *expr,
                             const std::vector<CopySrcDstField>& src_fields,
                             const std::vector<CopySrcDstField>& dst_fields,
#ifdef LEGION_SPY
                             RegionTreeID src_tree_id, RegionTreeID dst_tree_id,
#endif
                             ApEvent precondition, PredEvent guard_event,
                             ReductionOpID redop, bool reduction_fold);
      virtual void record_issue_indirect(Memoizable *memo, ApEvent &lhs,
                             IndexSpaceExpression *expr,
                             const std::vector<CopySrcDstField>& src_fields,
                             const std::vector<CopySrcDstField>& dst_fields,
                             const std::vector<void*> &indirections,
                             ApEvent precondition, PredEvent pred_guard);
      virtual void record_issue_fill(Memoizable *memo, ApEvent &lhs,
                             IndexSpaceExpression *expr,
                             const std::vector<CopySrcDstField> &fields,
                             const void *fill_value, size_t fill_size,
#ifdef LEGION_SPY
                             FieldSpace handle, RegionTreeID tree_id,
#endif
                             ApEvent precondition, PredEvent guard_event);
      virtual void record_set_op_sync_event(ApEvent &lhs, Memoizable *memo);
      virtual void record_barrier(Memoizable *memo, ApBarrier lhs, ApEvent rhs);
    public:
      virtual void record_owner_shard(unsigned trace_local_id, ShardID owner);
      virtual void record_local_space(unsigned trace_local_id, IndexSpace sp);
      virtual void record_sharding_function(unsigned trace_local_id, 
                                            ShardingFunction *function);
      virtual void issue_summary_operations(InnerContext *context,
                                            Operation *invalidator);
    public:
      virtual ShardID find_owner_shard(unsigned trace_local_id);
      virtual IndexSpace find_local_space(unsigned trace_local_id);
      virtual ShardingFunction* find_sharding_function(unsigned trace_local_id);
    public:
      virtual void trigger_recording_done(void);
    public:
      ApBarrier find_replay_barrier(unsigned generation) const;
      ApBarrier find_trace_shard_event(ApEvent event, ShardID remote_shard);
      void record_trace_shard_event(ApEvent event, ApBarrier result);
      void handle_trace_update(Deserializer &derez, AddressSpaceID source);
      static void handle_deferred_trace_update(const void *args, Runtime *rt);
    protected:
      bool handle_update_valid_views(InstanceView *view, EquivalenceSet *eq,
                           Deserializer &derez, std::set<RtEvent> &applied,
                           RtUserEvent done, 
                           const DeferTraceUpdateArgs *dargs = NULL);
      bool handle_update_pre_fill(FillView *view, Deserializer &derez,
                                  std::set<RtEvent> &applied, RtUserEvent done,
                                  const DeferTraceUpdateArgs *dargs = NULL);
      bool handle_update_post_fill(FillView *view, Deserializer &derez,
                                   std::set<RtEvent> &applied, RtUserEvent done,
                                   const DeferTraceUpdateArgs *dargs = NULL);
      bool handle_update_view_user(InstanceView *view, IndexSpaceExpression *ex,
                            Deserializer &derez, std::set<RtEvent> &applied,
                            RtUserEvent done, 
                            const DeferTraceUpdateArgs *dargs = NULL);
      void handle_find_last_users(InstanceView *view, IndexSpaceExpression *ex,
                            Deserializer &derez, std::set<RtEvent> &applied);
    protected:
#ifdef DEBUG_LEGION
      virtual unsigned convert_event(const ApEvent &event, bool check = true);
#endif
      virtual unsigned find_event(const ApEvent &event, AutoLock &tpl_lock);
      void request_remote_shard_event(ApEvent event, RtUserEvent done_event);
      static AddressSpaceID find_event_space(ApEvent event);
      virtual Replayable check_replayable(ReplTraceOp *op,
                            bool has_blocking_call) const;
      virtual void update_valid_views(InstanceView *view,
                                      EquivalenceSet *eq,
                                      const RegionUsage &usage,
                                      const FieldMask &user_mask,
                                      bool invalidates,
                                      std::set<RtEvent> &applied);
      virtual void add_view_user(InstanceView *view,
                         const RegionUsage &usage,
                         unsigned user, IndexSpaceExpression *user_expr,
                         const FieldMask &user_mask,
                         std::set<RtEvent> &applied,
                         int owner_shard = -1);
      using PhysicalTemplate::record_fill_views;
      virtual void record_fill_views(const FieldMaskSet<FillView> &views,
                                     std::set<RtEvent> &applied_events);
    protected:
      ShardID find_view_owner(InstanceView *view);
      ShardID find_equivalence_owner(EquivalenceSet *set);
      void find_owner_shards(AddressSpace owner, std::vector<ShardID> &shards);
      void find_last_users_sharded(InstanceView *view,
                                   IndexSpaceExpression *expr,
                                   const FieldMask &mask,
                       std::set<std::pair<unsigned,ShardID> > &sharded_users);
    protected:
      virtual void elide_fences_pre_sync(ReplTraceOp *op);
      virtual void elide_fences_post_sync(ReplTraceOp *op); 
      virtual void find_last_users(InstanceView *view,
                                   IndexSpaceExpression *expr,
                                   const FieldMask &mask,
                                   std::set<unsigned> &users,
                                   std::set<RtEvent> &ready_events);
      virtual void initialize_generators(std::vector<unsigned> &new_gen);
      virtual void initialize_transitive_reduction_frontiers(
                          std::vector<unsigned> &topo_order,
                          std::vector<unsigned> &inv_topo_order);
    public:
      ReplicateContext *const repl_ctx;
      const ShardID local_shard;
      const size_t total_shards;
      // Make this last since it registers the template with the
      // context which can trigger calls into the template so 
      // everything must valid at this point
      const size_t template_index;
    private:
      static const unsigned NO_INDEX = UINT_MAX;
    protected:
      std::map<ApEvent,RtEvent> pending_event_requests;
      std::map<ApEvent,BarrierArrival*> remote_arrivals;
      std::map<ApEvent,BarrierAdvance*> local_advances;
      std::map<AddressSpaceID,std::vector<ShardID> > did_shard_owners;
      std::map<unsigned/*Trace Local ID*/,ShardID> owner_shards;
      std::map<unsigned/*Trace Local ID*/,IndexSpace> local_spaces;
      std::map<unsigned/*Trace Local ID*/,ShardingFunction*> sharding_functions;
    protected:
      // Count how many times we've been replayed so we know when we're going
      // to run out of phase barrier generations
      size_t total_replays;
      // Count how many advance instructions we've seen updated for when
      // we need to reset the phase barriers for a new round of generations
      size_t updated_advances;
      // An event to signal when our advances are ready
      RtUserEvent update_advances_ready;
      // An event for chainging deferrals of update tasks
      RtEvent next_deferral_precondition;
      // Barrier for signaliing when we are done recording our template
      RtBarrier recording_barrier;
    protected:
      // Count how many times we've done recurrent replay so we know when we're
      // going to run out of phase barrier generations
      size_t recurrent_replays;
      // Count how many frontiers ahave been updated so that we know when
      // they are done being updated
      size_t updated_frontiers;
      // An event to signal when our frontiers are ready
      RtUserEvent update_frontiers_ready;
    protected:
      // This is a data structure that tracks last users whose events we
      // own eventhough their instance is on a remote node
      std::set<unsigned> local_last_users;
    protected:
      // Data structures for fence elision
      // Local frontiers records barriers that should be arrived on 
      // based on events that we have here locally
      std::map<unsigned,ApBarrier> local_frontiers;
      // Remote shards that are subscribed to our local frontiers
      std::map<unsigned,std::set<ShardID> > local_subscriptions;
      // Remote frontiers records barriers that we should fill in as
      // events from remote shards
      std::vector<std::pair<ApBarrier,unsigned> > remote_frontiers;
      // Pending refreshes from remote nodes
      std::map<ApBarrier,ApBarrier> pending_refresh_frontiers;
      std::map<ApEvent,ApBarrier> pending_refresh_barriers;
    protected:
      // Data structures for execution fence barrier replay
      unsigned replay_barrier_generations;
      std::vector<ApBarrier> replay_barriers;
    };

    enum InstructionKind
    {
      GET_TERM_EVENT = 0,
      CREATE_AP_USER_EVENT,
      TRIGGER_EVENT,
      MERGE_EVENT,
      ISSUE_COPY,
      ISSUE_FILL,
      SET_OP_SYNC_EVENT,
      SET_EFFECTS,
      ASSIGN_FENCE_COMPLETION,
      COMPLETE_REPLAY,
      ACQUIRE_REPLAY,
      RELEASE_REPLAY,
      BARRIER_REPLAY,
      BARRIER_ARRIVAL,
      BARRIER_ADVANCE,
#ifdef LEGION_GPU_REDUCTIONS
      GPU_REDUCTION,
#endif
    };

    /**
     * \class Instruction
     * This class is an abstract parent class for all template instructions.
     */
    class Instruction {
    public:
      Instruction(PhysicalTemplate& tpl, const TraceLocalID &owner);
      virtual ~Instruction(void) {};
      virtual void execute(void) = 0;
      virtual std::string to_string(void) = 0;

      virtual InstructionKind get_kind(void) = 0;
      virtual GetTermEvent* as_get_term_event(void) { return NULL; }
      virtual CreateApUserEvent* as_create_ap_user_event(void) { return NULL; }
      virtual TriggerEvent* as_trigger_event(void) { return NULL; }
      virtual MergeEvent* as_merge_event(void) { return NULL; }
      virtual AssignFenceCompletion* as_assignment_fence_completion(void) 
        { return NULL; }
      virtual IssueCopy* as_issue_copy(void) { return NULL; }
      virtual IssueFill* as_issue_fill(void) { return NULL; }
      virtual SetOpSyncEvent* as_set_op_sync_event(void) { return NULL; }
      virtual SetEffects* as_set_effects(void) { return NULL; }
      virtual CompleteReplay* as_complete_replay(void) { return NULL; }
      virtual AcquireReplay* as_acquire_replay(void) { return NULL; }
      virtual ReleaseReplay* as_release_replay(void) { return NULL; }
      virtual BarrierReplay* as_barrier_replay(void) { return NULL; }
      virtual BarrierArrival* as_barrier_arrival(void) { return NULL; }
      virtual BarrierAdvance* as_barrier_advance(void) { return NULL; }
#ifdef LEGION_GPU_REDUCTIONS
      virtual GPUReduction* as_gpu_reduction(void) { return NULL; }
#endif
    protected:
      std::map<TraceLocalID, Memoizable*> &operations;
      std::vector<ApEvent> &events;
      std::map<unsigned,ApUserEvent> &user_events;
    public:
      const TraceLocalID owner;
    };

    /**
     * \class GetTermEvent
     * This instruction has the following semantics:
     *   events[lhs] = operations[rhs].get_memo_completion()
     */
    class GetTermEvent : public Instruction {
    public:
      GetTermEvent(PhysicalTemplate& tpl, unsigned lhs,
                   const TraceLocalID& rhs);
      virtual void execute(void);
      virtual std::string to_string(void);

      virtual InstructionKind get_kind(void)
        { return GET_TERM_EVENT; }
      virtual GetTermEvent* as_get_term_event(void)
        { return this; }
    private:
      friend class PhysicalTemplate;
      unsigned lhs;
    };

    /**
     * \class CreateApUserEvent
     * This instruction has the following semantics:
     *   events[lhs] = Runtime::create_ap_user_event()
     */
    class CreateApUserEvent : public Instruction {
    public:
      CreateApUserEvent(PhysicalTemplate& tpl, unsigned lhs,
                        const TraceLocalID &owner);
      virtual void execute(void);
      virtual std::string to_string(void);

      virtual InstructionKind get_kind(void)
        { return CREATE_AP_USER_EVENT; }
      virtual CreateApUserEvent* as_create_ap_user_event(void)
        { return this; }
    private:
      friend class PhysicalTemplate;
      unsigned lhs;
    };

    /**
     * \class TriggerEvent
     * This instruction has the following semantics:
     *   Runtime::trigger_event(events[lhs], events[rhs])
     */
    class TriggerEvent : public Instruction {
    public:
      TriggerEvent(PhysicalTemplate& tpl, unsigned lhs, unsigned rhs,
                   const TraceLocalID &owner);
      virtual void execute(void);
      virtual std::string to_string(void);

      virtual InstructionKind get_kind(void)
        { return TRIGGER_EVENT; }
      virtual TriggerEvent* as_trigger_event(void)
        { return this; }
    private:
      friend class PhysicalTemplate;
      unsigned lhs;
      unsigned rhs;
    };

    /**
     * \class MergeEvent
     * This instruction has the following semantics:
     *   events[lhs] = Runtime::merge_events(events[rhs])
     */
    class MergeEvent : public Instruction {
    public:
      MergeEvent(PhysicalTemplate& tpl, unsigned lhs,
                 const std::set<unsigned>& rhs,
                 const TraceLocalID &owner);
      virtual void execute(void);
      virtual std::string to_string(void);

      virtual InstructionKind get_kind(void)
        { return MERGE_EVENT; }
      virtual MergeEvent* as_merge_event(void)
        { return this; }
    private:
      friend class PhysicalTemplate;
      unsigned lhs;
      std::set<unsigned> rhs;
    };

    /**
     * \class AssignFenceCompletion
     * This instruction has the following semantics:
     *   events[lhs] = fence_completion
     */
    class AssignFenceCompletion : public Instruction {
      AssignFenceCompletion(PhysicalTemplate& tpl, unsigned lhs,
                            const TraceLocalID &owner);
      virtual void execute(void);
      virtual std::string to_string(void);

      virtual InstructionKind get_kind(void)
        { return ASSIGN_FENCE_COMPLETION; }
      virtual AssignFenceCompletion* as_assignment_fence_completion(void)
        { return this; }
    private:
      friend class PhysicalTemplate;
      PhysicalTemplate &tpl;
      unsigned lhs;
    };

    /**
     * \class IssueFill
     * This instruction has the following semantics:
     *
     *   events[lhs] = expr->fill(fields, fill_value, fill_size,
     *                            events[precondition_idx]);
     */
    class IssueFill : public Instruction {
    public:
      IssueFill(PhysicalTemplate& tpl,
                unsigned lhs, IndexSpaceExpression *expr,
                const TraceLocalID &op_key,
                const std::vector<CopySrcDstField> &fields,
                const void *fill_value, size_t fill_size,
#ifdef LEGION_SPY
                FieldSpace handle, RegionTreeID tree_id,
#endif
                unsigned precondition_idx);
      virtual ~IssueFill(void);
      virtual void execute(void);
      virtual std::string to_string(void);

      virtual InstructionKind get_kind(void)
        { return ISSUE_FILL; }
      virtual IssueFill* as_issue_fill(void)
        { return this; }
    private:
      friend class PhysicalTemplate;
      unsigned lhs;
      IndexSpaceExpression *expr;
      std::vector<CopySrcDstField> fields;
      void *fill_value;
      size_t fill_size;
#ifdef LEGION_SPY
      FieldSpace handle;
      RegionTreeID tree_id;
#endif
      unsigned precondition_idx;
    };

    /**
     * \class IssueCopy
     * This instruction has the following semantics:
     *   events[lhs] = expr->issue_copy(src_fields, dst_fields,
     *                                  events[precondition_idx],
     *                                  predicate_guard,
     *                                  redop, reduction_fold);
     */
    class IssueCopy : public Instruction {
    public:
      IssueCopy(PhysicalTemplate &tpl,
                unsigned lhs, IndexSpaceExpression *expr,
                const TraceLocalID &op_key,
                const std::vector<CopySrcDstField>& src_fields,
                const std::vector<CopySrcDstField>& dst_fields,
#ifdef LEGION_SPY
                RegionTreeID src_tree_id, RegionTreeID dst_tree_id,
#endif
                unsigned precondition_idx,
                ReductionOpID redop, bool reduction_fold);
      virtual ~IssueCopy(void);
      virtual void execute(void);
      virtual std::string to_string(void);

      virtual InstructionKind get_kind(void)
        { return ISSUE_COPY; }
      virtual IssueCopy* as_issue_copy(void)
        { return this; }
    private:
      friend class PhysicalTemplate;
      unsigned lhs;
      IndexSpaceExpression *expr;
      std::vector<CopySrcDstField> src_fields;
      std::vector<CopySrcDstField> dst_fields;
#ifdef LEGION_SPY
      RegionTreeID src_tree_id;
      RegionTreeID dst_tree_id;
#endif
      unsigned precondition_idx;
      ReductionOpID redop;
      bool reduction_fold;
    };

#ifdef LEGION_GPU_REDUCTIONS
    /**
     * \class GPUReduction
     * This instruction has the following semantics:
     * events[lhs] = expr->gpu_reduction(dst_fields, src_fields,
     *                                   gpu, dst, src,
     *                                   events[precondition_idx],
     *                                   predicate_guard,
     *                                   redop, reduction_fold)
     */
    class GPUReduction : public Instruction {
    public:
      GPUReduction(PhysicalTemplate &tpl,
                   unsigned lhs, IndexSpaceExpression *expr,
                   const TraceLocalID &op_key,
                   const std::vector<CopySrcDstField>& src_fields,
                   const std::vector<CopySrcDstField>& dst_fields,
                   Processor gpu, TaskID gpu_task_id,
                   PhysicalManager *src, PhysicalManager *dst,
                   unsigned precondition_idx,
                   ReductionOpID redop, bool reduction_fold);
      virtual ~GPUReduction(void);
      virtual void execute(void);
      virtual std::string to_string(void);

      virtual InstructionKind get_kind(void)
        { return GPU_REDUCTION; }
      virtual GPUReduction* as_gpu_reduction(void)
        { return this; }
    private:
      friend class PhysicalTemplate;
      unsigned lhs;
      IndexSpaceExpression *expr;
      std::vector<CopySrcDstField> src_fields, dst_fields;
      Processor gpu;
      TaskID gpu_task_id;
      PhysicalManager *src, *dst;
      unsigned precondition_idx;
      ReductionOpID redop;
      bool reduction_fold;
    };
#endif

    /**
     * \class SetOpSyncEvent
     * This instruction has the following semantics:
     *   events[lhs] = operations[rhs].compute_sync_precondition()
     */
    class SetOpSyncEvent : public Instruction {
    public:
      SetOpSyncEvent(PhysicalTemplate& tpl, unsigned lhs,
                     const TraceLocalID& rhs);
      virtual void execute(void);
      virtual std::string to_string(void);

      virtual InstructionKind get_kind(void)
        { return SET_OP_SYNC_EVENT; }
      virtual SetOpSyncEvent* as_set_op_sync_event(void)
        { return this; }
    private:
      friend class PhysicalTemplate;
      unsigned lhs;
    };

    /**
     * \class SetEffects
     * This instruction has the following semantics:
     *   operations[lhs].set_effects_postcondition(events[rhs])
     */
    class SetEffects : public Instruction {
    public:
      SetEffects(PhysicalTemplate& tpl, const TraceLocalID& lhs, unsigned rhs);
      virtual void execute(void);
      virtual std::string to_string(void);

      virtual InstructionKind get_kind(void)
        { return SET_EFFECTS; }
      virtual SetEffects* as_set_effects(void)
        { return this; }
    private:
      friend class PhysicalTemplate;
      unsigned rhs;
    };

    /**
     * \class CompleteReplay
     * This instruction has the following semantics:
     *   operations[lhs]->complete_replay(events[rhs])
     */
    class CompleteReplay : public Instruction {
    public:
      CompleteReplay(PhysicalTemplate& tpl, const TraceLocalID& lhs,
                     unsigned rhs);
      virtual void execute(void);
      virtual std::string to_string(void);

      virtual InstructionKind get_kind(void)
        { return COMPLETE_REPLAY; }
      virtual CompleteReplay* as_complete_replay(void)
        { return this; }
    private:
      friend class PhysicalTemplate;
      unsigned rhs;
    };

    /**
     * \class AcquireReplay
     * This instruction has the following semantics:
     *   events[lhs] = acquire_reservations(events[pre])
     */
    class AcquireReplay : public Instruction {
    public:
      AcquireReplay(PhysicalTemplate &tpl, unsigned lhs,
          unsigned rhs, const TraceLocalID &tld,
          const std::map<Reservation,bool> &reservations);
      virtual void execute(void);
      virtual std::string to_string(void);

      virtual InstructionKind get_kind(void)
        { return ACQUIRE_REPLAY; }
      virtual AcquireReplay* as_acquire_replay(void)
        { return this; }
    private:
      friend class PhysicalTemplate;
      const std::map<Reservation,bool> reservations;
      unsigned lhs;
      unsigned rhs;
    };

    /**
     * \class ReleaseReplay
     * This instruction has the following semantics:
     *   release_reservations(events[pre])
     */
    class ReleaseReplay : public Instruction {
    public:
      ReleaseReplay(PhysicalTemplate &tpl, 
          unsigned rhs, const TraceLocalID &tld,
          const std::map<Reservation,bool> &reservations);
      virtual void execute(void);
      virtual std::string to_string(void);

      virtual InstructionKind get_kind(void)
        { return RELEASE_REPLAY; }
      virtual ReleaseReplay* as_release_replay(void)
        { return this; }
    private:
      friend class PhysicalTemplate;
      const std::map<Reservation,bool> reservations;
      unsigned rhs;
    };

    /**
     * \class BarrierReplay
     * This instruction has the following semantics:
     * events[lhs] = barriers[gen].arrive(events[rhs])
     */
    class BarrierReplay : public Instruction {
    public:
      BarrierReplay(ShardedPhysicalTemplate &tpl, 
                    const TraceLocalID &tld,
                    unsigned lhs, unsigned rhs, unsigned gen);
      virtual void execute(void);
      virtual std::string to_string(void);

      virtual InstructionKind get_kind(void)
        { return BARRIER_REPLAY; }
      virtual BarrierReplay* as_barrier_replay(void)
        { return this; }
    private:
      friend class PhysicalTemplate;
      const ShardedPhysicalTemplate &sharded_template;
      unsigned lhs;
      unsigned rhs;
      unsigned gen;
    };

    /**
     * \class BarrierArrival
     * This instruction has the following semantics:
     * events[lhs] = barrier.arrive(events[rhs])
     */
    class BarrierArrival : public Instruction {
    public:
      BarrierArrival(PhysicalTemplate &tpl,
                     ApBarrier bar, unsigned lhs, unsigned rhs);  
      virtual ~BarrierArrival(void);
      virtual void execute(void);
      virtual std::string to_string(void);

      virtual InstructionKind get_kind(void)
        { return BARRIER_ARRIVAL; }
      virtual BarrierArrival* as_barrier_arrival(void)
        { return this; }
      ApBarrier record_subscribed_shard(ShardID remote_shard); 
      inline ApEvent get_current_barrier(void) const { return barrier; }
      void refresh_barrier(ApEvent key,
          std::map<ShardID,std::map<ApEvent,ApBarrier> > &notifications);
    private:
      friend class PhysicalTemplate;
      ApBarrier barrier;
      unsigned lhs, rhs;
      std::vector<ShardID> subscribed_shards;
    };

    /**
     * \class BarrierAdvance
     * This instruction has the following semantics
     * events[lhs] = barrier
     * barrier.advance();
     */
    class BarrierAdvance : public Instruction {
    public:
      BarrierAdvance(PhysicalTemplate &tpl, ApBarrier bar, unsigned lhs);
      virtual void execute(void);
      virtual std::string to_string(void);

      virtual InstructionKind get_kind(void)
        { return BARRIER_ADVANCE; }
      virtual BarrierAdvance* as_barrier_advance(void)
        { return this; }
      inline void refresh_barrier(ApBarrier next) { barrier = next; }
    private:
      friend class PhysicalTemplate;
      ApBarrier barrier;
      unsigned lhs;
    };

  }; // namespace Internal
}; // namespace Legion

#endif // __LEGION_TRACE__<|MERGE_RESOLUTION|>--- conflicted
+++ resolved
@@ -628,19 +628,12 @@
     protected:
       virtual ~PhysicalTemplate(void);
     public:
-<<<<<<< HEAD
       virtual void initialize(Runtime *runtime, ApEvent fence_completion,
                               bool recurrent);
       virtual ApEvent get_completion(void) const;
       virtual ApEvent get_completion_for_deletion(void) const;
-=======
-      void initialize(Runtime *runtime, ApEvent fence_completion,
-                      bool recurrent);
-      ApEvent get_completion(void) const;
-      ApEvent get_completion_for_deletion(void) const;
+    public:
       void find_execution_fence_preconditions(std::set<ApEvent> &preconditions);
->>>>>>> 09f56833
-    public:
       void finalize(bool has_blocking_call, ReplTraceOp *op = NULL);
       void generate_conditions(void);
     public:
