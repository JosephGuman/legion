--- conflicted
+++ resolved
@@ -337,7 +337,7 @@
       TraceCaptureOp& operator=(const TraceCaptureOp &rhs);
     public:
       void initialize_capture(InnerContext *ctx, bool has_blocking_call,
-                    bool remove_trace_reference, const char *provenance);
+                    bool remove_trace_reference, Provenance *provenance);
     public:
       virtual void activate(void);
       virtual void deactivate(void);
@@ -371,7 +371,7 @@
       TraceCompleteOp& operator=(const TraceCompleteOp &rhs);
     public:
       void initialize_complete(InnerContext *ctx, bool has_blocking_call,
-                               const char *provenance);
+                               Provenance *provenance);
     public:
       virtual void activate(void);
       virtual void deactivate(void);
@@ -927,14 +927,9 @@
       void register_operation(Operation *op);
       void execute_slice(unsigned slice_idx, bool recurrent_replay);
     public:
-<<<<<<< HEAD
       virtual void issue_summary_operations(InnerContext* context,
-                                            Operation *invalidator);
-=======
-      void issue_summary_operations(InnerContext* context,
-                                    Operation *invalidator,
-                                    Provenance *provenance);
->>>>>>> ccef5453
+                                            Operation *invalidator,
+                                            Provenance *provenance);
     public:
       void dump_template(void);
       virtual void dump_sharded_template(void) { }
@@ -1365,7 +1360,8 @@
       virtual void record_sharding_function(unsigned trace_local_id, 
                                             ShardingFunction *function);
       virtual void issue_summary_operations(InnerContext *context,
-                                            Operation *invalidator);
+                                            Operation *invalidator,
+                                            Provenance *provenance);
       virtual void dump_sharded_template(void);
     public:
       virtual ShardID find_owner_shard(unsigned trace_local_id);
