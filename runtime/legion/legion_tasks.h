/* Copyright 2020 Stanford University, NVIDIA Corporation
 *
 * Licensed under the Apache License, Version 2.0 (the "License");
 * you may not use this file except in compliance with the License.
 * You may obtain a copy of the License at
 *
 *     http://www.apache.org/licenses/LICENSE-2.0
 *
 * Unless required by applicable law or agreed to in writing, software
 * distributed under the License is distributed on an "AS IS" BASIS,
 * WITHOUT WARRANTIES OR CONDITIONS OF ANY KIND, either express or implied.
 * See the License for the specific language governing permissions and
 * limitations under the License.
 */


#ifndef __LEGION_TASKS_H__
#define __LEGION_TASKS_H__

#include "legion.h"
#include "legion/runtime.h"
#include "legion/legion_ops.h"
#include "legion/region_tree.h"
#include "legion/legion_mapping.h"
#include "legion/legion_utilities.h"
#include "legion/legion_allocation.h"

namespace Legion {
  namespace Internal {

    /**
     * \class ResourceTracker
     * A helper class for tracking which privileges an
     * operation owns. This is inherited by multi-tasks
     * for aggregating the privilege results of their
     * children as well as task contexts for tracking
     * which privileges have been accrued or deleted
     * as part of the execution of the task.
     */
    class ResourceTracker {
    public:
      ResourceTracker(void);
      ResourceTracker(const ResourceTracker &rhs);
      virtual ~ResourceTracker(void);
    public:
      ResourceTracker& operator=(const ResourceTracker &rhs);
    public:
      void return_resources(ResourceTracker *target, size_t return_index,
                            std::set<RtEvent> &preconditions);
      virtual void receive_resources(size_t return_index,
              std::map<LogicalRegion,unsigned> &created_regions,
              std::vector<LogicalRegion> &deleted_regions,
              std::set<std::pair<FieldSpace,FieldID> > &created_fields,
              std::vector<std::pair<FieldSpace,FieldID> > &deleted_fields,
              std::map<FieldSpace,unsigned> &created_field_spaces,
              std::map<FieldSpace,std::set<LogicalRegion> > &latent_spaces,
              std::vector<FieldSpace> &deleted_field_spaces,
              std::map<IndexSpace,unsigned> &created_index_spaces,
              std::vector<std::pair<IndexSpace,bool> > &deleted_index_spaces,
              std::map<IndexPartition,unsigned> &created_partitions,
              std::vector<std::pair<IndexPartition,bool> > &deleted_partitions,
              std::set<RtEvent> &preconditions) = 0;
      void pack_resources_return(Serializer &rez, size_t return_index);
      static RtEvent unpack_resources_return(Deserializer &derez,
                                             ResourceTracker *target);
    protected:
      std::map<LogicalRegion,unsigned>                 created_regions;
      std::map<LogicalRegion,bool>                     local_regions;
      std::set<std::pair<FieldSpace,FieldID> >         created_fields;
      std::map<std::pair<FieldSpace,FieldID>,bool>     local_fields;
      std::map<FieldSpace,unsigned>                    created_field_spaces;
      std::map<IndexSpace,unsigned>                    created_index_spaces;
      std::map<IndexPartition,unsigned>                created_index_partitions;
    protected:
      std::vector<LogicalRegion>                       deleted_regions;
      std::vector<std::pair<FieldSpace,FieldID> >      deleted_fields;
      std::vector<FieldSpace>                          deleted_field_spaces;
      std::map<FieldSpace,std::set<LogicalRegion> >    latent_field_spaces;
      std::vector<std::pair<IndexSpace,bool> >         deleted_index_spaces;
      std::vector<std::pair<IndexPartition,bool> >     deleted_index_partitions;
    };

    /**
     * \class ExternalTask
     * An extention of the external-facing Task to help
     * with packing and unpacking them
     */
    class ExternalTask : public Task, public ExternalMappable {
    public:
      ExternalTask(void);
    public:
      void pack_external_task(Serializer &rez, AddressSpaceID target) const;
      void unpack_external_task(Deserializer &derez, Runtime *runtime,
                                ReferenceMutator *mutator);
    public:
      virtual void set_context_index(size_t index) = 0;
    protected:
      AllocManager *arg_manager;
    };

    /**
     * \class TaskRegions
     * This is a helper class for accessing the region requirements of a task
     */
    class TaskRequirements {
    public:
      TaskRequirements(Task &t) : task(t) { }
    public:
      inline size_t size(void) const 
        { return task.regions.size() + task.output_regions.size(); }
      inline bool is_output_created(unsigned idx) const
        { if (idx < task.regions.size()) return false;
          return (task.output_regions[idx-task.regions.size()].flags &
                        LEGION_CREATED_OUTPUT_REQUIREMENT_FLAG); }
      inline RegionRequirement& operator[](unsigned idx)
        { return (idx < task.regions.size()) ? task.regions[idx] :
                        task.output_regions[idx - task.regions.size()]; }
      inline const RegionRequirement& operator[](unsigned idx) const
        { return (idx < task.regions.size()) ? task.regions[idx] : 
                        task.output_regions[idx - task.regions.size()]; }
    private:
      Task &task;
    };

    /**
     * \class TaskOp
     * This is the base task operation class for all
     * kinds of tasks in the system.
     */
    class TaskOp : public ExternalTask, public MemoizableOp<SpeculativeOp> {
    public:
      enum TaskKind {
        INDIVIDUAL_TASK_KIND,
        POINT_TASK_KIND,
        INDEX_TASK_KIND,
        SLICE_TASK_KIND,
        SHARD_TASK_KIND,
      };
    public:
      struct TriggerTaskArgs : public LgTaskArgs<TriggerTaskArgs> {
      public:
        static const LgTaskID TASK_ID = LG_TRIGGER_TASK_ID;
      public:
        TriggerTaskArgs(TaskOp *t)
          : LgTaskArgs<TriggerTaskArgs>(t->get_unique_op_id()), op(t) { }
      public:
        TaskOp *const op;
      };
      struct DeferDistributeArgs : public LgTaskArgs<DeferDistributeArgs> {
      public:
        static const LgTaskID TASK_ID = LG_DEFER_DISTRIBUTE_TASK_ID;
      public:
        DeferDistributeArgs(TaskOp *op)
          : LgTaskArgs<DeferDistributeArgs>(op->get_unique_op_id()),
            proxy_this(op) { }
      public:
        TaskOp *const proxy_this;
      };
      struct DeferMappingArgs : public LgTaskArgs<DeferMappingArgs> {
      public:
        static const LgTaskID TASK_ID = LG_DEFER_PERFORM_MAPPING_TASK_ID;
      public:
        DeferMappingArgs(TaskOp *op, MustEpochOp *owner,
                         RtUserEvent done, unsigned cnt,
                         std::vector<unsigned> *performed,
                         std::vector<ApEvent> *eff)
          : LgTaskArgs<DeferMappingArgs>(op->get_unique_op_id()),
            proxy_this(op), must_op(owner), done_event(done),
            invocation_count(cnt), performed_regions(performed),
            effects(eff) { }
      public:
        TaskOp *const proxy_this;
        MustEpochOp *const must_op;
        const RtUserEvent done_event;
        const unsigned invocation_count;
        std::vector<unsigned> *const performed_regions;
        std::vector<ApEvent> *const effects;
      };
      struct DeferLaunchArgs : public LgTaskArgs<DeferLaunchArgs> {
      public:
        static const LgTaskID TASK_ID = LG_DEFER_LAUNCH_TASK_ID;
      public:
        DeferLaunchArgs(TaskOp *op)
          : LgTaskArgs<DeferLaunchArgs>(op->get_unique_op_id()),
            proxy_this(op) { }
      public:
        TaskOp *const proxy_this;
      };
      struct DeferredFutureSetArgs : public LgTaskArgs<DeferredFutureSetArgs> {
      public:
        static const LgTaskID TASK_ID = LG_DEFERRED_FUTURE_SET_ID;
      public:
        DeferredFutureSetArgs(FutureImpl *tar, FutureImpl *res, TaskOp *t)
          : LgTaskArgs<DeferredFutureSetArgs>(t->get_unique_op_id()),
            target(tar), result(res), task_op(t) { }
      public:
        FutureImpl *const target;
        FutureImpl *const result;
        TaskOp *const task_op;
      };
      struct DeferredFutureMapSetArgs :
        public LgTaskArgs<DeferredFutureMapSetArgs> {
      public:
        static const LgTaskID TASK_ID = LG_DEFERRED_FUTURE_MAP_SET_ID;
      public:
        DeferredFutureMapSetArgs(FutureMapImpl *map, FutureImpl *res,
                                 Domain d, TaskOp *t)
          : LgTaskArgs<DeferredFutureMapSetArgs>(t->get_unique_op_id()),
            future_map(map), result(res), domain(d), task_op(t) { }
      public:
        FutureMapImpl *const future_map;
        FutureImpl *const result;
        const Domain domain;
        TaskOp *const task_op;
      };
      struct DeferredEnqueueArgs : public LgTaskArgs<DeferredEnqueueArgs> {
      public:
        static const LgTaskID TASK_ID = LG_DEFERRED_ENQUEUE_TASK_ID;
      public:
        DeferredEnqueueArgs(ProcessorManager *man, TaskOp *t)
          : LgTaskArgs<DeferredEnqueueArgs>(t->get_unique_op_id()),
            manager(man), task(t) { }
      public:
        ProcessorManager *const manager;
        TaskOp *const task;
      };
    public:
      TaskOp(Runtime *rt);
      virtual ~TaskOp(void);
    public:
      virtual UniqueID get_unique_id(void) const;
      virtual size_t get_context_index(void) const;
      virtual void set_context_index(size_t index);
      virtual bool has_parent_task(void) const;
      virtual const Task* get_parent_task(void) const;
      virtual const char* get_task_name(void) const;
      virtual bool is_reducing_future(void) const;
      virtual void pack_remote_operation(Serializer &rez, AddressSpaceID target,
                                         std::set<RtEvent> &applied) const;
      virtual void pack_profiling_requests(Serializer &rez,
                                           std::set<RtEvent> &applied) const;
    public:
      bool is_remote(void) const;
      inline bool is_stolen(void) const { return (steal_count > 0); }
      inline bool is_origin_mapped(void) const { return map_origin; }
      inline bool is_replicated(void) const { return replicate; }
      int get_depth(void) const;
    public:
      void set_current_proc(Processor current);
      inline void set_origin_mapped(bool origin) { map_origin = origin; }
      inline void set_replicated(bool repl) { replicate = repl; }
      inline void set_target_proc(Processor next) { target_proc = next; }
    protected:
      void activate_task(void);
      void deactivate_task(void);
    public:
      void set_must_epoch(MustEpochOp *epoch, unsigned index,
                          bool do_registration);
    public:
      void pack_base_task(Serializer &rez, AddressSpaceID target);
      void unpack_base_task(Deserializer &derez,
                            std::set<RtEvent> &ready_events);
      void pack_base_external_task(Serializer &rez, AddressSpaceID target);
      void unpack_base_external_task(Deserializer &derez,
                                     ReferenceMutator *mutator);
    public:
      void mark_stolen(void);
      void initialize_base_task(InnerContext *ctx, bool track,
            const std::vector<StaticDependence> *dependences,
            const Predicate &p, Processor::TaskFuncID tid);
      void check_empty_field_requirements(void);
      size_t check_future_size(FutureImpl *impl);
    public:
      bool select_task_options(bool prioritize);
    public:
      virtual void activate(void) = 0;
      virtual void deactivate(void) = 0;
      virtual const char* get_logging_name(void) const;
      virtual OpKind get_operation_kind(void) const;
      virtual size_t get_region_count(void) const;
      virtual Mappable* get_mappable(void);
      virtual bool invalidates_physical_trace_template(bool &exec_fence) const
        { exec_fence = false; return !regions.empty(); }
    public:
      virtual void trigger_dependence_analysis(void) = 0;
      virtual void trigger_complete(void);
      virtual void trigger_commit(void);
    public:
      virtual bool query_speculate(bool &value, bool &mapping_only);
      virtual void resolve_true(bool speculated, bool launched);
      virtual void resolve_false(bool speculated, bool launched) = 0;
    public:
      virtual void select_sources(const unsigned index,
                                  const InstanceRef &target,
                                  const InstanceSet &sources,
                                  std::vector<unsigned> &ranking);
      virtual void update_atomic_locks(const unsigned index,
                                       Reservation lock, bool exclusive);
      virtual unsigned find_parent_index(unsigned idx);
      virtual VersionInfo& get_version_info(unsigned idx);
      virtual const VersionInfo& get_version_info(unsigned idx) const;
      virtual RegionTreePath& get_privilege_path(unsigned idx);
      virtual ApEvent compute_sync_precondition(const TraceInfo *info) const;
      virtual std::map<PhysicalManager*,unsigned>*
                                            get_acquired_instances_ref(void);
    public:
      virtual void early_map_task(void) = 0;
      virtual bool distribute_task(void) = 0;
      virtual RtEvent perform_mapping(MustEpochOp *owner = NULL,
                                      const DeferMappingArgs *args = NULL) = 0;
      virtual void launch_task(bool inline_task = false) = 0;
      virtual bool is_stealable(void) const = 0;
      virtual bool is_output_global(unsigned idx) const { return false; }
      virtual bool is_output_valid(unsigned idx) const { return false; }
    public:
      virtual TaskKind get_task_kind(void) const = 0;
    public:
      // Returns true if the task should be deactivated
      virtual bool pack_task(Serializer &rez, AddressSpaceID target) = 0;
      virtual bool unpack_task(Deserializer &derez, Processor current,
                               std::set<RtEvent> &ready_events) = 0;
      virtual void perform_inlining(VariantImpl *variant,
                    const std::deque<InstanceSet> &parent_regions) = 0;
    public:
      RtEvent defer_distribute_task(RtEvent precondition);
      RtEvent defer_perform_mapping(RtEvent precondition, MustEpochOp *op,
                                    const DeferMappingArgs *args,
                                    unsigned invocation_count,
                                    std::vector<unsigned> *performed = NULL,
                                    std::vector<ApEvent> *effects = NULL);
      RtEvent defer_launch_task(RtEvent precondition);
    protected:
      void enqueue_ready_task(bool use_target_processor,
                              RtEvent wait_on = RtEvent::NO_RT_EVENT);
    public:
      // Tell the parent context that this task is in a ready queue
      void activate_outstanding_task(void);
      void deactivate_outstanding_task(void);
    public:
      void perform_privilege_checks(void);
    public:
      void find_early_mapped_region(unsigned idx, InstanceSet &ref);
      void clone_task_op_from(TaskOp *rhs, Processor p,
                              bool stealable, bool duplicate_args);
      void update_grants(const std::vector<Grant> &grants);
      void update_arrival_barriers(const std::vector<PhaseBarrier> &barriers);
      void compute_point_region_requirements(void);
      void complete_point_projection(void);
      bool prepare_steal(void);
    public:
      void compute_parent_indexes(TaskContext *alt_context = NULL);
      void perform_intra_task_alias_analysis(bool is_tracing,
          LegionTrace *trace, std::vector<RegionTreePath> &privilege_paths);
    public:
      // From Memoizable
      virtual const RegionRequirement& get_requirement(unsigned idx) const
        { return logical_regions[idx]; }
    public: // helper for mapping, here because of inlining
      void validate_variant_selection(MapperManager *local_mapper,
                          VariantImpl *impl, Processor::Kind kind, 
                          const std::deque<InstanceSet> &physical_instances,
                          const char *call_name) const;
    public:
      // These methods get called once the task has executed
      // and all the children have either mapped, completed,
      // or committed.
      void trigger_children_complete(void);
      void trigger_children_committed(void);
    protected:
      // Tasks have two requirements to complete:
      // - all speculation must be resolved
      // - all children must be complete
      virtual void trigger_task_complete(void) = 0;
      // Tasks have two requirements to commit:
      // - all commit dependences must be satisfied (trigger_commit)
      // - all children must commit (children_committed)
      virtual void trigger_task_commit(void) = 0;
    protected:
      TaskRequirements                          logical_regions;
      // Early mapped regions
      std::map<unsigned/*idx*/,InstanceSet>     early_mapped_regions;
      // A map of any locks that we need to take for this task
      std::map<Reservation,bool/*exclusive*/>   atomic_locks;
      // Set of acquired instances for this task
      std::map<PhysicalManager*,unsigned/*ref count*/> acquired_instances;
    protected:
      std::vector<unsigned>                     parent_req_indexes;
    protected:
      bool complete_received;
      bool commit_received;
    protected:
      bool options_selected;
      bool memoize_selected;
      bool map_origin;
      bool request_valid_instances;
      bool replicate;
    protected:
      // For managing predication
      PredEvent true_guard;
      PredEvent false_guard;
    private:
      mutable bool is_local;
      mutable bool local_cached;
    protected:
      bool children_complete;
      bool children_commit;
    protected:
      MapperManager *mapper;
    public:
      // Index for this must epoch op
      unsigned must_epoch_index;
    public:
      // Static methods
      static void process_unpack_task(Runtime *rt, Deserializer &derez);
      static void process_remote_replay(Runtime *rt, Deserializer &derez);
    public:
      static void log_requirement(UniqueID uid, unsigned idx,
                                 const RegionRequirement &req);
    };

    /**
     * \class RemoteTaskOp
     * This is a remote copy of a TaskOp to be used
     * for mapper calls and other operations
     */
    class RemoteTaskOp : public ExternalTask, public RemoteOp {
    public:
      RemoteTaskOp(Runtime *rt, Operation *ptr, AddressSpaceID src);
      RemoteTaskOp(const RemoteTaskOp &rhs);
      virtual ~RemoteTaskOp(void);
    public:
      RemoteTaskOp& operator=(const RemoteTaskOp &rhs);
    public:
      virtual UniqueID get_unique_id(void) const;
      virtual size_t get_context_index(void) const;
      virtual int get_depth(void) const;
      virtual bool has_parent_task(void) const;
      virtual const Task* get_parent_task(void) const;
      virtual const char* get_task_name(void) const;
      virtual void set_context_index(size_t index);
    public:
      virtual const char* get_logging_name(void) const;
      virtual OpKind get_operation_kind(void) const;
      virtual void select_sources(const unsigned index,
                                  const InstanceRef &target,
                                  const InstanceSet &sources,
                                  std::vector<unsigned> &ranking);
      virtual void pack_remote_operation(Serializer &rez, AddressSpaceID target,
                                         std::set<RtEvent> &applied) const;
      virtual void unpack(Deserializer &derez, ReferenceMutator &mutator);
    };

    /**
     * \class SingleTask
     * This is the parent type for each of the single class
     * kinds of classes.  It also serves as the type that
     * represents a context for each application level task.
     */
    class SingleTask : public TaskOp {
    public:
      struct MisspeculationTaskArgs :
        public LgTaskArgs<MisspeculationTaskArgs> {
      public:
        static const LgTaskID TASK_ID = LG_MISSPECULATE_TASK_ID;
      public:
        MisspeculationTaskArgs(SingleTask *t)
          : LgTaskArgs<MisspeculationTaskArgs>(t->get_unique_op_id()),
            task(t) { }
      public:
        SingleTask *const task;
      };
    public:
      SingleTask(Runtime *rt);
      virtual ~SingleTask(void);
    protected:
      void activate_single(void);
      void deactivate_single(void);
    public:
      virtual void trigger_dependence_analysis(void) = 0;
    public:
      // These two functions are only safe to call after
      // the task has had its variant selected
      bool is_leaf(void) const;
      bool is_inner(void) const;
      bool is_created_region(unsigned index) const;
      void update_no_access_regions(void);
      void clone_single_from(SingleTask *task);
    public:
      inline void clone_virtual_mapped(std::vector<bool> &target) const
        { target = virtual_mapped; }
      inline void clone_parent_req_indexes(std::vector<unsigned> &target) const
        { target = parent_req_indexes; }
      inline const std::deque<InstanceSet>&
        get_physical_instances(void) const { return physical_instances; }
      inline const std::vector<bool>& get_no_access_regions(void) const
        { return no_access_regions; }
      inline VariantID get_selected_variant(void) const
        { return selected_variant; }
      inline const std::set<RtEvent>& get_map_applied_conditions(void) const
        { return map_applied_conditions; }
      inline RtEvent get_profiling_reported(void) const
        { return profiling_reported; }
    public:
      RtEvent perform_versioning_analysis(const bool post_mapper);
      void initialize_map_task_input(Mapper::MapTaskInput &input,
                                     Mapper::MapTaskOutput &output,
                                     MustEpochOp *must_epoch_owner,
                                     std::vector<InstanceSet> &valid_instances);
      void finalize_map_task_output(Mapper::MapTaskInput &input,
                                    Mapper::MapTaskOutput &output,
                                    MustEpochOp *must_epoch_owner,
                                    std::vector<InstanceSet> &valid_instances);
    protected:
      void prepare_output_instance(InstanceSet &instance_set,
                                   const RegionRequirement &req,
                                   Memory target,
                                   const LayoutConstraintSet &constraints);
      void finalize_output_regions(void);
    public:
      void replay_map_task_output(void);
      virtual InnerContext* create_implicit_context(void);
      void set_shard_manager(ShardManager *manager);
    protected: // mapper helper call
      void validate_target_processors(const std::vector<Processor> &prcs) const;
    protected:
      void invoke_mapper(MustEpochOp *must_epoch_owner);
<<<<<<< HEAD
      void invoke_mapper_replicated(MustEpochOp *must_epoch_owner);
      RtEvent map_all_regions(ApEvent user_event, MustEpochOp *must_epoch_owner,
=======
      RtEvent map_all_regions(MustEpochOp *must_epoch_owner,
>>>>>>> 0914478e
                              const DeferMappingArgs *defer_args);
      void perform_post_mapping(const TraceInfo &trace_info);
      void replicate_task(void);
    protected:
      void pack_single_task(Serializer &rez, AddressSpaceID target);
      void unpack_single_task(Deserializer &derez,
                              std::set<RtEvent> &ready_events);
      void send_remote_context(AddressSpaceID target, RemoteTask *dst);
    public:
      virtual void pack_profiling_requests(Serializer &rez,
                                           std::set<RtEvent> &applied) const;
      virtual void add_copy_profiling_request(const PhysicalTraceInfo &info,
                               Realm::ProfilingRequestSet &requests, bool fill);
      virtual void handle_profiling_response(const ProfilingResponseBase *base,
                                      const Realm::ProfilingResponse &respone,
                                      const void *orig, size_t orig_length);
      virtual void handle_profiling_update(int count);
      void finalize_single_task_profiling(void);
    public:
      virtual void activate(void) = 0;
      virtual void deactivate(void) = 0;
      virtual bool is_top_level_task(void) const { return false; }
<<<<<<< HEAD
      virtual bool is_shard_task(void) const { return false; }
=======
#ifdef DEBUG_LEGION
      virtual bool is_implicit_top_level_task(void) const { return false; }
#endif
>>>>>>> 0914478e
      virtual SingleTask* get_origin_task(void) const = 0;
    public:
      virtual void resolve_false(bool speculated, bool launched) = 0;
      virtual void launch_task(bool inline_task = false);
      virtual void early_map_task(void) = 0;
      virtual bool distribute_task(void) = 0;
      virtual RtEvent perform_mapping(MustEpochOp *owner = NULL,
                                      const DeferMappingArgs *args = NULL) = 0;
      // For tasks that are sharded off by control replication
      virtual void shard_off(RtEvent mapped_precondition);
      virtual bool is_stealable(void) const = 0;
    public:
      virtual TaskKind get_task_kind(void) const = 0;
    public:
      // Override these methods from operation class
      virtual void trigger_mapping(void);
    protected:
      friend class ShardManager;
      virtual void trigger_task_complete(void) = 0;
      virtual void trigger_task_commit(void) = 0;
    public:
      virtual bool pack_task(Serializer &rez, AddressSpaceID target) = 0;
      virtual bool unpack_task(Deserializer &derez, Processor current,
                               std::set<RtEvent> &ready_events) = 0; 
      virtual void pack_as_shard_task(Serializer &rez, 
                                      AddressSpaceID target) = 0;
      virtual void perform_inlining(VariantImpl *variant,
                    const std::deque<InstanceSet> &parent_regions);
    public:
      virtual void handle_future(const void *res, size_t res_size,
                                 bool owned, FutureFunctor *functor,
                                 Processor future_proc) = 0;
      virtual void handle_post_mapped(bool deferral,
                          RtEvent pre = RtEvent::NO_RT_EVENT) = 0;
      virtual void handle_misspeculation(void) = 0;
    public:
      // From Memoizable
      virtual bool is_memoizable_task(void) const { return true; }
      virtual ApEvent get_memo_completion(void) const;
      virtual void replay_mapping_output(void) { replay_map_task_output(); }
      virtual void set_effects_postcondition(ApEvent postcondition);
    public:
      void handle_remote_profiling_response(Deserializer &derez);
      static void process_remote_profiling_response(Deserializer &derez);
    public:
      void trigger_children_complete(ApEvent all_children_complete);
    protected:
      virtual InnerContext* initialize_inner_execution_context(VariantImpl *v,
                                                            bool inline_task);
    protected:
      // Boolean for each region saying if it is virtual mapped
      std::vector<bool>                     virtual_mapped;
      // Regions which are NO_ACCESS or have no privilege fields
      std::vector<bool>                     no_access_regions;
      // The version infos for this operation
      LegionVector<VersionInfo>::aligned    version_infos;
    protected:
      std::vector<Processor>                target_processors;
      // Hold the result of the mapping
      std::deque<InstanceSet>               physical_instances;
    protected: // Mapper choices
      std::set<unsigned>                    untracked_valid_regions;
      VariantID                             selected_variant;
      TaskPriority                          task_priority;
      bool                                  perform_postmap;
    protected:
      // origin-mapped cases need to know if they've been mapped or not yet
      bool                                  first_mapping;
      std::set<RtEvent>                     intra_space_mapping_dependences;
      // Events that must be triggered before we are done mapping
      std::set<RtEvent>                     map_applied_conditions;
      RtUserEvent                           deferred_complete_mapping;
      // The single task termination event encapsulates the exeuction of the
      // task being done and all child operations and their effects being done
      // It does NOT encapsulate the 'effects_complete' of this task
      // Only the actual operation completion event captures that
      ApUserEvent                           single_task_termination;
      // Event recording when all "effects" are complete
      // The effects of the task include the following:
      // 1. the execution of the task
      // 2. the execution of all child ops of the task
      // 3. all copy-out operations of child ops
      // 4. all copy-out operations of the task itself
      // Note that this definition is recursive
      ApEvent                               task_effects_complete;
    protected:
      TaskContext*                          execution_context;
      TraceInfo*                            remote_trace_info;
      // For replication of this task
      ShardManager*                         shard_manager;
    protected:
      std::map<AddressSpaceID,RemoteTask*>  remote_instances;
    protected:
      mutable bool leaf_cached, is_leaf_result;
      mutable bool inner_cached, is_inner_result;
    protected:
      // Profiling information
      struct SingleProfilingInfo : public Mapping::Mapper::TaskProfilingInfo {
      public:
        void *buffer;
        size_t buffer_size;
      };
      std::vector<ProfilingMeasurementID>      task_profiling_requests;
      std::vector<ProfilingMeasurementID>      copy_profiling_requests;
      std::vector<SingleProfilingInfo>                  profiling_info;
      RtUserEvent                                   profiling_reported;
      int                                           profiling_priority;
      int                               outstanding_profiling_requests;
      int                               outstanding_profiling_reported;
#ifdef DEBUG_LEGION
    protected:
      // For checking that premapped instances didn't change during mapping
      std::map<unsigned/*index*/,
               std::vector<Mapping::PhysicalInstance> > premapped_instances;
#endif
    };

    /**
     * \class MultiTask
     * This is the parent type for each of the multi-task
     * kinds of classes.
     */
    class MultiTask : public TaskOp {
    public:
      class OutputOptions {
      public:
        OutputOptions(void) : store(0) { }
        OutputOptions(bool global, bool valid)
          : store((global ? 1 : 0) | (valid ? 2 : 0)) { } 
      public:
        inline bool global_indexing(void) const { return (store & 1); }
        inline bool valid_requirement(void) const { return (store & 2); }
      private:
        unsigned char store;
      };
    public:
      MultiTask(Runtime *rt);
      virtual ~MultiTask(void);
    protected:
      void activate_multi(void);
      void deactivate_multi(void);
    public:
      bool is_sliced(void) const;
      void slice_index_space(void);
      void trigger_slices(void);
      void clone_multi_from(MultiTask *task, IndexSpace is, Processor p,
                            bool recurse, bool stealable);
    public:
      virtual void activate(void) = 0;
      virtual void deactivate(void) = 0;
      virtual bool is_reducing_future(void) const { return (redop > 0); }
    public:
      virtual void trigger_dependence_analysis(void) = 0;
    public:
      virtual void resolve_false(bool speculated, bool launched) = 0;
      virtual void early_map_task(void) = 0;
      virtual bool distribute_task(void) = 0;
      virtual RtEvent perform_mapping(MustEpochOp *owner = NULL,
                                      const DeferMappingArgs *args = NULL) = 0;
      virtual void launch_task(bool inline_task = false) = 0;
      virtual bool is_stealable(void) const = 0;
      virtual void map_and_launch(void) = 0;
    public:
      virtual TaskKind get_task_kind(void) const = 0;
    public:
      virtual void trigger_mapping(void);
    protected:
      virtual void trigger_task_complete(void) = 0;
      virtual void trigger_task_commit(void) = 0;
    public:
      virtual bool pack_task(Serializer &rez, AddressSpaceID target) = 0;
      virtual bool unpack_task(Deserializer &derez, Processor current,
                               std::set<RtEvent> &ready_events) = 0;
      virtual void perform_inlining(VariantImpl *variant,
                    const std::deque<InstanceSet> &parent_regions) = 0;
    public:
      virtual SliceTask* clone_as_slice_task(IndexSpace is,
                      Processor p, bool recurse, bool stealable) = 0;
      virtual void handle_future(const DomainPoint &point, const void *result,
                                 size_t result_size, bool owner,
                                 FutureFunctor *functor, Processor proc) = 0;
      virtual void register_must_epoch(void) = 0;
    public:
      // Methods for supporting intra-index-space mapping dependences
      virtual RtEvent find_intra_space_dependence(const DomainPoint &point) = 0;
      virtual void record_intra_space_dependence(const DomainPoint &point,
                                                 const DomainPoint &next,
                                                 RtEvent point_mapped) = 0;
    public:
      void pack_multi_task(Serializer &rez, AddressSpaceID target);
      void unpack_multi_task(Deserializer &derez,
                             std::set<RtEvent> &ready_events);
    public:
      void initialize_reduction_state(void);
      void fold_reduction_future(const void *result, size_t result_size,
                                 bool owner, bool exclusive);
    protected:
      std::list<SliceTask*> slices;
      bool sliced;
    protected:
      IndexSpaceNode *launch_space; // global set of points
      IndexSpace internal_space; // local set of points
      FutureMap future_map;
      ReductionOpID redop;
      bool deterministic_redop;
      const ReductionOp *reduction_op;
      FutureMap point_arguments;
      std::vector<FutureMap> point_futures;
      std::vector<OutputOptions> output_region_options;
      // For handling reductions of types with serdez methods
      const SerdezRedopFns *serdez_redop_fns;
      size_t reduction_state_size;
      void *reduction_state;
      // Temporary storage for future results
      std::map<DomainPoint,std::pair<void*,size_t> > temporary_futures;
      // used for detecting cases where we've already mapped a mutli task
      // on the same node but moved it to a different processor
      bool first_mapping;
    protected:
      bool children_complete_invoked;
      bool children_commit_invoked;
    protected:
      Future predicate_false_future;
      void *predicate_false_result;
      size_t predicate_false_size;
    protected:
      std::map<DomainPoint,RtEvent> intra_space_dependences;
    };

    /**
     * \class IndividualTask
     * This class serves as the basis for all individual task
     * launch calls performed by the runtime.
     */
    class IndividualTask : public SingleTask,
                           public LegionHeapify<IndividualTask> {
    public:
      static const AllocationType alloc_type = INDIVIDUAL_TASK_ALLOC;
    public:
      IndividualTask(Runtime *rt);
      IndividualTask(const IndividualTask &rhs);
      virtual ~IndividualTask(void);
    public:
      IndividualTask& operator=(const IndividualTask &rhs);
    public:
      virtual void activate(void);
      virtual void deactivate(void);
    protected:
      void activate_individual_task(void);
      void deactivate_individual_task(void);
      virtual SingleTask* get_origin_task(void) const { return orig_task; }
    public:
      Future initialize_task(InnerContext *ctx,
                             const TaskLauncher &launcher,
                             bool track = true, bool top_level=false,
                             bool implicit_top_level = false,
                             std::vector<OutputRequirement> *outputs = NULL);
      void initialize_must_epoch(MustEpochOp *epoch, unsigned index,
                                 bool do_registration);
      void perform_base_dependence_analysis(void);
    protected:
      void create_output_regions(std::vector<OutputRequirement> &outputs);
    public:
      virtual bool has_prepipeline_stage(void) const
        { return need_prepipeline_stage; }
      virtual void trigger_prepipeline_stage(void);
      virtual void trigger_dependence_analysis(void);
      virtual void trigger_ready(void);
      virtual void report_interfering_requirements(unsigned idx1,unsigned idx2); 
    public:
      virtual void resolve_false(bool speculated, bool launched);
      virtual void early_map_task(void);
      virtual bool distribute_task(void);
      virtual RtEvent perform_mapping(MustEpochOp *owner = NULL,
                                      const DeferMappingArgs *args = NULL);
      virtual void perform_inlining(VariantImpl *variant,
                    const std::deque<InstanceSet> &parent_regions);
      virtual bool is_stealable(void) const;
      virtual VersionInfo& get_version_info(unsigned idx);
      virtual const VersionInfo& get_version_info(unsigned idx) const;
      virtual RegionTreePath& get_privilege_path(unsigned idx);
    public:
<<<<<<< HEAD
      virtual bool is_output_valid(unsigned idx) const;
    public:
      virtual ApEvent get_task_completion(void) const;
=======
>>>>>>> 0914478e
      virtual TaskKind get_task_kind(void) const;
    public:
      virtual void trigger_task_complete(void);
      virtual void trigger_task_commit(void);
    public:
      virtual void handle_future(const void *res, size_t res_size,
                                 bool owned, FutureFunctor *functor,
                                 Processor future_proc);
      virtual void handle_post_mapped(bool deferral, 
                          RtEvent pre = RtEvent::NO_RT_EVENT);
      virtual void handle_misspeculation(void);
    public:
      virtual void record_reference_mutation_effect(RtEvent event);
    public:
      virtual bool pack_task(Serializer &rez, AddressSpaceID target);
      virtual bool unpack_task(Deserializer &derez, Processor current,
                               std::set<RtEvent> &ready_events);
      virtual void pack_as_shard_task(Serializer &rez, AddressSpaceID target);
      virtual bool is_top_level_task(void) const { return top_level_task; }
#ifdef DEBUG_LEGION
      virtual bool is_implicit_top_level_task(void) const 
        { return implicit_top_level_task; }
#endif
    protected:
      void pack_remote_versions(Serializer &rez);
      void pack_remote_complete(Serializer &rez);
      void pack_remote_commit(Serializer &rez);
      void unpack_remote_complete(Deserializer &derez);
      void unpack_remote_commit(Deserializer &derez);
    public:
      // From MemoizableOp
      virtual void trigger_replay(void);
      virtual void complete_replay(ApEvent completion_event);
    public:
      static void process_unpack_remote_complete(Deserializer &derez);
      static void process_unpack_remote_commit(Deserializer &derez);
    protected: 
      Future result; 
      std::vector<RegionTreePath> privilege_paths;
    protected:
      std::vector<bool> valid_output_regions;
    protected:
      // Information for remotely executing task
      IndividualTask *orig_task; // Not a valid pointer when remote
      UniqueID remote_unique_id;
      UniqueID remote_owner_uid;
    protected:
      Future predicate_false_future;
      void *predicate_false_result;
      size_t predicate_false_size;
    protected:
      bool sent_remotely;
    protected:
      friend class Internal;
      // Special field for the top level task
      bool top_level_task;
      bool implicit_top_level_task;
      bool local_function_task;
      // Whether we have to do intra-task alias analysis
      bool need_intra_task_alias_analysis;
    };

    /**
     * \class PointTask
     * A point task is a single point of an index space task
     * launch.  It will primarily be managed by its enclosing
     * slice task owner.
     */
    class PointTask : public SingleTask, public ProjectionPoint,
                      public LegionHeapify<PointTask> {
    public:
      static const AllocationType alloc_type = POINT_TASK_ALLOC;
    public:
      PointTask(Runtime *rt);
      PointTask(const PointTask &rhs);
      virtual ~PointTask(void);
    public:
      PointTask& operator=(const PointTask &rhs);
    public:
      virtual void activate(void);
      virtual void deactivate(void);
      virtual SingleTask* get_origin_task(void) const { return orig_task; }
      virtual bool is_reducing_future(void) const;
    public:
      virtual void trigger_dependence_analysis(void);
      virtual void report_interfering_requirements(unsigned idx1,unsigned idx2);
    public:
      virtual void resolve_false(bool speculated, bool launched);
      virtual void early_map_task(void);
      virtual bool distribute_task(void);
      virtual RtEvent perform_mapping(MustEpochOp *owner = NULL,
                                      const DeferMappingArgs *args = NULL);
      virtual void shard_off(RtEvent mapped_precondition);
      virtual bool is_stealable(void) const;
      virtual VersionInfo& get_version_info(unsigned idx);
      virtual const VersionInfo& get_version_info(unsigned idx) const;
      virtual bool is_output_global(unsigned idx) const; 
      virtual bool is_output_valid(unsigned idx) const;
    public:
      virtual TaskKind get_task_kind(void) const;
    public:
      virtual void trigger_task_complete(void);
      virtual void trigger_task_commit(void);
    public:
      virtual bool pack_task(Serializer &rez, AddressSpaceID target);
      virtual bool unpack_task(Deserializer &derez, Processor current,
                               std::set<RtEvent> &ready_events);
      virtual void pack_as_shard_task(Serializer &rez, AddressSpaceID target);
    public:
      virtual void handle_future(const void *res, size_t res_size,
                                 bool owned, FutureFunctor *functor,
                                 Processor future_proc);
      virtual void handle_post_mapped(bool deferral,
                          RtEvent pre = RtEvent::NO_RT_EVENT);
      virtual void handle_misspeculation(void);
    public:
      // ProjectionPoint methods
      virtual const DomainPoint& get_domain_point(void) const;
      virtual void set_projection_result(unsigned idx, LogicalRegion result);
    public:
      void initialize_point(SliceTask *owner, const DomainPoint &point,
                            const FutureMap &point_arguments,
                            const std::vector<FutureMap> &point_futures);
      void send_back_created_state(AddressSpaceID target);
    public:
      virtual void record_reference_mutation_effect(RtEvent event);
    public:
      // From MemoizableOp
      virtual void trigger_replay(void);
      virtual void complete_replay(ApEvent completion_event);
    public:
      // From Memoizable
      virtual TraceLocalID get_trace_local_id(void) const;
    public:
      // For collective instance creation
      virtual CollectiveManager* find_or_create_collective_instance(
                                  MappingCallKind mapper_call, unsigned index,
                                  const LayoutConstraintSet &constraints,
                                  const std::vector<LogicalRegion> &regions,
                                  Memory::Kind kind, size_t *footprint,
                                  LayoutConstraintKind *unsat_kind,
                                  unsigned *unsat_index,
                                  DomainPoint &collective_point);
      virtual bool finalize_collective_instance(MappingCallKind mapper_call,
                                                unsigned index, bool success);
      virtual void report_total_collective_instance_calls(MappingCallKind call,
                                                          unsigned total_calls);
    public:
      void record_intra_space_dependences(unsigned index,
             const std::vector<DomainPoint> &dependences);
      bool has_remaining_inlining_dependences(
            std::map<PointTask*,unsigned> &remaining,
            std::map<RtEvent,std::vector<PointTask*> > &event_deps) const;
    protected:
      friend class SliceTask;
      PointTask                   *orig_task;
      SliceTask                   *slice_owner;
    protected:
      std::map<AddressSpaceID,RemoteTask*> remote_instances;
    };

    /**
     * \class ShardTask
     * A shard task is copy of a single task that is used for
     * executing a single copy of a control replicated task.
     * It implements the functionality of a single task so that 
     * we can use it mostly transparently for the execution of 
     * a single shard.
     */
    class ShardTask : public SingleTask {
    public:
      ShardTask(Runtime *rt, ShardManager *manager, 
                ShardID shard_id, Processor target);
      ShardTask(const ShardTask &rhs);
      virtual ~ShardTask(void);
    public:
      ShardTask& operator=(const ShardTask &rhs);
    public:
      virtual void activate(void); 
      virtual void deactivate(void);
      virtual SingleTask* get_origin_task(void) const 
        { assert(false); return NULL; }
      virtual bool is_shard_task(void) const { return true; }
      virtual bool is_top_level_task(void) const; 
      virtual bool is_reducing_future(void) const { return true; }
    public:
      // From MemoizableOp
      virtual void trigger_replay(void);
    public:
      virtual void trigger_dependence_analysis(void);
      virtual void resolve_false(bool speculated, bool launched);
      virtual void early_map_task(void);
      virtual bool distribute_task(void);
      virtual RtEvent perform_must_epoch_version_analysis(MustEpochOp *own);
      virtual RtEvent perform_mapping(MustEpochOp *owner = NULL,
                                      const DeferMappingArgs *args = NULL);
      virtual bool is_stealable(void) const;
      virtual bool can_early_complete(ApUserEvent &chain_event);
      virtual std::map<PhysicalManager*,unsigned>*
                                       get_acquired_instances_ref(void);
    public:
      virtual ApEvent get_task_completion(void) const;
      virtual TaskKind get_task_kind(void) const;
    public:
      // Override these methods from operation class
      virtual void trigger_mapping(void); 
    protected:
      virtual void trigger_task_complete(void);
      virtual void trigger_task_commit(void);
    public:
      using SingleTask::get_version_info;
      virtual VersionInfo& get_version_info(unsigned idx);
    public:
      virtual void perform_physical_traversal(unsigned idx,
                                RegionTreeContext ctx, InstanceSet &valid);
      virtual bool pack_task(Serializer &rez, AddressSpaceID target);
      virtual bool unpack_task(Deserializer &derez, Processor current,
                               std::set<RtEvent> &ready_events); 
      virtual void pack_as_shard_task(Serializer &rez, AddressSpaceID target);
      RtEvent unpack_shard_task(Deserializer &derez);
      virtual void perform_inlining(VariantImpl *variant,
              const std::deque<InstanceSet> &parent_regions);
    public:
      virtual void handle_future(const void *res, size_t res_size, 
                                 bool owned, FutureFunctor *functor,
                                 Processor future_proc); 
      virtual void handle_post_mapped(bool deferral,
                          RtEvent pre = RtEvent::NO_RT_EVENT);
      virtual void handle_misspeculation(void);
    protected:
      virtual InnerContext* initialize_inner_execution_context(VariantImpl *v,
                                                            bool inline_task);
    public:
      virtual InnerContext* create_implicit_context(void);
    public:
      void launch_shard(void);
      void extract_event_preconditions(const std::deque<InstanceSet> &insts);
      void return_resources(ResourceTracker *target,
                            std::set<RtEvent> &preconditions);
      void report_leaks_and_duplicates(std::set<RtEvent> &preconditions);
      void handle_collective_message(Deserializer &derez);
      void handle_future_map_request(Deserializer &derez);
      void handle_equivalence_set_request(Deserializer &derez);
      void handle_intra_space_dependence(Deserializer &derez);
      void handle_resource_update(Deserializer &derez,
                                  std::set<RtEvent> &applied);
      void handle_trace_update(Deserializer &derez, AddressSpaceID source);
      ApBarrier handle_find_trace_shard_event(size_t temp_index, ApEvent event,
                                              ShardID remote_shard);
    public:
      InstanceView* create_instance_top_view(PhysicalManager *manager,
                                             AddressSpaceID source);
      void initialize_implicit_task(InnerContext *context, TaskID tid,
                                    MapperID mid, Processor proxy);
    public:
      const ShardID shard_id;
    protected:
      UniqueID remote_owner_uid;
    };

    /**
     * \class IndexTask
     * An index task is used to represent an index space task
     * launch performed by the runtime.  It will only live
     * on the node on which it was created.  Eventually the
     * mapper will slice the index space, and the corresponding
     * slice tasks for the index space will be distributed around
     * the machine and eventually returned to this index space task.
     */
    class IndexTask : public CollectiveInstanceCreator<MultiTask>,
                      public LegionHeapify<IndexTask> {
    public:
      static const AllocationType alloc_type = INDEX_TASK_ALLOC;
    public:
      IndexTask(Runtime *rt);
      IndexTask(const IndexTask &rhs);
      virtual ~IndexTask(void);
    public:
      IndexTask& operator=(const IndexTask &rhs);
    public:
      FutureMap initialize_task(InnerContext *ctx,
                                const IndexTaskLauncher &launcher,
                                IndexSpace launch_space,
                                bool track = true,
                                std::vector<OutputRequirement> *outputs = NULL);
      Future initialize_task(InnerContext *ctx,
                             const IndexTaskLauncher &launcher,
                             IndexSpace launch_space,
                             ReductionOpID redop,
                             bool deterministic,
                             bool track = true,
                             std::vector<OutputRequirement> *outputs = NULL);
      void initialize_predicate(const Future &pred_future,
                                const TaskArgument &pred_arg);
      void initialize_must_epoch(MustEpochOp *epoch, unsigned index,
                                 bool do_registration);
      void perform_base_dependence_analysis(void);
    protected:
      void create_output_regions(std::vector<OutputRequirement> &outputs,
                                 IndexSpace launch_space);
    public:
      virtual void activate(void);
      virtual void deactivate(void);
    protected:
      void activate_index_task(void);
      void deactivate_index_task(void);
    protected:
      virtual void finalize_output_regions(void);
    public:
      virtual bool has_prepipeline_stage(void) const
        { return need_prepipeline_stage; }
      virtual void trigger_prepipeline_stage(void);
      virtual void trigger_dependence_analysis(void);
      virtual void report_interfering_requirements(unsigned idx1,unsigned idx2);
      virtual RegionTreePath& get_privilege_path(unsigned idx);
    public:
      virtual void resolve_false(bool speculated, bool launched);
      virtual void early_map_task(void);
      virtual bool distribute_task(void);
      virtual RtEvent perform_mapping(MustEpochOp *owner = NULL,
                                      const DeferMappingArgs *args = NULL);
      virtual void launch_task(bool inline_task = false);
      virtual bool is_stealable(void) const;
      virtual void map_and_launch(void);
    public:
      virtual TaskKind get_task_kind(void) const;
    protected:
      virtual void trigger_task_complete(void);
      virtual void trigger_task_commit(void);
    public:
      virtual bool pack_task(Serializer &rez, AddressSpaceID target);
      virtual bool unpack_task(Deserializer &derez, Processor current,
                               std::set<RtEvent> &ready_events);
      virtual void perform_inlining(VariantImpl *variant,
                    const std::deque<InstanceSet> &parent_regions);
      virtual VersionInfo& get_version_info(unsigned idx);
      virtual const VersionInfo& get_version_info(unsigned idx) const;
    public:
      virtual SliceTask* clone_as_slice_task(IndexSpace is,
                  Processor p, bool recurse, bool stealable);
    public:
      virtual void handle_future(const DomainPoint &point, const void *result,
                                 size_t result_size, bool owner,
                                 FutureFunctor *functor, Processor future_proc);
    public:
      virtual void pack_profiling_requests(Serializer &rez,
                                           std::set<RtEvent> &applied) const;
      virtual void add_copy_profiling_request(const PhysicalTraceInfo &info,
                               Realm::ProfilingRequestSet &requests, bool fill);
      virtual void handle_profiling_response(const ProfilingResponseBase *base,
                                      const Realm::ProfilingResponse &respone,
                                      const void *orig, size_t orig_length);
      virtual void handle_profiling_update(int count);
    public:
      virtual void register_must_epoch(void);
    public:
      // Make this a virtual method so for control replication we can 
      // create a different type of future map for the task
      virtual FutureMapImpl* create_future_map(TaskContext *ctx,
                    IndexSpace launch_space, IndexSpace shard_space);
    public:
      // Methods for supporting intra-index-space mapping dependences
      virtual RtEvent find_intra_space_dependence(const DomainPoint &point);
      virtual void record_intra_space_dependence(const DomainPoint &point,
                                                 const DomainPoint &next,
                                                 RtEvent point_mapped);
    public:
      virtual void record_reference_mutation_effect(RtEvent event);
    public:
      void early_map_regions(std::set<RtEvent> &applied_conditions,
                             const std::vector<unsigned> &must_premap);
      void record_origin_mapped_slice(SliceTask *local_slice);
    protected:
      // Callback for control replication to perform reduction for sizes
      // and provide an event for when the result is ready
      virtual RtEvent prepare_index_task_complete(void);
    public:
<<<<<<< HEAD
      void return_slice_mapped(unsigned points,
                               RtEvent applied_condition,
                               ApEvent restrict_postcondition);
      void return_slice_complete(unsigned points, RtEvent applied_condition,
         const std::map<unsigned,std::map<DomainPoint,size_t> > &output_sizes);
=======
      void return_slice_mapped(unsigned points, RtEvent applied_condition,
                               ApEvent slice_complete);
      void return_slice_complete(unsigned points, RtEvent applied_condition);
>>>>>>> 0914478e
      void return_slice_commit(unsigned points, RtEvent applied_condition);
    public:
      void unpack_slice_mapped(Deserializer &derez, AddressSpaceID source);
      void unpack_slice_complete(Deserializer &derez);
      void unpack_slice_commit(Deserializer &derez);
    public:
      // From MemoizableOp
      virtual void trigger_replay(void);
    public:
      // From CollectiveInstanceCreator
      virtual IndexSpaceNode *get_collective_space(void) const
        { return launch_space; }
    public:
      static void process_slice_mapped(Deserializer &derez,
                                       AddressSpaceID source);
      static void process_slice_complete(Deserializer &derez);
      static void process_slice_commit(Deserializer &derez);
      static void process_slice_find_intra_dependence(Deserializer &derez);
      static void process_slice_record_intra_dependence(Deserializer &derez);
    protected:
      friend class SliceTask;
      Future reduction_future;
      unsigned total_points;
      unsigned mapped_points;
      unsigned complete_points;
      unsigned committed_points;
      RtUserEvent future_map_ready;
    protected:
      LegionMap<unsigned/*idx*/,VersionInfo>::aligned version_infos;
      std::vector<RegionTreePath> privilege_paths;
      std::set<SliceTask*> origin_mapped_slices;
    protected:
      std::set<RtEvent> map_applied_conditions;
      std::set<ApEvent> complete_effects;
      std::set<RtEvent> complete_preconditions;
      std::set<RtEvent> commit_preconditions;
    protected:
      std::map<DomainPoint,RtUserEvent> pending_intra_space_dependences;
    protected:
      // Profiling information
      struct IndexProfilingInfo : public Mapping::Mapper::TaskProfilingInfo {
      public:
        void *buffer;
        size_t buffer_size;
      };
      std::vector<ProfilingMeasurementID>      task_profiling_requests;
      std::vector<ProfilingMeasurementID>      copy_profiling_requests;
      std::vector<IndexProfilingInfo>                   profiling_info;
      RtUserEvent                                   profiling_reported;
      int                                           profiling_priority;
      int                               outstanding_profiling_requests;
      int                               outstanding_profiling_reported;
    protected:
      // Whether we have to do intra-task alias analysis
      bool need_intra_task_alias_analysis;
#ifdef DEBUG_LEGION
    protected:
      // For checking aliasing of points in debug mode only
      std::set<std::pair<unsigned,unsigned> > interfering_requirements;
      std::map<DomainPoint,std::vector<LogicalRegion> > point_requirements;
    public:
      void check_point_requirements(
          const std::map<DomainPoint,std::vector<LogicalRegion> > &point_reqs);
#endif
    protected:
      // Sizes of subspaces for globally indexed output regions
      std::map<unsigned,std::map<DomainPoint,size_t> > all_output_sizes;
    };

    /**
     * \class SliceTask
     * A slice task is a (possibly whole) fraction of an index
     * space task launch.  Once slice task object is made for
     * each slice created by the mapper when (possibly recursively)
     * slicing up the domain of the index space task launch.
     */
    class SliceTask : public MultiTask, public ResourceTracker,
                      public LegionHeapify<SliceTask> {
    public:
      static const AllocationType alloc_type = SLICE_TASK_ALLOC;
    public:
      enum CollectiveInstMessage {
        SLICE_COLLECTIVE_FIND_OR_CREATE,
        SLICE_COLLECTIVE_FINALIZE,
        SLICE_COLLECTIVE_REPORT,
      };
    public:
      SliceTask(Runtime *rt);
      SliceTask(const SliceTask &rhs);
      virtual ~SliceTask(void);
    public:
      SliceTask& operator=(const SliceTask &rhs);
    public:
      inline UniqueID get_remote_owner_uid(void) const 
        { return remote_owner_uid; }
    public:
      virtual void activate(void);
      virtual void deactivate(void);
    public:
      virtual void trigger_dependence_analysis(void);
    public:
      virtual void resolve_false(bool speculated, bool launched);
      virtual void early_map_task(void);
      virtual bool distribute_task(void);
      virtual RtEvent perform_mapping(MustEpochOp *owner = NULL,
                                      const DeferMappingArgs *args = NULL);
      virtual void launch_task(bool inline_task = false);
      virtual bool is_stealable(void) const;
      virtual void map_and_launch(void);
      virtual bool is_output_global(unsigned idx) const;
      virtual bool is_output_valid(unsigned idx) const;
    public:
      virtual TaskKind get_task_kind(void) const;
    public:
      virtual bool pack_task(Serializer &rez, AddressSpaceID target);
      virtual bool unpack_task(Deserializer &derez, Processor current,
                               std::set<RtEvent> &ready_events);
      virtual void perform_inlining(VariantImpl *variant,
                    const std::deque<InstanceSet> &parent_regions);
    public:
      virtual SliceTask* clone_as_slice_task(IndexSpace is,
                  Processor p, bool recurse, bool stealable);
      virtual void handle_future(const DomainPoint &point, const void *result,
                                 size_t result_size, bool owner,
                                 FutureFunctor *functor, Processor future_proc);
    public:
      virtual void register_must_epoch(void);
      PointTask* clone_as_point_task(const DomainPoint &point);
      size_t enumerate_points(void);
      const void* get_predicate_false_result(size_t &result_size);
    public:
      void check_target_processors(void) const;
      void update_target_processor(void);
      void expand_replay_slices(std::list<SliceTask*> &slices);
      void find_profiling_reported(std::set<RtEvent> &preconditions);
    protected:
      virtual void trigger_task_complete(void);
      virtual void trigger_task_commit(void);
    public:
      virtual void record_reference_mutation_effect(RtEvent event);
    public:
      void return_privileges(TaskContext *point_context,
                             std::set<RtEvent> &preconditions);
      void record_point_mapped(RtEvent child_mapped, ApEvent child_complete,
          std::map<PhysicalManager*,unsigned> &child_acquired);
      void record_point_complete(RtEvent child_complete);
      void record_point_committed(RtEvent commit_precondition =
                                  RtEvent::NO_RT_EVENT);
    public:
      void record_output_sizes(const DomainPoint &point,
                               const std::vector<OutputRegion> &output_regions);
    protected:
      void trigger_slice_mapped(void);
      void trigger_slice_complete(void);
      void trigger_slice_commit(void);
    protected:
      void pack_remote_mapped(Serializer &rez, RtEvent applied_condition,
                              ApEvent all_points_complete);
      void pack_remote_complete(Serializer &rez, RtEvent applied_condition);
      void pack_remote_commit(Serializer &rez, RtEvent applied_condition);
    public:
      static void handle_slice_return(Runtime *rt, Deserializer &derez);
    public: // Privilege tracker methods
      virtual void receive_resources(size_t return_index,
              std::map<LogicalRegion,unsigned> &created_regions,
              std::vector<LogicalRegion> &deleted_regions,
              std::set<std::pair<FieldSpace,FieldID> > &created_fields,
              std::vector<std::pair<FieldSpace,FieldID> > &deleted_fields,
              std::map<FieldSpace,unsigned> &created_field_spaces,
              std::map<FieldSpace,std::set<LogicalRegion> > &latent_spaces,
              std::vector<FieldSpace> &deleted_field_spaces,
              std::map<IndexSpace,unsigned> &created_index_spaces,
              std::vector<std::pair<IndexSpace,bool> > &deleted_index_spaces,
              std::map<IndexPartition,unsigned> &created_partitions,
              std::vector<std::pair<IndexPartition,bool> > &deleted_partitions,
              std::set<RtEvent> &preconditions);
    public:
      // From MemoizableOp
      virtual void trigger_replay(void);
      virtual void complete_replay(ApEvent instance_ready_event);
    public:
      // Methods for supporting intra-index-space mapping dependences
      virtual RtEvent find_intra_space_dependence(const DomainPoint &point);
      virtual void record_intra_space_dependence(const DomainPoint &point,
                                                 const DomainPoint &next,
                                                 RtEvent point_mapped);
    public:
      // For collective instance creation
      virtual CollectiveManager* find_or_create_collective_instance(
                                  MappingCallKind mapper_call, unsigned index,
                                  const LayoutConstraintSet &constraints,
                                  const std::vector<LogicalRegion> &regions,
                                  Memory::Kind kind, size_t *footprint,
                                  LayoutConstraintKind *unsat_kind,
                                  unsigned *unsat_index,
                                  DomainPoint &collective_point);
      virtual bool finalize_collective_instance(MappingCallKind mapper_call,
                                                unsigned index, bool success);
      virtual void report_total_collective_instance_calls(MappingCallKind call,
                                                          unsigned total_calls);
      static void handle_collective_instance_request(Deserializer &derez,
                                       AddressSpaceID source, Runtime *rutime);
      static void handle_collective_instance_response(Deserializer &derez,
                                                      Runtime *runtime);
    protected:
      friend class IndexTask;
      friend class PointTask;
      friend class ReplMustEpochOp;
      std::vector<PointTask*> points;
    protected:
      unsigned num_unmapped_points;
      unsigned num_uncomplete_points;
      unsigned num_uncommitted_points;
    protected:
      IndexTask *index_owner;
      UniqueID remote_unique_id;
      bool origin_mapped;
      UniqueID remote_owner_uid;
      TraceInfo *remote_trace_info;
    protected:
      std::set<RtEvent> map_applied_conditions;
      std::set<ApEvent> point_completions;
      std::set<RtEvent> complete_preconditions;
      std::set<RtEvent> commit_preconditions;
    protected:
      std::set<std::pair<DomainPoint,DomainPoint> > unique_intra_space_deps;
    protected:
      // Sizes of subspaces for globally indexed output regions
      std::map<unsigned,std::map<DomainPoint,size_t> > all_output_sizes;
    };

  }; // namespace Internal
}; // namespace Legion

#endif // __LEGION_TASKS_H__<|MERGE_RESOLUTION|>--- conflicted
+++ resolved
@@ -524,12 +524,8 @@
       void validate_target_processors(const std::vector<Processor> &prcs) const;
     protected:
       void invoke_mapper(MustEpochOp *must_epoch_owner);
-<<<<<<< HEAD
       void invoke_mapper_replicated(MustEpochOp *must_epoch_owner);
-      RtEvent map_all_regions(ApEvent user_event, MustEpochOp *must_epoch_owner,
-=======
       RtEvent map_all_regions(MustEpochOp *must_epoch_owner,
->>>>>>> 0914478e
                               const DeferMappingArgs *defer_args);
       void perform_post_mapping(const TraceInfo &trace_info);
       void replicate_task(void);
@@ -552,13 +548,10 @@
       virtual void activate(void) = 0;
       virtual void deactivate(void) = 0;
       virtual bool is_top_level_task(void) const { return false; }
-<<<<<<< HEAD
-      virtual bool is_shard_task(void) const { return false; }
-=======
 #ifdef DEBUG_LEGION
       virtual bool is_implicit_top_level_task(void) const { return false; }
 #endif
->>>>>>> 0914478e
+      virtual bool is_shard_task(void) const { return false; }
       virtual SingleTask* get_origin_task(void) const = 0;
     public:
       virtual void resolve_false(bool speculated, bool launched) = 0;
@@ -583,8 +576,6 @@
       virtual bool pack_task(Serializer &rez, AddressSpaceID target) = 0;
       virtual bool unpack_task(Deserializer &derez, Processor current,
                                std::set<RtEvent> &ready_events) = 0; 
-      virtual void pack_as_shard_task(Serializer &rez, 
-                                      AddressSpaceID target) = 0;
       virtual void perform_inlining(VariantImpl *variant,
                     const std::deque<InstanceSet> &parent_regions);
     public:
@@ -841,12 +832,8 @@
       virtual const VersionInfo& get_version_info(unsigned idx) const;
       virtual RegionTreePath& get_privilege_path(unsigned idx);
     public:
-<<<<<<< HEAD
       virtual bool is_output_valid(unsigned idx) const;
     public:
-      virtual ApEvent get_task_completion(void) const;
-=======
->>>>>>> 0914478e
       virtual TaskKind get_task_kind(void) const;
     public:
       virtual void trigger_task_complete(void);
@@ -864,7 +851,6 @@
       virtual bool pack_task(Serializer &rez, AddressSpaceID target);
       virtual bool unpack_task(Deserializer &derez, Processor current,
                                std::set<RtEvent> &ready_events);
-      virtual void pack_as_shard_task(Serializer &rez, AddressSpaceID target);
       virtual bool is_top_level_task(void) const { return top_level_task; }
 #ifdef DEBUG_LEGION
       virtual bool is_implicit_top_level_task(void) const 
@@ -954,7 +940,6 @@
       virtual bool pack_task(Serializer &rez, AddressSpaceID target);
       virtual bool unpack_task(Deserializer &derez, Processor current,
                                std::set<RtEvent> &ready_events);
-      virtual void pack_as_shard_task(Serializer &rez, AddressSpaceID target);
     public:
       virtual void handle_future(const void *res, size_t res_size,
                                  bool owned, FutureFunctor *functor,
@@ -1065,8 +1050,6 @@
       virtual bool pack_task(Serializer &rez, AddressSpaceID target);
       virtual bool unpack_task(Deserializer &derez, Processor current,
                                std::set<RtEvent> &ready_events); 
-      virtual void pack_as_shard_task(Serializer &rez, AddressSpaceID target);
-      RtEvent unpack_shard_task(Deserializer &derez);
       virtual void perform_inlining(VariantImpl *variant,
               const std::deque<InstanceSet> &parent_regions);
     public:
@@ -1224,17 +1207,10 @@
       // and provide an event for when the result is ready
       virtual RtEvent prepare_index_task_complete(void);
     public:
-<<<<<<< HEAD
-      void return_slice_mapped(unsigned points,
-                               RtEvent applied_condition,
-                               ApEvent restrict_postcondition);
+      void return_slice_mapped(unsigned points, RtEvent applied_condition,
+                               ApEvent slice_complete);
       void return_slice_complete(unsigned points, RtEvent applied_condition,
          const std::map<unsigned,std::map<DomainPoint,size_t> > &output_sizes);
-=======
-      void return_slice_mapped(unsigned points, RtEvent applied_condition,
-                               ApEvent slice_complete);
-      void return_slice_complete(unsigned points, RtEvent applied_condition);
->>>>>>> 0914478e
       void return_slice_commit(unsigned points, RtEvent applied_condition);
     public:
       void unpack_slice_mapped(Deserializer &derez, AddressSpaceID source);
