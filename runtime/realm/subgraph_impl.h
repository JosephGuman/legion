/* Copyright 2024 Stanford University, NVIDIA Corporation
 *
 * Licensed under the Apache License, Version 2.0 (the "License");
 * you may not use this file except in compliance with the License.
 * You may obtain a copy of the License at
 *
 *     http://www.apache.org/licenses/LICENSE-2.0
 *
 * Unless required by applicable law or agreed to in writing, software
 * distributed under the License is distributed on an "AS IS" BASIS,
 * WITHOUT WARRANTIES OR CONDITIONS OF ANY KIND, either express or implied.
 * See the License for the specific language governing permissions and
 * limitations under the License.
 */

// Realm subgraph implementation

#ifndef REALM_SUBGRAPH_IMPL_H
#define REALM_SUBGRAPH_IMPL_H

#include "realm/subgraph.h"
#include "realm/id.h"
#include "realm/event_impl.h"

namespace Realm {

  // Forward declarations.
  class LocalTaskProcessor;

  struct SubgraphScheduleEntry {
    SubgraphDefinition::OpKind op_kind;
    unsigned op_index;
    std::vector<std::pair<unsigned, int> > preconditions;
    unsigned first_interp, num_interps;
    unsigned intermediate_event_base, intermediate_event_count;
    bool is_final_event;
  };

  void
  do_interpolation_inline(const std::vector<SubgraphDefinition::Interpolation> &interpolations,
                          unsigned first_interp, unsigned num_interps,
                          SubgraphDefinition::Interpolation::TargetKind target_kind,
                          unsigned target_index,
                          const void *srcdata, size_t srclen,
                          void *dstdata, size_t dstlen);

  // a typed version for interpolating small values
  template <typename T>
  static T
  do_interpolation(const std::vector<SubgraphDefinition::Interpolation> &interpolations,
                   unsigned first_interp, unsigned num_interps,
                   SubgraphDefinition::Interpolation::TargetKind target_kind,
                   unsigned target_index, const void *srcdata, size_t srclen, T dstdata)
  {
    T val = dstdata;

    for(unsigned i = 0; i < num_interps; i++) {
      const SubgraphDefinition::Interpolation &it = interpolations[first_interp + i];
      if((it.target_kind != target_kind) || (it.target_index != target_index))
        continue;

      assert((it.offset + it.bytes) <= srclen);
      if(it.redop_id == 0) {
        // overwrite
        assert((it.target_offset + it.bytes) <= sizeof(T));
        memcpy(reinterpret_cast<char *>(&val) + it.target_offset,
               reinterpret_cast<const char *>(srcdata) + it.offset, it.bytes);
      } else {
        // TODO (rohany): Can't implement this here, including runtime_impl.h
        //  leads to a circular dependence.
        assert(false);
        // const ReductionOpUntyped *redop =
        //     get_runtime()->reduce_op_table.get(it.redop_id, 0);
        // assert((it.target_offset + redop->sizeof_lhs) <= sizeof(T));
        // (redop->cpu_apply_excl_fn)(reinterpret_cast<char *>(&val) + it.target_offset, 0,
        //                            reinterpret_cast<const char *>(srcdata) + it.offset, 0,
        //                            1 /*count*/, redop->userdata);
      }
    }

    return val;
  }

  class SubgraphImpl {
  public:
    SubgraphImpl();

    ~SubgraphImpl();

    void init(ID _me, int _owner);

    static ID make_id(const SubgraphImpl &dummy, int owner, ID::IDType index)
    {
      return ID::make_subgraph(owner, 0, index);
    }

    // compile/analyze the subgraph
    bool compile(void);

    void instantiate(const void *args, size_t arglen,
		     const ProfilingRequestSet& prs,
		     span<const Event> preconditions,
		     span<const Event> postconditions,
		     Event start_event, Event finish_event,
		     int priority_adjust);

    void destroy(void);

    class DeferredDestroy : public EventWaiter {
    public:
      void defer(SubgraphImpl *_subgraph, Event wait_on);
      virtual void event_triggered(bool poisoned, TimeLimit work_until);
      virtual void print(std::ostream& os) const;
      virtual Event get_finish_event(void) const;

    protected:
      SubgraphImpl *subgraph;
    };

  public:
    ID me;
    SubgraphImpl *next_free;
    SubgraphDefinition *defn;
    std::vector<SubgraphScheduleEntry> schedule;
    size_t num_intermediate_events, num_final_events, max_preconditions;

    DeferredDestroy deferred_destroy;

  public:
    // These objects consist of the "static schedule" information
    // for subgraph replays.
    // TODO (rohany): Instantiation-stable things go the SubgraphImpl.
    // All of these data structures are flattened, so they look like
    // CSR arrays.
    std::vector<uint64_t> operation_offsets;
    std::vector<std::pair<SubgraphDefinition::OpKind, unsigned>> operations;
    struct CompletionInfo {
      CompletionInfo(int32_t _proc, uint64_t _index) : proc(_proc), index(_index) {}
      int32_t proc = -1;
      uint64_t index = UINT64_MAX;
    };
    std::vector<uint64_t> completion_info_proc_offsets;
    std::vector<uint64_t> completion_info_task_offsets;
    std::vector<CompletionInfo> completion_infos;
    std::vector<uint64_t> precondition_offsets;
    std::vector<int32_t> original_preconditions;
    std::vector<Processor> all_procs;
    std::vector<LocalTaskProcessor*> all_proc_impls;

    // Collapsed interpolation metadata.
    std::vector<uint64_t> interpolation_proc_offsets;
    std::vector<uint64_t> interpolation_task_offsets;
    std::vector<SubgraphDefinition::Interpolation> interpolations;

    class SubgraphWorkLauncher : public EventWaiter {
    public:
      SubgraphWorkLauncher(ProcSubgraphReplayState* state, SubgraphImpl* subgraph);
      void launch();
      virtual void event_triggered(bool poisoned, TimeLimit work_until);
      virtual void print(std::ostream& os) const;
      virtual Event get_finish_event(void) const;
    private:
      ProcSubgraphReplayState* state;
      SubgraphImpl* subgraph;
    };

    struct ExternalPreconditionMeta {
      std::vector<CompletionInfo> to_trigger;
    };
<<<<<<< HEAD
    std::vector<ExternalPreconditionTriggerer> external_precond_waiters;

    struct InsertionIndex {
      atomic<int> insertion_index;
      char _cache_line_padding[64 - sizeof(atomic<int>)];

      InsertionIndex(int i) : insertion_index(i) {}
    };

    //Buffer for storing the proc's next operation index to perform
    std::vector<std::vector<int64_t>> original_proc_to_buffer;
    std::vector<std::vector<atomic<int64_t>>> proc_to_buffer;
    std::vector<int> original_proc_to_insertion_index;
    std::vector<InsertionIndex> proc_to_insertion_index;
=======
    std::vector<ExternalPreconditionMeta> external_precondition_info;

    class ExternalPreconditionTriggerer : public EventWaiter {
    public:
      ExternalPreconditionTriggerer() : EventWaiter() {}
      ExternalPreconditionTriggerer(SubgraphImpl* _subgraph, ExternalPreconditionMeta* meta, atomic<int32_t>* preconditions);
      void trigger();
      virtual void event_triggered(bool poisoned, TimeLimit work_until);
      virtual void print(std::ostream& os) const;
      virtual Event get_finish_event(void) const;
    private:
      SubgraphImpl* subgraph = nullptr;
      ExternalPreconditionMeta* meta = nullptr;
      atomic<int32_t>* preconditions = nullptr;
    };

    class InstantiationCleanup : public EventWaiter {
    public:
      InstantiationCleanup(ProcSubgraphReplayState* state, void* args, atomic<int32_t>* preconds, ExternalPreconditionTriggerer* external_preconds);
      virtual void event_triggered(bool poisoned, TimeLimit work_until);
      virtual void print(std::ostream& os) const;
      virtual Event get_finish_event(void) const;
    private:
      ProcSubgraphReplayState* state;
      void* args;
      atomic<int32_t>* preconds;
      ExternalPreconditionTriggerer* external_preconds;
    };
>>>>>>> 21281020
  };

  // ProcSubgraphReplayState contains replay state local
  // to each processor and to each instantiation of a subgraph.
  struct ProcSubgraphReplayState {
    // TODO (rohany): This has to be multiple indexes when we consider
    //  multiple mailboxes.
    int32_t proc_index = -1;
    SubgraphImpl* subgraph = nullptr;

    // Interpolation argument sources.
    void* args = nullptr;
    size_t arglen = 0;

    // Each processor is responsible for triggering a final
    // event to let the runtime know that its contribution
    // to the subgraph execution is done.
    UserEvent finish_event = UserEvent::NO_USER_EVENT;

    // Store the preconditions array local to this instantiation
    // of the subgraph.
    atomic<int32_t>* preconditions = nullptr;

    // The element the next operation will be added to
    int32_t check_index = 0;

    // Avoid false sharing of counters.
    char _cache_line_padding[64];
  };

  // active messages

  struct SubgraphInstantiateMessage {
    Subgraph subgraph;
    Event wait_on, finish_event;
    size_t arglen;
    int priority_adjust;

    static void handle_message(NodeID sender, const SubgraphInstantiateMessage& msg,
			       const void *data, size_t datalen);
  };

  struct SubgraphDestroyMessage {
    Subgraph subgraph;
    Event wait_on;

    static void handle_message(NodeID sender, const SubgraphDestroyMessage &msg,
			       const void *data, size_t datalen);
  };




}; // namespace Realm

#endif<|MERGE_RESOLUTION|>--- conflicted
+++ resolved
@@ -167,8 +167,6 @@
     struct ExternalPreconditionMeta {
       std::vector<CompletionInfo> to_trigger;
     };
-<<<<<<< HEAD
-    std::vector<ExternalPreconditionTriggerer> external_precond_waiters;
 
     struct InsertionIndex {
       atomic<int> insertion_index;
@@ -182,7 +180,6 @@
     std::vector<std::vector<atomic<int64_t>>> proc_to_buffer;
     std::vector<int> original_proc_to_insertion_index;
     std::vector<InsertionIndex> proc_to_insertion_index;
-=======
     std::vector<ExternalPreconditionMeta> external_precondition_info;
 
     class ExternalPreconditionTriggerer : public EventWaiter {
@@ -211,7 +208,6 @@
       atomic<int32_t>* preconds;
       ExternalPreconditionTriggerer* external_preconds;
     };
->>>>>>> 21281020
   };
 
   // ProcSubgraphReplayState contains replay state local
