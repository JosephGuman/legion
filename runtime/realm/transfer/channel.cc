/* Copyright 2016 Stanford University
 * Copyright 2016 Los Alamos National Laboratory
 *
 * Licensed under the Apache License, Version 2.0 (the "License");
 * you may not use this file except in compliance with the License.
 * You may obtain a copy of the License at
 *
 *     http://www.apache.org/licenses/LICENSE-2.0
 *
 * Unless required by applicable law or agreed to in writing, software
 * distributed under the License is distributed on an "AS IS" BASIS,
 * WITHOUT WARRANTIES OR CONDITIONS OF ANY KIND, either express or implied.
 * See the License for the specific language governing permissions and
 * limitations under the License.
 */

#include "channel.h"
#include "channel_disk.h"
#include <realm/transfer/transfer.h>
<<<<<<< HEAD
=======

TYPE_IS_SERIALIZABLE(LegionRuntime::LowLevel::XferOrder::Type);
TYPE_IS_SERIALIZABLE(LegionRuntime::LowLevel::XferDes::XferKind);
>>>>>>> 03a82e46

namespace LegionRuntime {
  namespace LowLevel {
    Logger::Category log_new_dma("new_dma");
    Logger::Category log_request("request");
    Logger::Category log_xd("xd");

      // TODO: currently we use dma_all_gpus to track the set of GPU* created
#ifdef USE_CUDA
      std::vector<GPU*> dma_all_gpus;
#endif
      // we use a single queue for all xferDes
      static XferDesQueue *xferDes_queue = 0;

      // we use a single manager to organize all channels
      static ChannelManager *channel_manager = 0;

#if 0
      static inline bool cross_ib(off_t start, size_t nbytes, size_t buf_size)
      {
        return (nbytes > 0) && (start / buf_size < (start + nbytes - 1) / buf_size);
      }
#endif
<<<<<<< HEAD

      XferDes::XferDes(DmaRequest* _dma_request, gasnet_node_t _launch_node,
              XferDesID _guid, XferDesID _pre_xd_guid, XferDesID _next_xd_guid,
=======
    SequenceAssembler::SequenceAssembler(void)
      : contig_amount(0)
      , first_noncontig((size_t)-1)
    {}

    SequenceAssembler::SequenceAssembler(const SequenceAssembler& copy_from)
      : contig_amount(copy_from.contig_amount)
      , first_noncontig(copy_from.first_noncontig)
      , spans(copy_from.spans)
    {}

    SequenceAssembler::~SequenceAssembler(void)
    {}

    void SequenceAssembler::swap(SequenceAssembler& other)
    {
      // need both locks
      AutoHSLLock al1(mutex);
      AutoHSLLock al2(other.mutex);
      std::swap(contig_amount, other.contig_amount);
      std::swap(first_noncontig, other.first_noncontig);
      spans.swap(other.spans);
    }

    // asks if a span exists - return value is number of bytes from the
    //  start that do
    size_t SequenceAssembler::span_exists(size_t start, size_t count)
    {
      // lock-free case 1: start < contig_amount
      size_t contig_sample = __sync_fetch_and_add(&contig_amount, 0);
      if(start < contig_sample) {
	size_t max_avail = contig_sample - start;
	if(count < max_avail)
	  return count;
	else
	  return max_avail;
      }

      // lock-free case 2: contig_amount <= start < first_noncontig
      size_t noncontig_sample = __sync_fetch_and_add(&first_noncontig, 0);
      if(start < noncontig_sample)
	return 0;

      // general case 3: take the lock and look through spans/etc.
      {
	AutoHSLLock al(mutex);

	// first, recheck the contig_amount, in case both it and the noncontig
	//  counters were bumped in between looking at the two of them
	if(start < contig_amount) {
	  size_t max_avail = contig_amount - start;
	  if(count < max_avail)
	    return count;
	  else
	    return max_avail;
	}

	// otherwise find the first span after us and then back up one to find
	//  the one that might contain our 'start'
	std::map<size_t, size_t>::const_iterator it = spans.upper_bound(start);
	// this should never be the first span
	assert(it != spans.begin());
	--it;
	assert(it->first <= start);
	// does this span overlap us?
	if((it->first + it->second) > start) {
	  size_t max_avail = it->first + it->second - start;
	  while(max_avail < count) {
	    // try to get more - return the current 'max_avail' if we fail
	    if(++it == spans.end())
	      return max_avail; // no more
	    if(it->first > (start + max_avail))
	      return max_avail; // not contiguous
	    max_avail += it->second;
	  }
	  // got at least as much as we wanted
	  return count;
	} else
	  return 0;
      }
    }

    // returns the amount by which the contiguous range has been increased
    //  (i.e. from [pos, pos+retval) )
    size_t SequenceAssembler::add_span(size_t pos, size_t count)
    {
      // first try to bump the contiguous amount without a lock
      size_t span_end = pos + count;
      if(__sync_bool_compare_and_swap(&contig_amount, pos, span_end)) {
	// success: check to see if there are any spans we might need to 
	//  tack on
	if(span_end == __sync_fetch_and_add(&first_noncontig, 0)) {
	  AutoHSLLock al(mutex);
	  while(!spans.empty()) {
	    std::map<size_t, size_t>::iterator it = spans.begin();
	    if(it->first == span_end) {
	      bool ok = __sync_bool_compare_and_swap(&contig_amount,
						     span_end,
						     span_end + it->second);
	      assert(ok);
	      span_end += it->second;
	      spans.erase(it);
	    } else {
	      // this is the new first noncontig
	      first_noncontig = it->first;
	      break;
	    }
	  }
	  if(spans.empty())
	    first_noncontig = (size_t)-1;
	}

	// return total change to contig_amount
	return (span_end - pos);
      } else {
	// failure: have to add ourselves to the span list and possibly update
	//  the 'first_noncontig', all while holding the lock
	{
	  AutoHSLLock al(mutex);

	  if(pos < first_noncontig)
	    first_noncontig = pos;

	  spans[pos] = count;
	}
	
	return 0; // no change to contig_amount
      }
    }



      XferDes::XferDes(DmaRequest* _dma_request, gasnet_node_t _launch_node,
              XferDesID _guid, XferDesID _pre_xd_guid, XferDesID _next_xd_guid,
		       uint64_t _next_max_rw_gap, size_t _src_ib_offset, size_t _src_ib_size,
>>>>>>> 03a82e46
              bool _mark_start,
	      Memory _src_mem, Memory _dst_mem,
	      TransferIterator *_src_iter, TransferIterator *_dst_iter,
              uint64_t _max_req_size, int _priority,
              XferOrder::Type _order, XferKind _kind, XferDesFence* _complete_fence)
        : dma_request(_dma_request), mark_start(_mark_start), launch_node(_launch_node),
<<<<<<< HEAD
	  bytes_read(0), bytes_write(0), bytes_total(0),
	  next_bytes_read(0),
	  src_iter(_src_iter), dst_iter(_dst_iter),
=======
	  iteration_completed(false),
	  bytes_total(0),
          pre_bytes_total((size_t)-1),
	  src_iter(_src_iter), dst_iter(_dst_iter),
          src_ib_offset(_src_ib_offset), src_ib_size(_src_ib_size),
>>>>>>> 03a82e46
          max_req_size(_max_req_size), priority(_priority),
          guid(_guid), pre_xd_guid(_pre_xd_guid), next_xd_guid(_next_xd_guid),
          kind (_kind), order(_order), channel(NULL), complete_fence(_complete_fence)
      {
        // size_t total_field_size = 0;
        // for (unsigned i = 0; i < oas_vec.size(); i++) {
        //   total_field_size += oas_vec[i].size;
        // }
        //bytes_total = total_field_size * domain.get_volume();
<<<<<<< HEAD
        pre_bytes_write = 0; //(pre_xd_guid == XFERDES_NO_GUID) ? bytes_total : 0;
	iteration_completed = (pre_xd_guid != XFERDES_NO_GUID) && (next_xd_guid != XFERDES_NO_GUID);
	writes_completed = (pre_xd_guid == XFERDES_NO_GUID);
	reads_completed = (next_xd_guid == XFERDES_NO_GUID);
	src_mem = get_runtime()->get_memory_impl(_src_mem);
	dst_mem = get_runtime()->get_memory_impl(_dst_mem);
=======
        //pre_bytes_write = 0; //(pre_xd_guid == XFERDES_NO_GUID) ? bytes_total : 0;
	//iteration_completed = (pre_xd_guid != XFERDES_NO_GUID) && (next_xd_guid != XFERDES_NO_GUID);
	src_mem = get_runtime()->get_memory_impl(_src_mem);
	dst_mem = get_runtime()->get_memory_impl(_dst_mem);
	// if we're writing into an IB, the first 'next_max_rw_gap' byte
	//  locations can be freely written
	if(next_xd_guid != XFERDES_NO_GUID)
	  seq_next_read.add_span(0, _next_max_rw_gap);
>>>>>>> 03a82e46
#if 0
        if (domain.get_dim() == 0) {
          li = NULL;
          // index space instances use 1D linearizations for translation
          me = new MaskEnumerator(domain.get_index_space(),
                                  src_buf.linearization.get_mapping<1>(),
                                  dst_buf.linearization.get_mapping<1>(),
                                  order, src_buf.is_ib, dst_buf.is_ib);
        } else {
          li = new LayoutIterator(
                       domain,
                       src_buf.linearization,
                       dst_buf.linearization,
                       order);
          me = NULL;
        }
#endif
        offset_idx = 0;
        pthread_mutex_init(&xd_lock, NULL);
        pthread_mutex_init(&update_read_lock, NULL);
        pthread_mutex_init(&update_write_lock, NULL);
      }

      XferDes::~XferDes() {
        // clear available_reqs
        while (!available_reqs.empty()) {
          available_reqs.pop();
        }
	delete src_iter;
	delete dst_iter;
	//delete me;
	//delete li;
        // If src_buf is intermediate buffer,
        // we need to free the buffer
        //if (src_buf.is_ib) {
        //  get_runtime()->get_memory_impl(src_buf.memory)->free_bytes(
        //      src_buf.alloc_offset, src_buf.buf_size);
        //}
        pthread_mutex_destroy(&xd_lock);
        pthread_mutex_destroy(&update_read_lock);
        pthread_mutex_destroy(&update_write_lock);
      };

      void XferDes::mark_completed() {
	if(src_ib_size > 0)
	  free_intermediate_buffer(dma_request,
				   src_mem->me,
				   src_ib_offset,
				   src_ib_size);

        // notify owning DmaRequest upon completion of this XferDes
        //printf("complete XD = %lu\n", guid);
        if (launch_node == gasnet_mynode()) {
          complete_fence->mark_finished(true/*successful*/);
        } else {
          NotifyXferDesCompleteMessage::send_request(launch_node, complete_fence);
        }
      }

#if 0
      static inline off_t calc_mem_loc_ib(off_t alloc_offset,
                                          off_t field_start,
                                          int field_size,
                                          size_t elmt_size,
                                          size_t block_size,
                                          size_t buf_size,
                                          size_t domain_size,
                                          off_t index)
      {
        off_t idx2 = domain_size / block_size * block_size;
        off_t offset;
        if (index < idx2) {
          offset = Realm::calc_mem_loc(alloc_offset, field_start, field_size, elmt_size, block_size, index);
        } else {
          offset = (alloc_offset + field_start * domain_size + (elmt_size - field_start) * idx2 + (index - idx2) * field_size);
        }
        return offset % buf_size;
      }
#endif

#define MAX_GEN_REQS 3

      bool support_2d_xfers(XferDes::XferKind kind)
      {
        return (kind == XferDes::XFER_GPU_TO_FB)
               || (kind == XferDes::XFER_GPU_FROM_FB)
               || (kind == XferDes::XFER_GPU_IN_FB)
               || (kind == XferDes::XFER_GPU_PEER_FB)
               || (kind == XferDes::XFER_REMOTE_WRITE)
               || (kind == XferDes::XFER_MEM_CPY);
      }
      void print_request_info(Request* req)
      {
        printf("request(%dD): src_off(%zd) dst_off(%zd) src_str(%zd)"
               " dst_str(%zd) nbytes(%zu) nlines(%zu)\n",
               req->dim + 1, (ssize_t)req->src_off, (ssize_t)req->dst_off,
               (ssize_t)req->src_str, (ssize_t)req->dst_str,
               req->nbytes, req->nlines);
      }

      long XferDes::default_get_requests(Request** reqs, long nr)
      {
        long idx = 0;
	
<<<<<<< HEAD
	while((idx < nr) && (available_reqs.size() > 0)) {	  
	  // is our iterator done?
	  if(src_iter->done() || dst_iter->done()) {
	    // non-ib iterators should end at the same time
	    assert((pre_xd_guid != XFERDES_NO_GUID) || src_iter->done());
	    assert((next_xd_guid != XFERDES_NO_GUID) || dst_iter->done());
	    iteration_completed = true;
=======
	while((idx < nr) && (available_reqs.size() > 0)) {
	  // TODO: we really shouldn't even be trying if the iteration
	  //   is already done
	  if(iteration_completed) break;

	  // handle special case of empty transfers by generating a 0-byte
	  //  request
	  if((bytes_total == 0) &&
	     ((pre_xd_guid == XFERDES_NO_GUID) ? src_iter->done() :
	                                         (pre_bytes_total == 0))) {
	    log_request.info() << "empty xferdes: " << guid;
	    assert((next_xd_guid != XFERDES_NO_GUID) || dst_iter->done());

	    iteration_completed = true;

	    Request* new_req = dequeue_request();
	    new_req->seq_pos = 0;
	    new_req->seq_count = 0;
	    new_req->dim = Request::DIM_1D;
	    new_req->src_off = 0;
	    new_req->dst_off = 0;
	    new_req->nbytes = 0;
	    new_req->nlines = 1;
	    reqs[idx++] = new_req;
>>>>>>> 03a82e46
	    break;
	  }

	  // some sort of per-channel max request size?
	  size_t max_bytes = 1 << 20;
<<<<<<< HEAD
	  assert(pre_xd_guid == XFERDES_NO_GUID);
	  assert(next_xd_guid == XFERDES_NO_GUID);
=======

	  // if we're not the first in the chain, and we know the total bytes
	  //  written by the predecessor, don't exceed that
	  if(pre_xd_guid != XFERDES_NO_GUID) {
	    size_t pre_max = pre_bytes_total - bytes_total;
	    if(pre_max == 0) {
	      // due to unsynchronized updates to pre_bytes_total, this path
	      //  can happen for an empty transfer reading from an intermediate
	      //  buffer - handle it by looping around and letting the check
	      //  at the top of the loop notice it the second time around
	      if(bytes_total == 0)
		continue;
	      // otherwise, this shouldn't happen - we should detect this case
	      //  on the the transfer of those last bytes
	      assert(0);
	      iteration_completed = true;
	      break;
	    }
	    if(pre_max < max_bytes) {
	      log_request.info() << "pred limits xfer: " << max_bytes << " -> " << pre_max;
	      max_bytes = pre_max;
	    }
	  }
>>>>>>> 03a82e46

	  TransferIterator::AddressInfo src_info, dst_info;
	  size_t src_bytes = src_iter->step(max_bytes, src_info,
					    true /*tentative*/);
<<<<<<< HEAD
	  size_t dst_bytes = dst_iter->step(src_bytes, dst_info);
=======
	  size_t src_bytes_avail;
	  if(pre_xd_guid == XFERDES_NO_GUID) {
	    src_bytes_avail = src_bytes;
	  } else {
	    // if we're reading from an intermediate buffer, make sure we
	    //  have enough data from the predecessor
	    assert((src_info.num_lines == 1) && (src_info.num_planes == 1));
	    src_bytes_avail = seq_pre_write.span_exists(bytes_total, src_bytes);
	    if(src_bytes_avail == 0) {
	      // TODO: put this XD to sleep until we do have data
	      src_iter->cancel_step();
	      break;
	    }

	    // if src_bytes_avail < src_bytes, we'll need to redo the src_iter
	    //  step, but wait until we see if we need to shrink even more due
	    //  to the destination side
	  }

	  bool dst_step_tentative = (next_xd_guid != XFERDES_NO_GUID);
	  size_t dst_bytes = dst_iter->step(src_bytes_avail, dst_info,
					    dst_step_tentative);
	  if(next_xd_guid != XFERDES_NO_GUID) {
	    // if we're writing to an intermediate buffer, make sure the
	    //  next XD has read the data we want to overwrite
	    assert((dst_info.num_lines == 1) && (dst_info.num_planes == 1));
	    size_t dst_bytes_avail = seq_next_read.span_exists(bytes_total,
							       dst_bytes);
	    if(dst_bytes_avail == 0) {
	      // TODO: put this XD to sleep until we do have data
	      dst_iter->cancel_step();
	      src_iter->cancel_step();
	      break;
	    }

	    // if dst_bytes_avail < dst_bytes, we'll need to redo the dst_iter
	    // step
	    if(dst_bytes_avail == dst_bytes) {
	      dst_iter->confirm_step();
	    } else {
	      // cancel and request what we have room to write
	      dst_iter->cancel_step();
	      dst_bytes = dst_iter->step(dst_bytes_avail, dst_info);
	      assert(dst_bytes == dst_bytes_avail);
	    }
	  }

	  // this check can fail either if the destination step size is smaller
	  //  or if one/both of the intermediate buffers were near capacity
>>>>>>> 03a82e46
	  if(dst_bytes == src_bytes) {
	    // looks good - confirm the src step
	    src_iter->confirm_step();
	  } else {
	    // cancel the src step and try to just step by dst_bytes
	    assert(dst_bytes < src_bytes);  // should never be larger
	    src_iter->cancel_step();
	    src_bytes = src_iter->step(dst_bytes, src_info);
	    // now must match
	    assert(src_bytes == dst_bytes);
	  }
<<<<<<< HEAD
	  bytes_total += src_bytes;

	  Request* new_req = dequeue_request();
=======

	  Request* new_req = dequeue_request();
	  new_req->seq_pos = bytes_total;
	  new_req->seq_count = src_bytes;
>>>>>>> 03a82e46
	  new_req->dim = Request::DIM_1D;
	  new_req->src_off = src_info.base_offset;
	  new_req->dst_off = dst_info.base_offset;
	  new_req->nbytes = src_info.bytes_per_chunk;
	  new_req->nlines = 1;
<<<<<<< HEAD
=======

	  bytes_total += src_bytes;

	  // is our iterator done?
	  if(src_iter->done() || dst_iter->done() ||
	     (bytes_total == pre_bytes_total)) {
	    assert(!iteration_completed);
	    iteration_completed = true;
	    
	    // non-ib iterators should end at the same time
	    assert((pre_xd_guid != XFERDES_NO_GUID) || src_iter->done());
	    assert((next_xd_guid != XFERDES_NO_GUID) || dst_iter->done());

	    assert((pre_xd_guid == XFERDES_NO_GUID) || (pre_bytes_total == bytes_total));
	  }

>>>>>>> 03a82e46
	  log_request.info() << "[1D] guid(" << guid
			     << ") src_off(" << new_req->src_off
			     << ") dst_off(" << new_req->dst_off
			     << ") nbytes(" << new_req->nbytes << ")";
	  reqs[idx++] = new_req;
	}
#if 0
        coord_t src_idx, dst_idx, todo, src_str, dst_str;
        size_t nitems, nlines;
        while (idx + MAX_GEN_REQS <= nr && offset_idx < oas_vec.size()
        && MAX_GEN_REQS <= available_reqs.size()) {
          if (DIM == 0) {
            todo = std::min((coord_t)(max_req_size / oas_vec[offset_idx].size),
                       me->continuous_steps(src_idx, dst_idx));
            nitems = src_str = dst_str = todo;
            nlines = 1;
          }
          else
            todo = std::min((coord_t)(max_req_size / oas_vec[offset_idx].size),
                       li->continuous_steps(src_idx, dst_idx,
                                            src_str, dst_str,
                                            nitems, nlines));
          coord_t src_in_block = src_buf.block_size
                               - src_idx % src_buf.block_size;
          coord_t dst_in_block = dst_buf.block_size
                               - dst_idx % dst_buf.block_size;
          todo = std::min(todo, std::min(src_in_block, dst_in_block));
          if (todo == 0)
            break;
          coord_t src_start, dst_start;
          if (src_buf.is_ib) {
            src_start = calc_mem_loc_ib(0,
                                        oas_vec[offset_idx].src_offset,
                                        oas_vec[offset_idx].size,
                                        src_buf.elmt_size,
                                        src_buf.block_size,
                                        src_buf.buf_size,
                                        domain.get_volume(), src_idx);
            todo = std::min(todo, std::max((coord_t)0,
					   (coord_t)(pre_bytes_write - src_start))
                                    / oas_vec[offset_idx].size);
          } else {
            src_start = Realm::calc_mem_loc(0,
                                     oas_vec[offset_idx].src_offset,
                                     oas_vec[offset_idx].size,
                                     src_buf.elmt_size,
                                     src_buf.block_size, src_idx);
          }
          if (dst_buf.is_ib) {
            dst_start = calc_mem_loc_ib(0,
                                        oas_vec[offset_idx].dst_offset,
                                        oas_vec[offset_idx].size,
                                        dst_buf.elmt_size,
                                        dst_buf.block_size,
                                        dst_buf.buf_size,
                                        domain.get_volume(), dst_idx);
            todo = std::min(todo, std::max((coord_t)0,
					   (coord_t)(next_bytes_read + dst_buf.buf_size - dst_start))
                                    / oas_vec[offset_idx].size);
          } else {
            dst_start = Realm::calc_mem_loc(0,
                                     oas_vec[offset_idx].dst_offset,
                                     oas_vec[offset_idx].size,
                                     dst_buf.elmt_size,
                                     dst_buf.block_size, dst_idx);
          }
          if (todo == 0)
            break;
          bool cross_src_ib = false, cross_dst_ib = false;
          if (src_buf.is_ib)
            cross_src_ib = cross_ib(src_start,
                                    todo * oas_vec[offset_idx].size,
                                    src_buf.buf_size);
          if (dst_buf.is_ib)
            cross_dst_ib = cross_ib(dst_start,
                                    todo * oas_vec[offset_idx].size,
                                    dst_buf.buf_size);
          // We are crossing ib, fallback to 1d case
          // We don't support 2D, fallback to 1d case
          if (cross_src_ib || cross_dst_ib || !support_2d_xfers(kind))
            todo = std::min(todo, (coord_t)nitems);
          if ((size_t)todo <= nitems) {
            // fallback to 1d case
            nitems = (size_t)todo;
            nlines = 1;
          } else {
            nlines = todo / nitems;
            todo = nlines * nitems;
          }
          if (nlines == 1) {
            // 1D case
            size_t nbytes = todo * oas_vec[offset_idx].size;
            while (nbytes > 0) {
              size_t req_size = nbytes;
              Request* new_req = dequeue_request();
              new_req->dim = Request::DIM_1D;
              if (src_buf.is_ib) {
                src_start = src_start % src_buf.buf_size;
                req_size = std::min(req_size, (size_t)(src_buf.buf_size - src_start));
              }
              if (dst_buf.is_ib) {
                dst_start = dst_start % dst_buf.buf_size;
                req_size = std::min(req_size, (size_t)(dst_buf.buf_size - dst_start));
              }
              new_req->src_off = src_start;
              new_req->dst_off = dst_start;
              new_req->nbytes = req_size;
              new_req->nlines = 1;
              log_request.info("[1D] guid(%llx) src_off(%lld) dst_off(%lld)"
                               " nbytes(%zu) offset_idx(%u)",
                               guid, src_start, dst_start, req_size, offset_idx);
              reqs[idx++] = new_req;
              nbytes -= req_size;
              src_start += req_size;
              dst_start += req_size;
            }
          } else {
            // 2D case
            Request* new_req = dequeue_request();
            new_req->dim = Request::DIM_2D;
            new_req->src_off = src_start;
            new_req->dst_off = dst_start;
            new_req->src_str = src_str * oas_vec[offset_idx].size;
            new_req->dst_str = dst_str * oas_vec[offset_idx].size;
            new_req->nbytes = nitems * oas_vec[offset_idx].size;
            new_req->nlines = nlines;
            reqs[idx++] = new_req;
          }
          if (DIM == 0) {
            me->move(todo);
            if (!me->any_left()) {
              me->reset();
              offset_idx ++;
            }
          } else {
            li->move(todo);
            if (!li->any_left()) {
              li->reset();
              offset_idx ++;
            }
          }
        } // while
#endif
        return idx;
      }


    bool XferDes::is_completed(void)
    {
      // to be complete, we need to have finished iterating (which may have been
      //  achieved by getting a pre_bytes_total update) and finished all of our
      //  writes
      return (iteration_completed &&
	      (seq_write.span_exists(0, bytes_total) == bytes_total));
    }

      void XferDes::update_bytes_read(size_t offset, size_t size)
      {
<<<<<<< HEAD
	if(pre_xd_guid == XFERDES_NO_GUID) {
	  bytes_read += size;
	} else {
	  assert(0);
	}
#if 0
=======
	size_t inc_amt = seq_read.add_span(offset, size);
	log_xd.info() << "bytes_read: " << guid << " " << offset << "+" << size << " -> " << inc_amt;
	if(pre_xd_guid != XFERDES_NO_GUID) {
	  if(inc_amt > 0) {
	    // we're actually telling the previous XD which offsets are ok to
	    //  overwrite, so adjust our offset by our (circular) IB size
            xferDes_queue->update_next_bytes_read(pre_xd_guid,
						  offset + src_ib_size,
						  inc_amt);
	  } else {
	    // TODO: mode to send non-contiguous updates?
	  }
	}
      }

#if 0
      inline void XferDes::simple_update_bytes_read(int64_t offset, uint64_t size)
>>>>>>> 03a82e46
        //printf("update_read[%lx]: offset = %ld, size = %lu, pre = %lx, next = %lx\n", guid, offset, size, pre_xd_guid, next_xd_guid);
        if (pre_xd_guid != XFERDES_NO_GUID) {
          bool update = false;
          if ((int64_t)(bytes_read % src_buf.buf_size) == offset) {
            bytes_read += size;
            update = true;
          }
          else {
            //printf("[%lx] insert: key = %ld, value = %lu\n", guid, offset, size);
            segments_read[offset] = size;
          }
          std::map<int64_t, uint64_t>::iterator it;
          while (true) {
            it = segments_read.find(bytes_read % src_buf.buf_size);
            if (it == segments_read.end())
              break;
            bytes_read += it->second;
            update = true;
            //printf("[%lx] erase: key = %ld, value = %lu\n", guid, it->first, it->second);
            segments_read.erase(it);
          }
          if (update) {
            xferDes_queue->update_next_bytes_read(pre_xd_guid, bytes_read);
          }
        }
        else {
          bytes_read += size;
        }
#endif
      }
#endif

      void XferDes::update_bytes_write(size_t offset, size_t size)
      {
	size_t inc_amt = seq_write.add_span(offset, size);
	log_xd.info() << "bytes_write: " << guid << " " << offset << "+" << size << " -> " << inc_amt;
	if(next_xd_guid != XFERDES_NO_GUID) {
	  if(inc_amt > 0) {
	    // this update carries our bytes_total amount, if we know it
	    //  to be final
            xferDes_queue->update_pre_bytes_write(next_xd_guid,
						  offset,
						  inc_amt,
						  (iteration_completed ?
						     bytes_total :
						     (size_t)-1));
	  } else {
	    // TODO: mode to send non-contiguous updates?
	  }
	}
      }

#if 0
      inline void XferDes::simple_update_bytes_write(int64_t offset, uint64_t size)
      {
        log_request.info(
            "update_write: guid(%llx) off(%zd) size(%zu) pre(%llx) next(%llx)",
            guid, (ssize_t)offset, (size_t)size, pre_xd_guid, next_xd_guid);

<<<<<<< HEAD
	if(next_xd_guid == XFERDES_NO_GUID) {
	  bytes_write += size;
	} else {
	  assert(0);
	}
#if 0
=======
	
>>>>>>> 03a82e46
        if (next_xd_guid != XFERDES_NO_GUID) {
          bool update = false;
          if ((int64_t)(bytes_write % dst_buf.buf_size) == offset) {
            bytes_write += size;
            update = true;
          } else {
            segments_write[offset] = size;
          }
          std::map<int64_t, uint64_t>::iterator it;
          while (true) {
            it = segments_write.find(bytes_write % dst_buf.buf_size);
            if (it == segments_write.end())
              break;
            bytes_write += it->second;
            update = true;
            segments_write.erase(it);
          }
          if (update) {
            xferDes_queue->update_pre_bytes_write(next_xd_guid, bytes_write);
          }
        }
        else {
          bytes_write += size;
        }
        //printf("[%d] offset(%ld), size(%lu), bytes_writes(%lx): %ld\n", gasnet_mynode(), offset, size, guid, bytes_write);
#endif
      }
#endif

      void XferDes::update_pre_bytes_write(size_t offset, size_t size, size_t pre_bytes_total)
      {
	// do this before we add the span
	if(pre_bytes_total != (size_t)-1) {
	  if(this->pre_bytes_total == (size_t)-1)
	    this->pre_bytes_total = pre_bytes_total;
	  else
	    assert(this->pre_bytes_total == pre_bytes_total);
	}

	size_t inc_amt = seq_pre_write.add_span(offset, size);
	log_xd.info() << "pre_write: " << guid << " " << offset << "+" << size << " -> " << inc_amt << " (" << pre_bytes_total << ")";
      }

      void XferDes::update_next_bytes_read(size_t offset, size_t size)
      {
	size_t inc_amt = seq_next_read.add_span(offset, size);
	log_xd.info() << "next_read: " << guid << " " << offset << "+" << size << " -> " << inc_amt;
      }

      void XferDes::default_notify_request_read_done(Request* req)
      {  
        req->is_read_done = true;
	update_bytes_read(req->seq_pos, req->seq_count);
#if 0
        if (req->dim == Request::DIM_1D)
          simple_update_bytes_read(req->src_off, req->nbytes);
        else
          simple_update_bytes_read(req->src_off, req->nbytes * req->nlines);
#endif
      }

      void XferDes::default_notify_request_write_done(Request* req)
      {
        req->is_write_done = true;
	update_bytes_write(req->seq_pos, req->seq_count);
#if 0
        if (req->dim == Request::DIM_1D)
          simple_update_bytes_write(req->dst_off, req->nbytes);
        else
          simple_update_bytes_write(req->dst_off, req->nbytes * req->nlines);
#endif
        enqueue_request(req);
      }

      MemcpyXferDes::MemcpyXferDes(DmaRequest* _dma_request,
                                        gasnet_node_t _launch_node,
                                        XferDesID _guid,
                                        XferDesID _pre_xd_guid,
                                        XferDesID _next_xd_guid,
				   uint64_t _next_max_rw_gap,
				   size_t src_ib_offset,
				   size_t src_ib_size,
                                        bool mark_started,
				   Memory _src_mem, Memory _dst_mem,
				   TransferIterator *_src_iter, TransferIterator *_dst_iter,
                                        uint64_t _max_req_size,
                                        long max_nr,
                                        int _priority,
                                        XferOrder::Type _order,
                                        XferDesFence* _complete_fence)
        : XferDes(_dma_request, _launch_node, _guid, _pre_xd_guid,
<<<<<<< HEAD
                  _next_xd_guid, mark_started,
=======
                  _next_xd_guid, _next_max_rw_gap, src_ib_offset, src_ib_size,
		  mark_started,
>>>>>>> 03a82e46
		  //_src_buf, _dst_buf, _domain, _oas_vec,
		  _src_mem, _dst_mem, _src_iter, _dst_iter,
		  _max_req_size, _priority, _order,
                  XferDes::XFER_MEM_CPY, _complete_fence)
      {
        //MemoryImpl* src_mem_impl = get_runtime()->get_memory_impl(_src_buf.memory);
        //MemoryImpl* dst_mem_impl = get_runtime()->get_memory_impl(_dst_buf.memory);
        channel = channel_manager->get_memcpy_channel();
        //src_buf_base = (char*) src_mem_impl->get_direct_ptr(_src_buf.alloc_offset, 0);
        //dst_buf_base = (char*) dst_mem_impl->get_direct_ptr(_dst_buf.alloc_offset, 0);
        memcpy_reqs = (MemcpyRequest*) calloc(max_nr, sizeof(MemcpyRequest));
        for (int i = 0; i < max_nr; i++) {
          memcpy_reqs[i].xd = this;
          enqueue_request(&memcpy_reqs[i]);
        }
      }

      long MemcpyXferDes::get_requests(Request** requests, long nr)
      {
        MemcpyRequest** reqs = (MemcpyRequest**) requests;
        long new_nr = default_get_requests(requests, nr);
        for (long i = 0; i < new_nr; i++)
        {
          //reqs[i]->src_base = (char*)(src_buf_base + reqs[i]->src_off);
          //reqs[i]->dst_base = (char*)(dst_buf_base + reqs[i]->dst_off);
	  reqs[i]->src_base = src_mem->get_direct_ptr(reqs[i]->src_off,
						      reqs[i]->nbytes);
	  reqs[i]->dst_base = dst_mem->get_direct_ptr(reqs[i]->dst_off,
						      reqs[i]->nbytes);
	  assert(reqs[i]->src_base != 0);
	  assert(reqs[i]->dst_base != 0);
        }
        return new_nr;

#ifdef TO_BE_DELETE
        long idx = 0;
        while (idx < nr && !available_reqs.empty() && offset_idx < oas_vec.size()) {
          off_t src_start, dst_start;
          size_t nbytes;
          if (DIM == 0) {
            simple_get_mask_request(src_start, dst_start, nbytes, me, offset_idx, min(available_reqs.size(), nr - idx));
          } else {
            simple_get_request<DIM>(src_start, dst_start, nbytes, li, offset_idx, min(available_reqs.size(), nr - idx));
          }
          if (nbytes == 0)
            break;
          //printf("[MemcpyXferDes] guid = %lx, offset_idx = %lld, oas_vec.size() = %lu, nbytes = %lu\n", guid, offset_idx, oas_vec.size(), nbytes);
          while (nbytes > 0) {
            size_t req_size = nbytes;
            if (src_buf.is_ib) {
              src_start = src_start % src_buf.buf_size;
              req_size = std::min(req_size, (size_t)(src_buf.buf_size - src_start));
            }
            if (dst_buf.is_ib) {
              dst_start = dst_start % dst_buf.buf_size;
              req_size = std::min(req_size, (size_t)(dst_buf.buf_size - dst_start));
            }
            mem_cpy_reqs[idx] = (MemcpyRequest*) available_reqs.front();
            available_reqs.pop();
            //printf("[MemcpyXferDes] src_start = %ld, dst_start = %ld, nbytes = %lu\n", src_start, dst_start, nbytes);
            mem_cpy_reqs[idx]->is_read_done = false;
            mem_cpy_reqs[idx]->is_write_done = false;
            mem_cpy_reqs[idx]->src_buf = (char*)(src_buf_base + src_start);
            mem_cpy_reqs[idx]->dst_buf = (char*)(dst_buf_base + dst_start);
            mem_cpy_reqs[idx]->nbytes = req_size;
            src_start += req_size; // here we don't have to mod src_buf.buf_size since it will be performed in next loop
            dst_start += req_size; //
            nbytes -= req_size;
            idx++;
          }
        }
        return idx;
#endif
      }

      void MemcpyXferDes::notify_request_read_done(Request* req)
      {
        default_notify_request_read_done(req);
      }

      void MemcpyXferDes::notify_request_write_done(Request* req)
      {
        default_notify_request_write_done(req);
      }

      void MemcpyXferDes::flush()
      {
      }

      GASNetXferDes::GASNetXferDes(DmaRequest* _dma_request,
				   gasnet_node_t _launch_node,
				   XferDesID _guid,
				   XferDesID _pre_xd_guid,
				   XferDesID _next_xd_guid,
<<<<<<< HEAD
=======
				   uint64_t _next_max_rw_gap,
				   size_t src_ib_offset,
				   size_t src_ib_size,
>>>>>>> 03a82e46
				   bool mark_started,
				   Memory _src_mem, Memory _dst_mem,
				   TransferIterator *_src_iter, TransferIterator *_dst_iter,
				   uint64_t _max_req_size,
				   long max_nr,
				   int _priority,
				   XferOrder::Type _order,
				   XferKind _kind,
				   XferDesFence* _complete_fence)
        : XferDes(_dma_request, _launch_node, _guid, _pre_xd_guid,
<<<<<<< HEAD
                  _next_xd_guid, mark_started,
=======
                  _next_xd_guid, _next_max_rw_gap, src_ib_offset, src_ib_size,
		  mark_started,
>>>>>>> 03a82e46
		  //_src_buf, _dst_buf, _domain, _oas_vec,
		  _src_mem, _dst_mem, _src_iter, _dst_iter,
		  _max_req_size, _priority, _order,
                  _kind, _complete_fence)
      {
        //MemoryImpl* src_mem_impl = get_runtime()->get_memory_impl(_src_buf.memory);
        //MemoryImpl* dst_mem_impl = get_runtime()->get_memory_impl(_dst_buf.memory);
        gasnet_reqs = (GASNetRequest*) calloc(max_nr, sizeof(GASNetRequest));
        for (int i = 0; i < max_nr; i++) {
          gasnet_reqs[i].xd = this;
          enqueue_request(&gasnet_reqs[i]);
        }
        switch (kind) {
          case XferDes::XFER_GASNET_READ:
          {
            channel = channel_manager->get_gasnet_read_channel();
            //buf_base = (const char*) dst_mem_impl->get_direct_ptr(_dst_buf.alloc_offset, 0);
            break;
          }
          case XferDes::XFER_GASNET_WRITE:
          {
            channel = channel_manager->get_gasnet_write_channel();
            //buf_base = (const char*) src_mem_impl->get_direct_ptr(_src_buf.alloc_offset, 0);
            break;
          }
          default:
            assert(false);
        }
      }

      long GASNetXferDes::get_requests(Request** requests, long nr)
      {
        GASNetRequest** reqs = (GASNetRequest**) requests;
        long new_nr = default_get_requests(requests, nr);
        switch (kind) {
          case XferDes::XFER_GASNET_READ:
          {
            for (long i = 0; i < new_nr; i++) {
              reqs[i]->gas_off = /*src_buf.alloc_offset +*/ reqs[i]->src_off;
              //reqs[i]->mem_base = (char*)(buf_base + reqs[i]->dst_off);
	      reqs[i]->mem_base = dst_mem->get_direct_ptr(reqs[i]->dst_off,
							  reqs[i]->nbytes);
	      assert(reqs[i]->mem_base != 0);
            }
            break;
          }
          case XferDes::XFER_GASNET_WRITE:
          {
            for (long i = 0; i < new_nr; i++) {
              //reqs[i]->mem_base = (char*)(buf_base + reqs[i]->src_off);
	      reqs[i]->mem_base = src_mem->get_direct_ptr(reqs[i]->src_off,
							  reqs[i]->nbytes);
	      assert(reqs[i]->mem_base != 0);
              reqs[i]->gas_off = /*dst_buf.alloc_offset +*/ reqs[i]->dst_off;
            }
            break;
          }
          default:
            assert(0);
        }
        return new_nr;
      }

      void GASNetXferDes::notify_request_read_done(Request* req)
      {
        default_notify_request_read_done(req);
      }

      void GASNetXferDes::notify_request_write_done(Request* req)
      {
        default_notify_request_write_done(req);
      }

      void GASNetXferDes::flush()
      {
      }

      RemoteWriteXferDes::RemoteWriteXferDes(DmaRequest* _dma_request,
					     gasnet_node_t _launch_node,
					     XferDesID _guid,
					     XferDesID _pre_xd_guid,
					     XferDesID _next_xd_guid,
<<<<<<< HEAD
=======
					     uint64_t _next_max_rw_gap,
					     size_t src_ib_offset,
					     size_t src_ib_size,
>>>>>>> 03a82e46
					     bool mark_started,
					     Memory _src_mem, Memory _dst_mem,
					     TransferIterator *_src_iter, TransferIterator *_dst_iter,
					     uint64_t _max_req_size,
					     long max_nr,
					     int _priority,
					     XferOrder::Type _order,
					     XferDesFence* _complete_fence)
        : XferDes(_dma_request, _launch_node, _guid, _pre_xd_guid,
<<<<<<< HEAD
                  _next_xd_guid, mark_started,
=======
                  _next_xd_guid, _next_max_rw_gap, src_ib_offset, src_ib_size,
		  mark_started,
>>>>>>> 03a82e46
		  //_src_buf, _dst_buf,_domain, _oas_vec,
		  _src_mem, _dst_mem, _src_iter, _dst_iter,
		  _max_req_size, _priority, _order,
                  XferDes::XFER_REMOTE_WRITE, _complete_fence)
      {
        //MemoryImpl* src_mem_impl = get_runtime()->get_memory_impl(_src_buf.memory);
        //dst_mem_impl = get_runtime()->get_memory_impl(_dst_buf.memory);
        // make sure dst buffer is registered memory
        assert(dst_mem->kind == MemoryImpl::MKIND_RDMA);
        channel = channel_manager->get_remote_write_channel();
        //src_buf_base = (const char*) src_mem_impl->get_direct_ptr(_src_buf.alloc_offset, 0);
        // Note that we cannot use get_direct_ptr to get dst_buf_base, since it always returns 0
        dst_buf_base = ((char *)((Realm::RemoteMemory*)dst_mem)->regbase) /*+ dst_buf.alloc_offset*/;
        requests = (RemoteWriteRequest*) calloc(max_nr, sizeof(RemoteWriteRequest));
        for (int i = 0; i < max_nr; i++) {
          requests[i].xd = this;
          requests[i].dst_node = ID(dst_mem->me).memory.owner_node;
          enqueue_request(&requests[i]);
        }
      }

      long RemoteWriteXferDes::get_requests(Request** requests, long nr)
      {
        pthread_mutex_lock(&xd_lock);
        RemoteWriteRequest** reqs = (RemoteWriteRequest**) requests;
        long new_nr = default_get_requests(requests, nr);
        for (long i = 0; i < new_nr; i++)
        {
          //reqs[i]->src_base = (char*)(src_buf_base + reqs[i]->src_off);
	  reqs[i]->src_base = src_mem->get_direct_ptr(reqs[i]->src_off,
						      reqs[i]->nbytes);
	  assert(reqs[i]->src_base != 0);
          reqs[i]->dst_base = dst_buf_base + reqs[i]->dst_off;
        }
        pthread_mutex_unlock(&xd_lock);
        return new_nr;
      }

      void RemoteWriteXferDes::notify_request_read_done(Request* req)
      {
        pthread_mutex_lock(&xd_lock);
        default_notify_request_read_done(req);
        pthread_mutex_unlock(&xd_lock);
      }

      void RemoteWriteXferDes::notify_request_write_done(Request* req)
      {
        pthread_mutex_lock(&xd_lock);
        default_notify_request_write_done(req);
        pthread_mutex_unlock(&xd_lock);
      }

      void RemoteWriteXferDes::flush()
      {
        //pthread_mutex_lock(&xd_lock);
        //pthread_mutex_unlock(&xd_lock);
<<<<<<< HEAD
=======
      }

      // doesn't do pre_bytes_write updates, since the remote write message
      //  takes care of it with lower latency
      void RemoteWriteXferDes::update_bytes_write(size_t offset, size_t size)
      {
	seq_write.add_span(offset, size);
>>>>>>> 03a82e46
      }

#ifdef USE_CUDA
      GPUXferDes::GPUXferDes(DmaRequest* _dma_request,
			     gasnet_node_t _launch_node,
			     XferDesID _guid,
			     XferDesID _pre_xd_guid,
			     XferDesID _next_xd_guid,
<<<<<<< HEAD
=======
			     uint64_t _next_max_rw_gap,
			     size_t src_ib_offset,
			     size_t src_ib_size,
>>>>>>> 03a82e46
			     bool mark_started,
			     Memory _src_mem, Memory _dst_mem,
			     TransferIterator *_src_iter, TransferIterator *_dst_iter,
			     uint64_t _max_req_size,
			     long max_nr,
			     int _priority,
			     XferOrder::Type _order,
			     XferKind _kind,
			     XferDesFence* _complete_fence)
      : XferDes(_dma_request, _launch_node, _guid, _pre_xd_guid,
<<<<<<< HEAD
                _next_xd_guid, mark_started,
=======
                _next_xd_guid, _next_max_rw_gap, src_ib_offset, src_ib_size,
		mark_started,
>>>>>>> 03a82e46
		//_src_buf, _dst_buf, _domain, _oas_vec,
		_src_mem, _dst_mem, _src_iter, _dst_iter,
		_max_req_size, _priority,
                _order, _kind, _complete_fence)
      {
        //gpu_reqs = (GPURequest*) calloc(max_nr, sizeof(GPURequest));
        for (int i = 0; i < max_nr; i++) {
          GPURequest* gpu_req = new GPURequest;
          gpu_req->xd = this;
          enqueue_request(gpu_req);
        }
 
        switch (kind) {
          case XferDes::XFER_GPU_TO_FB:
          {
            src_gpu = NULL;
            dst_gpu = ((GPUFBMemory*)dst_mem)->gpu;
            channel = channel_manager->get_gpu_to_fb_channel(dst_gpu);
            //src_buf_base = (char*) src_mem_impl->get_direct_ptr(_src_buf.alloc_offset, 0);
            //dst_buf_base = NULL;
            assert(dst_mem->kind == MemoryImpl::MKIND_GPUFB);
            break;
          }
          case XferDes::XFER_GPU_FROM_FB:
          {
            src_gpu = ((GPUFBMemory*)src_mem)->gpu;
            dst_gpu = NULL;
            channel = channel_manager->get_gpu_from_fb_channel(src_gpu);
            //src_buf_base = NULL;
            //dst_buf_base = (char*) dst_mem_impl->get_direct_ptr(_dst_buf.alloc_offset, 0);
            assert(src_mem->kind == MemoryImpl::MKIND_GPUFB);
            break;
          }
          case XferDes::XFER_GPU_IN_FB:
          {
            src_gpu = ((GPUFBMemory*)src_mem)->gpu;
            dst_gpu = ((GPUFBMemory*)dst_mem)->gpu;
            channel = channel_manager->get_gpu_in_fb_channel(src_gpu);
            //src_buf_base = dst_buf_base = NULL;
            assert(src_mem->kind == MemoryImpl::MKIND_GPUFB);
            assert(src_mem->kind == MemoryImpl::MKIND_GPUFB);
            assert(src_gpu == dst_gpu);
            break;
          }
          case XferDes::XFER_GPU_PEER_FB:
          {
            src_gpu = ((GPUFBMemory*)src_mem)->gpu;
            dst_gpu = ((GPUFBMemory*)dst_mem)->gpu;
            channel = channel_manager->get_gpu_peer_fb_channel(src_gpu);
            //src_buf_base = dst_buf_base = NULL;
            assert(src_mem->kind == MemoryImpl::MKIND_GPUFB);
            assert(src_mem->kind == MemoryImpl::MKIND_GPUFB);
            assert(src_gpu != dst_gpu);
            break;
          }
          default:
            assert(0);
        }
      }

      long GPUXferDes::get_requests(Request** requests, long nr)
      {
        GPURequest** reqs = (GPURequest**) requests;
        long new_nr = default_get_requests(requests, nr);
        for (long i = 0; i < new_nr; i++) {
          reqs[i]->event.reset();
          switch (kind) {
            case XferDes::XFER_GPU_TO_FB:
            {
              //reqs[i]->src_base = src_buf_base + reqs[i]->src_off;
	      reqs[i]->src_base = src_mem->get_direct_ptr(reqs[i]->src_off,
							  reqs[i]->nbytes);
	      assert(reqs[i]->src_base != 0);
              reqs[i]->dst_gpu_off = /*dst_buf.alloc_offset +*/ reqs[i]->dst_off;
              break;
            }
            case XferDes::XFER_GPU_FROM_FB:
            {
              reqs[i]->src_gpu_off = /*src_buf.alloc_offset +*/ reqs[i]->src_off;
              //reqs[i]->dst_base = dst_buf_base + reqs[i]->dst_off;
	      reqs[i]->dst_base = dst_mem->get_direct_ptr(reqs[i]->dst_off,
							  reqs[i]->nbytes);
	      assert(reqs[i]->dst_base != 0);
              break;
            }
            case XferDes::XFER_GPU_IN_FB:
            {
              reqs[i]->src_gpu_off = /*src_buf.alloc_offset*/ + reqs[i]->src_off;
              reqs[i]->dst_gpu_off = /*dst_buf.alloc_offset*/ + reqs[i]->dst_off;
              break;
            }
            case XferDes::XFER_GPU_PEER_FB:
            {
              reqs[i]->src_gpu_off = /*src_buf.alloc_offset +*/ reqs[i]->src_off;
              reqs[i]->dst_gpu_off = /*dst_buf.alloc_offset +*/ reqs[i]->dst_off;
              // also need to set dst_gpu for peer xfer
              reqs[i]->dst_gpu = dst_gpu;
              break;
            }
            default:
              assert(0);
          }
        }
        return new_nr;
      }

      void GPUXferDes::notify_request_read_done(Request* req)
      {
        default_notify_request_read_done(req);
      }

      void GPUXferDes::notify_request_write_done(Request* req)
      {
        default_notify_request_write_done(req);
      }

      void GPUXferDes::flush()
      {
      }
#endif

#ifdef USE_HDF
      HDFXferDes::HDFXferDes(DmaRequest* _dma_request,
			     gasnet_node_t _launch_node,
			     XferDesID _guid,
			     XferDesID _pre_xd_guid,
			     XferDesID _next_xd_guid,
<<<<<<< HEAD
=======
			     uint64_t _next_max_rw_gap,
			     size_t src_ib_offset,
			     size_t src_ib_size,
>>>>>>> 03a82e46
			     bool mark_started,
			     RegionInstance inst,
			     Memory _src_mem, Memory _dst_mem,
			     TransferIterator *_src_iter, TransferIterator *_dst_iter,
			     uint64_t _max_req_size,
			     long max_nr,
			     int _priority,
			     XferOrder::Type _order,
			     XferKind _kind,
			     XferDesFence* _complete_fence)
        : XferDes(_dma_request, _launch_node, _guid, _pre_xd_guid,
<<<<<<< HEAD
                  _next_xd_guid, mark_started,
=======
                  _next_xd_guid, _next_max_rw_gap, src_ib_offset, src_ib_size,
		  mark_started,
>>>>>>> 03a82e46
		  //_src_buf, _dst_buf, _domain, _oas_vec,
		  _src_mem, _dst_mem, _src_iter, _dst_iter,
		  _max_req_size, _priority,
                  _order, _kind, _complete_fence)
      {
        HDF5Memory* hdf_mem;
        switch (kind) {
          case XferDes::XFER_HDF_READ:
          {
	    assert(src_mem->kind == MemoryImpl::MKIND_HDF);
            hdf_mem = (HDF5Memory*) src_mem;
            //pthread_rwlock_rdlock(&hdf_mem->rwlock);
            // std::map<RegionInstance, HDFMetadata*>::iterator it;
            // it = hdf_mem->hdf_metadata.find(inst);
            // assert(it != hdf_mem->hdf_metadata.end());
            // hdf_metadata = it->second;
            //pthread_rwlock_unlock(&hdf_mem->rwlock);
            channel = channel_manager->get_hdf_read_channel();
            //buf_base = (char*) dst_impl->get_direct_ptr(_dst_buf.alloc_offset, 0);
            //lsi = new GenericLinearSubrectIterator<Mapping<DIM, 1> >(domain.get_rect<DIM>(), (*dst_buf.linearization.get_mapping<DIM>()));
            //fit = oas_vec.begin();
            break;
          }
          case XferDes::XFER_HDF_WRITE:
          {
            assert(dst_mem->kind == MemoryImpl::MKIND_HDF);
            hdf_mem = (HDF5Memory*) dst_mem;
            //pthread_rwlock_rdlock(&hdf_mem->rwlock);
            // std::map<RegionInstance, HDFMetadata*>::iterator it;
            // it = hdf_mem->hdf_metadata.find(inst);
            // assert(it != hdf_mem->hdf_metadata.end());
            // hdf_metadata = it->second;
            //pthread_rwlock_unlock(&hdf_mem->rwlock);
            channel = channel_manager->get_hdf_write_channel();
            //buf_base = (char*) src_impl->get_direct_ptr(_src_buf.alloc_offset, 0);
            //lsi = new GenericLinearSubrectIterator<Mapping<DIM, 1> >(domain.get_rect<DIM>(), (*src_buf.linearization.get_mapping<DIM>()));
            //fit = oas_vec.begin();
            break;
          }
          default:
            assert(0);
        }

	std::map<RegionInstance, HDFMetadata*>::iterator it;
	it = hdf_mem->hdf_metadata.find(inst);
	assert(it != hdf_mem->hdf_metadata.end());
	hdf_metadata = it->second;

        hdf_reqs = (HDFRequest*) calloc(max_nr, sizeof(HDFRequest));
        for (int i = 0; i < max_nr; i++) {
          hdf_reqs[i].xd = this;
          //hdf_reqs[i].hdf_memory = hdf_mem;
          enqueue_request(&hdf_reqs[i]);
        }
     }

      long HDFXferDes::get_requests(Request** requests, long nr)
      {
        long idx = 0;
	
	while((idx < nr) && (available_reqs.size() > 0)) {	  
	  // is our iterator done?
	  if(src_iter->done() || dst_iter->done()) {
	    // non-ib iterators should end at the same time
	    assert((pre_xd_guid != XFERDES_NO_GUID) || src_iter->done());
	    assert((next_xd_guid != XFERDES_NO_GUID) || dst_iter->done());
	    iteration_completed = true;
	    break;
	  }

	  // some sort of per-channel max request size?
	  size_t max_bytes = 1 << 20;
	  assert(pre_xd_guid == XFERDES_NO_GUID);
	  assert(next_xd_guid == XFERDES_NO_GUID);

	  // HDF5 uses its own address info, instead of src/dst, we
	  //  distinguish between hdf5 and mem
	  TransferIterator *hdf5_iter = ((kind == XferDes::XFER_HDF_READ) ?
					   src_iter :
					   dst_iter);
	  TransferIterator *mem_iter = ((kind == XferDes::XFER_HDF_READ) ?
					  dst_iter :
					  src_iter);

	  TransferIterator::AddressInfo mem_info;
	  TransferIterator::AddressInfoHDF5 hdf5_info;

	  // always ask the HDF5 size for a step first
	  size_t hdf5_bytes = hdf5_iter->step(max_bytes, hdf5_info,
					      true /*tentative*/);
	  size_t mem_bytes = mem_iter->step(hdf5_bytes, mem_info);
	  if(mem_bytes == hdf5_bytes) {
	    // looks good - confirm the hdf5 step
	    hdf5_iter->confirm_step();
	  } else {
	    // cancel the hdf5 step and try to just step by mem_bytes
	    assert(mem_bytes < hdf5_bytes);  // should never be larger
	    hdf5_iter->cancel_step();
	    hdf5_bytes = hdf5_iter->step(mem_bytes, hdf5_info);
	    // now must match
	    assert(hdf5_bytes == mem_bytes);
	  }
<<<<<<< HEAD
	  bytes_total += hdf5_bytes;
=======
>>>>>>> 03a82e46

	  HDFRequest* new_req = (HDFRequest *)(dequeue_request());
	  new_req->dim = Request::DIM_1D;
	  new_req->mem_base = ((kind == XferDes::XFER_HDF_READ) ?
			         dst_mem :
			         src_mem)->get_direct_ptr(mem_info.base_offset,
							  mem_info.bytes_per_chunk);
	  new_req->dataset_id = hdf5_info.dset_id;
	  new_req->datatype_id = hdf5_info.dtype_id;

	  // TODO: this should be based on analysis of memory strides
	  std::vector<hsize_t> mem_dims = hdf5_info.extent;
	  CHECK_HDF5( new_req->mem_space_id = H5Screate_simple(mem_dims.size(), mem_dims.data(), NULL) );
	  //std::vector<hsize_t> mem_start(DIM, 0);
	  //CHECK_HDF5( H5Sselect_hyperslab(new_req->mem_space_id, H5S_SELECT_SET, ms_start, NULL, count, NULL) );

	  CHECK_HDF5( new_req->file_space_id = H5Screate_simple(hdf5_info.dset_bounds.size(), hdf5_info.dset_bounds.data(), 0) );
	  CHECK_HDF5( H5Sselect_hyperslab(new_req->file_space_id, H5S_SELECT_SET, hdf5_info.offset.data(), 0, hdf5_info.extent.data(), 0) );

	  new_req->nbytes = hdf5_bytes;
<<<<<<< HEAD
=======
	  new_req->seq_pos = bytes_total;
	  new_req->seq_count = hdf5_bytes;

	  bytes_total += hdf5_bytes;

>>>>>>> 03a82e46
	  requests[idx++] = new_req;
	}

	return idx;
#if 0
        long ns = 0;
        while (ns < nr && !available_reqs.empty() && fit != oas_vec.end()) {
          requests[ns] = dequeue_request();
          switch (kind) {
            case XferDes::XFER_HDF_READ:
            {
              off_t hdf_ofs = fit->src_offset;
              assert(hdf_metadata->dataset_ids.count(hdf_ofs) > 0);
              //pthread_rwlock_rdlock(&hdf_metadata->hdf_memory->rwlock);
              size_t elemnt_size = H5Tget_size(hdf_metadata->datatype_ids[hdf_ofs]);
              HDFRequest* hdf_req = (HDFRequest*) requests[ns];
              hdf_req->dataset_id = hdf_metadata->dataset_ids[hdf_ofs];
              //hdf_req->rwlock = &hdf_metadata->dataset_rwlocks[hdf_idx];
              hdf_req->mem_type_id = hdf_metadata->datatype_ids[hdf_ofs];
              hsize_t count[DIM], ms_start[DIM], ds_start[DIM], ms_dims[DIM];
              // assume SOA for now
              assert(dst_buf.block_size >= lsi->image_lo[0] + domain.get_volume());
              assert(lsi->strides[0][0] == 1);
              ms_dims[DIM - 1] = lsi->strides[1][0];
              for (unsigned i = 1; i < DIM - 1; i++)
                ms_dims[DIM - 1 - i] = lsi->strides[i+1][0] / lsi->strides[i][0];
              ms_dims[0] = lsi->subrect.hi[DIM - 1] - lsi->subrect.lo[DIM - 1] + 1;
              size_t todo = 1;
              for (unsigned i = 0; i < DIM; i++) {
                ms_start[i] = 0;
                count[i] = lsi->subrect.hi[DIM - 1 - i] - lsi->subrect.lo[DIM - 1 - i] + 1;
                todo *= count[i];
                ds_start[i] = lsi->subrect.lo[DIM - 1 - i] - hdf_metadata->lo[DIM - 1 - i];
              }
              hdf_req->file_space_id = H5Dget_space(hdf_metadata->dataset_ids[hdf_ofs]);
              // HDF dimension always start with zero, but Legion::Domain may start with any integer
              // We need to deal with the offset between them here
              herr_t ret = H5Sselect_hyperslab(hdf_req->file_space_id, H5S_SELECT_SET, ds_start, NULL, count, NULL);
              assert(ret >= 0);
              //pthread_rwlock_unlock(&hdf_metadata->hdf_memory->rwlock);
              //pthread_rwlock_wrlock(&hdf_metadata->hdf_memory->rwlock);
              hdf_req->mem_space_id = H5Screate_simple(DIM, ms_dims, NULL);
              ret = H5Sselect_hyperslab(hdf_req->mem_space_id, H5S_SELECT_SET, ms_start, NULL, count, NULL);
              assert(ret >= 0);
              //pthread_rwlock_unlock(&hdf_metadata->hdf_memory->rwlock);
              off_t dst_offset = Realm::calc_mem_loc(0, fit->dst_offset, fit->size,
                                              dst_buf.elmt_size, dst_buf.block_size, lsi->image_lo[0]);
              hdf_req->mem_base = buf_base + dst_offset;
              hdf_req->nbytes = todo * elemnt_size;
              break;
            }
            case XferDes::XFER_HDF_WRITE:
            {
              off_t hdf_ofs = fit->dst_offset;
              assert(hdf_metadata->dataset_ids.count(hdf_ofs) > 0);
              //pthread_rwlock_rdlock(&hdf_metadata->hdf_memory->rwlock);
              size_t elemnt_size = H5Tget_size(hdf_metadata->datatype_ids[hdf_ofs]);
              HDFRequest* hdf_req = (HDFRequest*) requests[ns];
              hdf_req->dataset_id = hdf_metadata->dataset_ids[hdf_ofs];
              //hdf_req->rwlock = &hdf_metadata->dataset_rwlocks[hdf_idx];
              hdf_req->mem_type_id = hdf_metadata->datatype_ids[hdf_ofs];
              hsize_t count[DIM], ms_start[DIM], ds_start[DIM], ms_dims[DIM];
              //assume SOA for now
              assert(src_buf.block_size >= lsi->image_lo[0] + domain.get_volume());
              assert(lsi->strides[0][0] == 1);
              ms_dims[DIM - 1] = lsi->strides[1][0];
              for (unsigned i = 1; i < DIM - 1; i++)
                ms_dims[DIM - 1 - i] = lsi->strides[i+1][0] / lsi->strides[i][0];
              ms_dims[0] = lsi->subrect.hi[DIM - 1] - lsi->subrect.lo[DIM - 1] + 1;
              size_t todo = 1;
              for (unsigned i = 0; i < DIM; i++) {
                ms_start[i] = 0;
                count[i] = lsi->subrect.hi[DIM - 1 - i] - lsi->subrect.lo[DIM - 1 - i] + 1;
                todo *= count[i];
                ds_start[i] = lsi->subrect.lo[DIM - 1 - i] - hdf_metadata->lo[DIM - 1 - i];
              }
              hdf_req->file_space_id = H5Dget_space(hdf_metadata->dataset_ids[hdf_ofs]);
              // HDF dimension always start with zero, but Legion::Domain may start with any integer
              // We need to deal with the offset between them here
              herr_t ret = H5Sselect_hyperslab(hdf_req->file_space_id, H5S_SELECT_SET, ds_start, NULL, count, NULL);
              assert(ret >= 0);
              //pthread_rwlock_unlock(&hdf_metadata->hdf_memory->rwlock);
              //pthread_rwlock_wrlock(&hdf_metadata->hdf_memory->rwlock);
              hdf_req->mem_space_id = H5Screate_simple(DIM, ms_dims, NULL);
              ret = H5Sselect_hyperslab(hdf_req->mem_space_id, H5S_SELECT_SET, ms_start, NULL, count, NULL);
              assert(ret >= 0);
              //pthread_rwlock_unlock(&hdf_metadata->hdf_memory->rwlock);
              off_t src_offset = Realm::calc_mem_loc(0, fit->src_offset, fit->size,
                                              src_buf.elmt_size, src_buf.block_size, lsi->image_lo[0]);
              hdf_req->mem_base = buf_base + src_offset;
              hdf_req->nbytes = todo * elemnt_size;
              break;
            }
            default:
              assert(0);
          }
          lsi->step();
          if (!lsi->any_left) {
            fit++;
            delete lsi;
            if (kind == XferDes::XFER_HDF_READ)
              lsi = new GenericLinearSubrectIterator<Mapping<DIM, 1> >(domain.get_rect<DIM>(), (*dst_buf.linearization.get_mapping<DIM>()));
            else
              lsi = new GenericLinearSubrectIterator<Mapping<DIM, 1> >(domain.get_rect<DIM>(), (*src_buf.linearization.get_mapping<DIM>()));
          }
          ns ++;
        }
        return ns;
#endif
      }

      void HDFXferDes::notify_request_read_done(Request* req)
      {
	default_notify_request_read_done(req);
      }

      void HDFXferDes::notify_request_write_done(Request* req)
      {
        HDFRequest* hdf_req = (HDFRequest*) req;
        //pthread_rwlock_wrlock(&hdf_metadata->hdf_memory->rwlock);
        CHECK_HDF5( H5Sclose(hdf_req->mem_space_id) );
        CHECK_HDF5( H5Sclose(hdf_req->file_space_id) );
        //pthread_rwlock_unlock(&hdf_metadata->hdf_memory->rwlock);

	default_notify_request_write_done(req);
      }

      void HDFXferDes::flush()
      {
        if (kind == XferDes::XFER_HDF_READ) {
        } else {
          assert(kind == XferDes::XFER_HDF_WRITE);
	  CHECK_HDF5( H5Fflush(hdf_metadata->file_id, H5F_SCOPE_LOCAL) );
          // for (fit = oas_vec.begin(); fit != oas_vec.end(); fit++) {
          //   off_t hdf_idx = fit->dst_offset;
          //   hid_t dataset_id = hdf_metadata->dataset_ids[hdf_idx];
          //   //TODO: I am not sure if we need a lock here to protect HDFflush
          //   H5Fflush(dataset_id, H5F_SCOPE_LOCAL);
          // }
        }
      }
#endif

      /*static*/ void* MemcpyThread::start(void* arg)
      {
        MemcpyThread* worker = (MemcpyThread*) arg;
        worker->thread_loop();
        return NULL;
      }

      void MemcpyThread::thread_loop()
      {
        while (!channel->is_stopped) {
          channel->get_request(thread_queue);
          if (channel->is_stopped)
            break;
          std::deque<MemcpyRequest*>::const_iterator it;
          for (it = thread_queue.begin(); it != thread_queue.end(); it++) {
            MemcpyRequest* req = *it;
            //double starttime = Realm::Clock::current_time_in_microseconds();
            if (req->dim == Request::DIM_1D) {
              memcpy(req->dst_base, req->src_base, req->nbytes);
            } else {
              assert(req->dim == Request::DIM_2D);
              const char *src = (const char *)(req->src_base);
	      char *dst = (char *)(req->dst_base);
              for (size_t i = 0; i < req->nlines; i++) {
                memcpy(dst, src, req->nbytes);
                src += req->src_str;
                dst += req->dst_str;
              }
            }
            //double stoptime = Realm::Clock::current_time_in_microseconds();
            //fprintf(stderr, "t = %.2lfus, tp = %.2lfMB/s\n", stoptime - starttime, (req->nbytes / (stoptime - starttime)));
          }
          channel->return_request(thread_queue);
          thread_queue.clear();
        }
      }

      void MemcpyThread::stop()
      {
        channel->stop();
      }

      MemcpyChannel::MemcpyChannel(long max_nr)
      {
        kind = XferDes::XFER_MEM_CPY;
        capacity = max_nr;
        is_stopped = false;
        sleep_threads = false;
        pthread_mutex_init(&pending_lock, NULL);
        pthread_mutex_init(&finished_lock, NULL);
        pthread_cond_init(&pending_cond, NULL);
        //cbs = (MemcpyRequest**) calloc(max_nr, sizeof(MemcpyRequest*));
      }

      MemcpyChannel::~MemcpyChannel()
      {
        pthread_mutex_destroy(&pending_lock);
        pthread_mutex_destroy(&finished_lock);
        pthread_cond_destroy(&pending_cond);
        //free(cbs);
      }

      void MemcpyChannel::stop()
      {
        pthread_mutex_lock(&pending_lock);
        if (!is_stopped)
          pthread_cond_broadcast(&pending_cond);
        is_stopped = true;
        pthread_mutex_unlock(&pending_lock);
      }

      void MemcpyChannel::get_request(std::deque<MemcpyRequest*>& thread_queue)
      {
        pthread_mutex_lock(&pending_lock);
        while (pending_queue.empty() && !is_stopped) {
          sleep_threads = true;
          pthread_cond_wait(&pending_cond, &pending_lock);
        }
        if (!is_stopped) {
          // TODO: enable the following optimization
          //thread_queue.insert(thread_queue.end(), pending_queue.begin(), pending_queue.end());
          thread_queue.push_back(pending_queue.front());
          pending_queue.pop_front();
          //fprintf(stderr, "[%d] thread_queue.size = %lu\n", gettid(), thread_queue.size());
          //pending_queue.clear();
        }
        pthread_mutex_unlock(&pending_lock);
      }

      void MemcpyChannel::return_request(std::deque<MemcpyRequest*>& thread_queue)
      {
        pthread_mutex_lock(&finished_lock);
        finished_queue.insert(finished_queue.end(), thread_queue.begin(), thread_queue.end());
        pthread_mutex_unlock(&finished_lock);
      }

      long MemcpyChannel::submit(Request** requests, long nr)
      {
        MemcpyRequest** mem_cpy_reqs = (MemcpyRequest**) requests;
        for (long i = 0; i < nr; i++) {
          MemcpyRequest* req = mem_cpy_reqs[i];
          if (req->dim == Request::DIM_1D) {
            memcpy(req->dst_base, req->src_base, req->nbytes);
          } else {
            assert(req->dim == Request::DIM_2D);
            const char *src = (const char *)(req->src_base);
	    char *dst = (char *)(req->dst_base);
            for (size_t i = 0; i < req->nlines; i++) {
              memcpy(dst, src, req->nbytes);
              src += req->src_str;
              dst += req->dst_str;
            }
          }
          req->xd->notify_request_read_done(req);
          req->xd->notify_request_write_done(req);
        }
        return nr;
        /*
        pthread_mutex_lock(&pending_lock);
        //if (nr > 0)
          //printf("MemcpyChannel::submit[nr = %ld]\n", nr);
        for (long i = 0; i < nr; i++) {
          pending_queue.push_back(mem_cpy_reqs[i]);
        }
        if (sleep_threads) {
          pthread_cond_broadcast(&pending_cond);
          sleep_threads = false;
        }
        pthread_mutex_unlock(&pending_lock);
        return nr;
        */
        /*
        for (int i = 0; i < nr; i++) {
          push_request(mem_cpy_reqs[i]);
          memcpy(mem_cpy_reqs[i]->dst_buf, mem_cpy_reqs[i]->src_buf, mem_cpy_reqs[i]->nbytes);
          mem_cpy_reqs[i]->xd->notify_request_read_done(mem_cpy_reqs[i]);
          mem_cpy_reqs[i]->xd->notify_request_write_done(mem_cpy_reqs[i]);
        }
        return nr;
        */
      }

      void MemcpyChannel::pull()
      {
        pthread_mutex_lock(&finished_lock);
        while (!finished_queue.empty()) {
          MemcpyRequest* req = finished_queue.front();
          finished_queue.pop_front();
          req->xd->notify_request_read_done(req);
          req->xd->notify_request_write_done(req);
        }
        pthread_mutex_unlock(&finished_lock);
        /*
        while (true) {
          long np = worker->pull(cbs, capacity);
          for (int i = 0; i < np; i++) {
            cbs[i]->xd->notify_request_read_done(cbs[i]);
            cbs[i]->xd->notify_request_write_done(cbs[i]);
          }
          if (np != capacity)
            break;
        }
        */
      }

      long MemcpyChannel::available()
      {
        return capacity;
      }

      GASNetChannel::GASNetChannel(long max_nr, XferDes::XferKind _kind)
      {
        kind = _kind;
        capacity = max_nr;
      }

      GASNetChannel::~GASNetChannel()
      {
      }

      long GASNetChannel::submit(Request** requests, long nr)
      {
        for (long i = 0; i < nr; i++) {
          GASNetRequest* req = (GASNetRequest*) requests[i];
          switch (kind) {
            case XferDes::XFER_GASNET_READ:
            {
              get_runtime()->global_memory->get_bytes(req->gas_off,
                                                      req->mem_base,
                                                      req->nbytes);
              break;
            }
            case XferDes::XFER_GASNET_WRITE:
            {
              get_runtime()->global_memory->put_bytes(req->gas_off,
                                                      req->mem_base,
                                                      req->nbytes);
              break;
            }
            default:
              assert(0);
          }
          req->xd->notify_request_read_done(req);
          req->xd->notify_request_write_done(req);
        }
        return nr;
      }

      void GASNetChannel::pull()
      {
      }

      long GASNetChannel::available()
      {
        return capacity;
      }

      RemoteWriteChannel::RemoteWriteChannel(long max_nr)
      {
        capacity = max_nr;
      }

      RemoteWriteChannel::~RemoteWriteChannel() {}

      long RemoteWriteChannel::submit(Request** requests, long nr)
      {
        assert(nr <= capacity);
        for (long i = 0; i < nr; i ++) {
          RemoteWriteRequest* req = (RemoteWriteRequest*) requests[i];
	  // send a request if there's data or if there's a next XD to update
	  if((req->nbytes > 0) ||
	     (req->xd->next_xd_guid != XferDes::XFERDES_NO_GUID)) {
	    if (req->dim == Request::DIM_1D) {
	      XferDesRemoteWriteMessage::send_request(
                req->dst_node, req->dst_base, req->src_base, req->nbytes, req,
		req->xd->next_xd_guid, req->seq_pos, req->seq_count, 
		(req->xd->iteration_completed ? req->xd->bytes_total : (size_t)-1));
	    } else {
	      assert(req->dim == Request::DIM_2D);
	      // dest MUST be continuous
	      assert(req->nlines <= 1 || ((size_t)req->dst_str) == req->nbytes);
	      XferDesRemoteWriteMessage::send_request(
                req->dst_node, req->dst_base, req->src_base, req->nbytes,
                req->src_str, req->nlines, req,
		req->xd->next_xd_guid, req->seq_pos, req->seq_count, 
		(req->xd->iteration_completed ? req->xd->bytes_total : (size_t)-1));
	    }
	  }
	  // for an empty transfer, we do the local completion ourselves
	  //   instead of waiting for an ack from the other node
	  if(req->nbytes == 0) {
	    req->xd->notify_request_read_done(req);
	    req->xd->notify_request_write_done(req);
	    notify_completion();
	  }
          __sync_fetch_and_sub(&capacity, 1);
        /*RemoteWriteRequest* req = (RemoteWriteRequest*) requests[i];
          req->complete_event = GenEventImpl::create_genevent()->current_event();
          Realm::RemoteWriteMessage::RequestArgs args;
          args.mem = req->dst_mem;
          args.offset = req->dst_offset;
          args.event = req->complete_event;
          args.sender = gasnet_mynode();
          args.sequence_id = 0;

          Realm::RemoteWriteMessage::Message::request(ID(args.mem).node(), args,
                                                      req->src_buf, req->nbytes,
                                                      PAYLOAD_KEEPREG,
                                                      req->dst_buf);*/
        }
        return nr;
      }

      void RemoteWriteChannel::pull()
      {
      }

      long RemoteWriteChannel::available()
      {
        return capacity;
      }
   
#ifdef USE_CUDA
      GPUChannel::GPUChannel(GPU* _src_gpu, long max_nr, XferDes::XferKind _kind)
      {
        src_gpu = _src_gpu;
        kind = _kind;
        capacity = max_nr;
      }

      GPUChannel::~GPUChannel()
      {
      }

      long GPUChannel::submit(Request** requests, long nr)
      {
        for (long i = 0; i < nr; i++) {
          GPURequest* req = (GPURequest*) requests[i];
          if (req->dim == Request::DIM_1D) { 
            switch (kind) {
              case XferDes::XFER_GPU_TO_FB:
                src_gpu->copy_to_fb(req->dst_gpu_off, req->src_base,
                                    req->nbytes, &req->event);
                break;
              case XferDes::XFER_GPU_FROM_FB:
                src_gpu->copy_from_fb(req->dst_base, req->src_gpu_off,
                                      req->nbytes, &req->event);
                break;
              case XferDes::XFER_GPU_IN_FB:
                src_gpu->copy_within_fb(req->dst_gpu_off, req->src_gpu_off,
                                        req->nbytes, &req->event);
                break;
              case XferDes::XFER_GPU_PEER_FB:
                src_gpu->copy_to_peer(req->dst_gpu, req->dst_gpu_off,
                                      req->src_gpu_off, req->nbytes,
                                      &req->event);
                break;
              default:
                assert(0);
            }
          } else {
            assert(req->dim == Request::DIM_2D);
            switch (kind) {
              case XferDes::XFER_GPU_TO_FB:
                src_gpu->copy_to_fb_2d(req->dst_gpu_off, req->src_base,
                                       req->dst_str, req->src_str,
                                       req->nbytes, req->nlines, &req->event);
                break;
              case XferDes::XFER_GPU_FROM_FB:
                src_gpu->copy_from_fb_2d(req->dst_base, req->src_gpu_off,
                                         req->dst_str, req->src_str,
                                         req->nbytes, req->nlines,
                                         &req->event);
                break;
              case XferDes::XFER_GPU_IN_FB:
                src_gpu->copy_within_fb_2d(req->dst_gpu_off, req->src_gpu_off,
                                           req->dst_str, req->src_str,
                                           req->nbytes, req->nlines,
                                           &req->event);
                break;
              case XferDes::XFER_GPU_PEER_FB:
                src_gpu->copy_to_peer_2d(req->dst_gpu, req->dst_gpu_off,
                                         req->src_gpu_off, req->dst_str,
                                         req->src_str, req->nbytes,
                                         req->nlines, &req->event);
                break;
              default:
                assert(0);
            }
          }
          pending_copies.push_back(req);
        }
        return nr;
      }

      void GPUChannel::pull()
      {
        switch (kind) {
          case XferDes::XFER_GPU_TO_FB:
          case XferDes::XFER_GPU_FROM_FB:
          case XferDes::XFER_GPU_IN_FB:
          case XferDes::XFER_GPU_PEER_FB:
            while (!pending_copies.empty()) {
              GPURequest* req = (GPURequest*)pending_copies.front();
              if (req->event.has_triggered()) {
                req->xd->notify_request_read_done(req);
                req->xd->notify_request_write_done(req);
                pending_copies.pop_front();
              }
              else
                break;
            }
            break;
          default:
            assert(0);
        }
      }

      long GPUChannel::available()
      {
        return capacity - pending_copies.size();
      }
#endif

#ifdef USE_HDF
      HDFChannel::HDFChannel(long max_nr, XferDes::XferKind _kind)
      {
        kind = _kind;
        capacity = max_nr;
      }

      HDFChannel::~HDFChannel() {}

      long HDFChannel::submit(Request** requests, long nr)
      {
        HDFRequest** hdf_reqs = (HDFRequest**) requests;
        for (long i = 0; i < nr; i++) {
          HDFRequest* req = hdf_reqs[i];
          //pthread_rwlock_rdlock(req->rwlock);
          if (kind == XferDes::XFER_HDF_READ)
            CHECK_HDF5( H5Dread(req->dataset_id, req->datatype_id,
				req->mem_space_id, req->file_space_id,
				H5P_DEFAULT, req->mem_base) );
          else
            CHECK_HDF5( H5Dwrite(req->dataset_id, req->datatype_id,
				 req->mem_space_id, req->file_space_id,
				 H5P_DEFAULT, req->mem_base) );
          //pthread_rwlock_unlock(req->rwlock);
          req->xd->notify_request_read_done(req);
          req->xd->notify_request_write_done(req);
        }
        return nr;
      }

      void HDFChannel::pull() {}

      long HDFChannel::available()
      {
        return capacity;
      }
#endif

      /*static*/
      void XferDesRemoteWriteMessage::handle_request(RequestArgs args,
                                                     const void *data,
                                                     size_t datalen)
      {
        // assert data copy is in right position
        //assert(data == args.dst_buf);

	// if requested, notify (probably-local) next XD
	if(args.next_xd_guid != XferDes::XFERDES_NO_GUID)
	  xferDes_queue->update_pre_bytes_write(args.next_xd_guid,
						args.span_start,
						args.span_size,
						args.pre_bytes_total);

	// don't ack empty requests
	if(datalen > 0)
	  XferDesRemoteWriteAckMessage::send_request(args.sender, args.req);
      }

      /*static*/
      void XferDesRemoteWriteAckMessage::handle_request(RequestArgs args)
      {
        RemoteWriteRequest* req = args.req;
        req->xd->notify_request_read_done(req);
        req->xd->notify_request_write_done(req);
        channel_manager->get_remote_write_channel()->notify_completion();
      }

      /*static*/
      void XferDesCreateMessage::handle_request(RequestArgs args,
                                                const void *msgdata,
                                                size_t msglen)
      {
#if 0
        const Payload *payload = (const Payload *)msgdata;
        std::vector<OffsetsAndSize> oas_vec(payload->oas_vec_size);
        for(size_t i = 0; i < payload->oas_vec_size; i++)
          oas_vec[i] = payload->oas_vec(i);
        Buffer src_buf, dst_buf;
        src_buf.deserialize(payload->src_buf_bits);
        src_buf.memory = args.src_mem;
        dst_buf.deserialize(payload->dst_buf_bits);
        dst_buf.memory = args.dst_mem;
<<<<<<< HEAD
	// TODO
	assert(0);
=======
#else
	DmaRequest* dma_request;
	gasnet_node_t launch_node;
	XferDesID guid, pre_xd_guid, next_xd_guid;
	uint64_t next_max_rw_gap;
	size_t src_ib_offset;
	size_t src_ib_size;
	bool mark_started;
	TransferIterator *src_iter;
	TransferIterator *dst_iter;
	uint64_t max_req_size;
	long max_nr;
	int priority;
	XferOrder::Type order;
	XferDes::XferKind kind;

	Realm::Serialization::FixedBufferDeserializer fbd(msgdata, msglen);

	bool ok = ((fbd >> (intptr_t&)dma_request) &&
		   (fbd >> launch_node) &&
		   (fbd >> guid) &&
		   (fbd >> pre_xd_guid) &&
		   (fbd >> next_xd_guid) &&
		   (fbd >> next_max_rw_gap) &&
		   (fbd >> src_ib_offset) &&
		   (fbd >> src_ib_size) &&
		   (fbd >> mark_started) &&
		   (fbd >> max_req_size) &&
		   (fbd >> max_nr) &&
		   (fbd >> priority) &&
		   (fbd >> order) &&
		   (fbd >> kind));
	assert(ok);
	src_iter = TransferIterator::deserialize_new(fbd);
	dst_iter = TransferIterator::deserialize_new(fbd);
	assert((src_iter != 0) && (dst_iter != 0));
	assert(fbd.bytes_left() == 0);

	create_xfer_des(dma_request, launch_node, gasnet_mynode(),
			guid, pre_xd_guid, next_xd_guid,
			next_max_rw_gap, src_ib_offset, src_ib_size,
			mark_started,
			args.src_mem, args.dst_mem,
			src_iter, dst_iter,
			max_req_size, max_nr, priority,
			order, kind, args.fence, args.inst);
#endif
>>>>>>> 03a82e46
#if 0
        switch(payload->domain.dim) {
        case 0:
          create_xfer_des<0>(payload->dma_request, payload->launch_node,
                             payload->guid, payload->pre_xd_guid, payload->next_xd_guid,
                             payload->mark_started, src_buf, dst_buf, payload->domain, oas_vec,
                             payload->max_req_size, payload->max_nr, payload->priority,
                             payload->order, payload->kind, args.fence, args.inst);
          break;
        case 1:
          create_xfer_des<1>(payload->dma_request, payload->launch_node,
                             payload->guid, payload->pre_xd_guid, payload->next_xd_guid,
                             payload->mark_started, src_buf, dst_buf, payload->domain, oas_vec,
                             payload->max_req_size, payload->max_nr, payload->priority,
                             payload->order, payload->kind, args.fence, args.inst);
          break;
        case 2:
          create_xfer_des<2>(payload->dma_request, payload->launch_node,
                             payload->guid, payload->pre_xd_guid, payload->next_xd_guid,
                             payload->mark_started, src_buf, dst_buf, payload->domain, oas_vec,
                             payload->max_req_size, payload->max_nr, payload->priority,
                             payload->order, payload->kind, args.fence, args.inst);
          break;
        case 3:
          create_xfer_des<3>(payload->dma_request, payload->launch_node,
                             payload->guid, payload->pre_xd_guid, payload->next_xd_guid,
                             payload->mark_started, src_buf, dst_buf, payload->domain, oas_vec,
                             payload->max_req_size, payload->max_nr, payload->priority,
                             payload->order, payload->kind, args.fence, args.inst);
          break;
        default:
          assert(0);
        }
#endif
<<<<<<< HEAD
=======
      }

      /*static*/
      void XferDesCreateMessage::send_request(gasnet_node_t target, DmaRequest* dma_request, gasnet_node_t launch_node,
                               XferDesID guid, XferDesID pre_xd_guid, XferDesID next_xd_guid,
					      uint64_t next_max_rw_gap,
					      size_t src_ib_offset,
					      size_t src_ib_size,
                               bool mark_started,
			       Memory _src_mem, Memory _dst_mem,
			       TransferIterator *_src_iter, TransferIterator *_dst_iter,
                               uint64_t max_req_size, long max_nr, int priority,
                               XferOrder::Type order, XferDes::XferKind kind,
                               XferDesFence* fence,
			       RegionInstance inst /*= RegionInstance::NO_INST*/)
      {
#if 0
        size_t payload_size = sizeof(Payload);// + sizeof(OffsetsAndSize) * oas_vec.size();
        Payload *payload = (Payload*) malloc(payload_size);
        payload->dma_request = dma_request;
        payload->launch_node = launch_node;
        payload->guid = guid;
        payload->pre_xd_guid = pre_xd_guid;
        payload->next_xd_guid = next_xd_guid;
        payload->mark_started = mark_started;
        payload->max_req_size = max_req_size;
        payload->max_nr = max_nr;
        payload->priority = priority;
        payload->order = order;
        payload->kind = kind;
        //payload->domain = domain;
        //src_buf.serialize(payload->src_buf_bits);
        //dst_buf.serialize(payload->dst_buf_bits);
        //payload->oas_vec_size = oas_vec.size();
        //for (unsigned i = 0; i < oas_vec.size(); i++)
        //  payload->oas_vec(i) = oas_vec[i];
#else
	Realm::Serialization::DynamicBufferSerializer dbs(128);
	bool ok = ((dbs << (intptr_t)dma_request) &&
		   (dbs << launch_node) &&
		   (dbs << guid) &&
		   (dbs << pre_xd_guid) &&
		   (dbs << next_xd_guid) &&
		   (dbs << next_max_rw_gap) &&
		   (dbs << src_ib_offset) &&
		   (dbs << src_ib_size) &&
		   (dbs << mark_started) &&
		   (dbs << max_req_size) &&
		   (dbs << max_nr) &&
		   (dbs << priority) &&
		   (dbs << order) &&
		   (dbs << kind) &&
		   (dbs << *_src_iter) &&
		   (dbs << *_dst_iter));
	assert(ok);
	
	size_t payload_size = dbs.bytes_used();
	void *payload = dbs.detach_buffer(-1 /*no trim*/);
#endif

        RequestArgs args;
        args.inst = inst;
        args.src_mem = _src_mem; //src_buf.memory;
        args.dst_mem = _dst_mem; //dst_buf.memory;
        args.fence = fence;
        Message::request(target, args, payload, payload_size, PAYLOAD_FREE);
>>>>>>> 03a82e46
      }

      /*static*/ void XferDesDestroyMessage::handle_request(RequestArgs args)
      {
        xferDes_queue->destroy_xferDes(args.guid);
      }

      /*static*/ void UpdateBytesWriteMessage::handle_request(RequestArgs args)
      {
        xferDes_queue->update_pre_bytes_write(args.guid,
					      args.span_start,
					      args.span_size,
					      args.pre_bytes_total);
      }

      /*static*/ void UpdateBytesReadMessage::handle_request(RequestArgs args)
      {
        xferDes_queue->update_next_bytes_read(args.guid,
					      args.span_start,
					      args.span_size);
      }

      void DMAThread::dma_thread_loop()
      {
        log_new_dma.info("start dma thread loop");
        while (!is_stopped) {
          bool is_empty = true;
          std::map<Channel*, PriorityXferDesQueue*>::iterator it;
          for (it = channel_to_xd_pool.begin(); it != channel_to_xd_pool.end(); it++) {
            if(!it->second->empty()) {
              is_empty = false;
              break;
            }
          }
          xd_queue->dequeue_xferDes(this, is_empty);

          for (it = channel_to_xd_pool.begin(); it != channel_to_xd_pool.end(); it++) {
            it->first->pull();
            long nr = it->first->available();
            if (nr == 0)
              continue;
            std::vector<XferDes*> finish_xferdes;
            PriorityXferDesQueue::iterator it2;
            for (it2 = it->second->begin(); it2 != it->second->end(); it2++) {
              assert((*it2)->channel == it->first);
              // If we haven't mark started and we are the first xd, mark start
              if ((*it2)->mark_start) {
                (*it2)->dma_request->mark_started();
                (*it2)->mark_start = false;
              }
              // Do nothing for empty copies
              // if ((*it2)->bytes_total ==0) {
              //   finish_xferdes.push_back(*it2);
              //   continue;
              // }
              long nr_got = (*it2)->get_requests(requests, std::min(nr, max_nr));
              long nr_submitted = it->first->submit(requests, nr_got);
              nr -= nr_submitted;
              assert(nr_got == nr_submitted);
              if ((*it2)->is_completed()) {
                finish_xferdes.push_back(*it2);
                //printf("finish_xferdes.size() = %lu\n", finish_xferdes.size());
		continue;
              }
              if (nr == 0)
                break;
            }
            while(!finish_xferdes.empty()) {
              XferDes *xd = finish_xferdes.back();
              finish_xferdes.pop_back();
              it->second->erase(xd);
              // We flush all changes into destination before mark this XferDes as completed
              xd->flush();
              log_new_dma.info("Finish XferDes : id(" IDFMT ")", xd->guid);
<<<<<<< HEAD
	      if(xd->pre_xd_guid != XferDes::XFERDES_NO_GUID) {
		// We eagerly free intermediate buffers here for better performance
		// TODO
		assert(0);
	      }
              // if(xd->src_buf.is_ib) {
              //   free_intermediate_buffer(xd->dma_request,
              //                            xd->src_buf.memory,
              //                            xd->src_buf.alloc_offset,
              //                            xd->src_buf.buf_size);
              // }
=======
>>>>>>> 03a82e46
              xd->mark_completed();
              /*bool need_to_delete_dma_request = xd->mark_completed();
              if (need_to_delete_dma_request) {
                DmaRequest* dma_request = xd->dma_request;
                delete dma_request;
              }*/
            }
          }
        }
        log_new_dma.info("finish dma thread loop");
      }

      XferDesQueue* get_xdq_singleton()
      {
        return xferDes_queue;
      }

      ChannelManager* get_channel_manager()
      {
        return channel_manager;
      }

      ChannelManager::~ChannelManager(void) {
        if (memcpy_channel)
          delete memcpy_channel;
        if (gasnet_read_channel)
          delete gasnet_read_channel;
        if (gasnet_write_channel)
          delete gasnet_write_channel;
        if (remote_write_channel)
          delete remote_write_channel;
        if (file_read_channel)
          delete file_read_channel;
        if (file_write_channel)
          delete file_write_channel;
        if (disk_read_channel)
          delete disk_read_channel;
        if (disk_write_channel)
          delete disk_write_channel;
#ifdef USE_CUDA
        std::map<GPU*, GPUChannel*>::iterator it;
        for (it = gpu_to_fb_channels.begin(); it != gpu_to_fb_channels.end(); it++) {
          delete it->second;
        }
        for (it = gpu_from_fb_channels.begin(); it != gpu_from_fb_channels.end(); it++) {
          delete it->second;
        }
        for (it = gpu_in_fb_channels.begin(); it != gpu_in_fb_channels.end(); it++) {
          delete it->second;
        }
        for (it = gpu_peer_fb_channels.begin(); it != gpu_peer_fb_channels.end(); it++) {
          delete it->second;
        }
#endif
      }
#ifdef USE_CUDA
      void register_gpu_in_dma_systems(GPU* gpu)
      {
        dma_all_gpus.push_back(gpu);
      }
#endif
      void start_channel_manager(int count, bool pinned, int max_nr,
                                 Realm::CoreReservationSet& crs)
      {
        xferDes_queue = new XferDesQueue(count, pinned, crs);
        channel_manager = new ChannelManager;
        xferDes_queue->start_worker(count, max_nr, channel_manager);
      }
      FileChannel* ChannelManager::create_file_read_channel(long max_nr) {
        assert(file_read_channel == NULL);
        file_read_channel = new FileChannel(max_nr, XferDes::XFER_FILE_READ);
        return file_read_channel;
      }
      FileChannel* ChannelManager::create_file_write_channel(long max_nr) {
        assert(file_write_channel == NULL);
        file_write_channel = new FileChannel(max_nr, XferDes::XFER_FILE_WRITE);
        return file_write_channel;
      }
      DiskChannel* ChannelManager::create_disk_read_channel(long max_nr) {
        assert(disk_read_channel == NULL);
        disk_read_channel = new DiskChannel(max_nr, XferDes::XFER_DISK_READ);
        return disk_read_channel;
      }
      DiskChannel* ChannelManager::create_disk_write_channel(long max_nr) {
        assert(disk_write_channel == NULL);
        disk_write_channel = new DiskChannel(max_nr, XferDes::XFER_DISK_WRITE);
        return disk_write_channel;
      }

      void XferDesQueue::start_worker(int count, int max_nr, ChannelManager* channel_manager) 
      {
        log_new_dma.info("XferDesQueue: start_workers");
        // num_memcpy_threads = 0;
#ifdef USE_HDF
        // Need a dedicated thread for handling HDF requests
        // num_threads ++;
#endif
#ifdef USE_CUDA
        // num_threads ++;
#endif
        int idx = 0;
        dma_threads = (DMAThread**) calloc(count, sizeof(DMAThread*));
        // dma thread #1: memcpy
        std::vector<Channel*> channels;
        MemcpyChannel* memcpy_channel = channel_manager->create_memcpy_channel(max_nr);
        channels.push_back(memcpy_channel);
        channels.push_back(channel_manager->create_gasnet_read_channel(max_nr));
        channels.push_back(channel_manager->create_gasnet_write_channel(max_nr));
        if (count > 1) {
          dma_threads[idx++] = new DMAThread(max_nr, xferDes_queue, channels);
          channels.clear();
          count --;
        }
        // dma thread #2: async xfer
        channels.push_back(channel_manager->create_remote_write_channel(max_nr));
        channels.push_back(channel_manager->create_disk_read_channel(max_nr));
        channels.push_back(channel_manager->create_disk_write_channel(max_nr));
        channels.push_back(channel_manager->create_file_read_channel(max_nr));
        channels.push_back(channel_manager->create_file_write_channel(max_nr));
#ifdef USE_HDF
        channels.push_back(channel_manager->create_hdf_read_channel(max_nr));
        channels.push_back(channel_manager->create_hdf_write_channel(max_nr));
#endif
        if (count > 1) {
          dma_threads[idx++] = new DMAThread(max_nr, xferDes_queue, channels);
          channels.clear();
          count --;
        }
#ifdef USE_CUDA
        std::vector<GPU*>::iterator it;
        for (it = dma_all_gpus.begin(); it != dma_all_gpus.end(); it ++) {
          channels.push_back(channel_manager->create_gpu_to_fb_channel(max_nr, *it));
          channels.push_back(channel_manager->create_gpu_from_fb_channel(max_nr, *it));
          channels.push_back(channel_manager->create_gpu_in_fb_channel(max_nr, *it));
          channels.push_back(channel_manager->create_gpu_peer_fb_channel(max_nr, *it));
        }
#endif
        dma_threads[idx++] = new DMAThread(max_nr, xferDes_queue, channels);
        num_threads = idx;
        for (int i = 0; i < num_threads; i++) {
          // register dma thread to XferDesQueue
          register_dma_thread(dma_threads[i]);
        }

        Realm::ThreadLaunchParameters tlp;

        for(int i = 0; i < num_threads; i++) {
          log_new_dma.info("Create a DMA worker thread");
          Realm::Thread *t = Realm::Thread::create_kernel_thread<DMAThread,
                                            &DMAThread::dma_thread_loop>(dma_threads[i],
  						                         tlp,
  					                                 *core_rsrv,
  					                                 0 /* default scheduler*/);
          worker_threads.push_back(t);
        }

#ifdef USE_DEDICATED_MEMCPY_THREADS
        // Next we create memcpy threads
        memcpy_threads =(MemcpyThread**) calloc(num_memcpy_threads, sizeof(MemcpyThread*));
        for (int i = 0; i < num_memcpy_threads; i++) {
          memcpy_threads[i] = new MemcpyThread(memcpy_channel);
          Realm::Thread *t = Realm::Thread::create_kernel_thread<MemcpyThread,
                                            &MemcpyThread::thread_loop>(memcpy_threads[i],
                                                                        tlp,
                                                                        *core_rsrv,
                                                                        0 /*default scheduler*/);
          worker_threads.push_back(t);
        }
#endif
        assert(worker_threads.size() == (size_t)(num_threads));
      }

      void stop_channel_manager()
      {
        xferDes_queue->stop_worker();
        delete xferDes_queue;
        delete channel_manager;
      }

      void XferDesQueue::stop_worker() {
        for (int i = 0; i < num_threads; i++)
          dma_threads[i]->stop();
        for (int i = 0; i < num_memcpy_threads; i++)
          memcpy_threads[i]->stop();
        // reap all the threads
        for(std::vector<Realm::Thread *>::iterator it = worker_threads.begin();
            it != worker_threads.end();
            it++) {
          (*it)->join();
          delete (*it);
        }
        worker_threads.clear();
        for (int i = 0; i < num_threads; i++)
          delete dma_threads[i];
        for (int i = 0; i < num_memcpy_threads; i++)
          delete memcpy_threads[i];
        free(dma_threads);
#ifdef USE_DEDICATED_MEMCPY_THREADS
        free(memcpy_threads);
#endif
      }

<<<<<<< HEAD
=======
      class DeferredXDEnqueue : public Realm::EventWaiter {
      public:
	DeferredXDEnqueue(XferDesQueue *_xferDes_queue,
			  XferDes *_xd)
	  : xferDes_queue(_xferDes_queue), xd(_xd)
	{}

	virtual bool event_triggered(Event e, bool poisoned)
	{
	  // TODO: handle poisoning
	  assert(!poisoned);
	  log_new_dma.info() << "xd metadata ready: xd=" << xd->guid;
	  xferDes_queue->enqueue_xferDes_local(xd);
	  return true; // delete us
	}

	virtual void print(std::ostream& os) const
	{
	  os << "deferred xd enqueue: xd=" << xd->guid;
	}

	virtual Event get_finish_event(void) const
	{
	  // TODO: would be nice to provide dma op's finish event here
	  return Event::NO_EVENT;
	}

      protected:
	XferDesQueue *xferDes_queue;
	XferDes *xd;
      };

>>>>>>> 03a82e46
      void create_xfer_des(DmaRequest* _dma_request,
                           gasnet_node_t _launch_node,
			   gasnet_node_t _target_node,
                           XferDesID _guid,
                           XferDesID _pre_xd_guid,
                           XferDesID _next_xd_guid,
			   uint64_t _next_max_rw_gap,
			   size_t src_ib_offset,
			   size_t src_ib_size,
                           bool mark_started,
			   Memory _src_mem, Memory _dst_mem,
			   TransferIterator *_src_iter,
			   TransferIterator *_dst_iter,
                           uint64_t _max_req_size,
                           long max_nr,
                           int _priority,
                           XferOrder::Type _order,
                           XferDes::XferKind _kind,
                           XferDesFence* _complete_fence,
                           RegionInstance inst)
      {
	//if (ID(_src_buf.memory).memory.owner_node == gasnet_mynode()) {
	if(_target_node == gasnet_mynode()) {
          // size_t total_field_size = 0;
          // for (unsigned i = 0; i < _oas_vec.size(); i++) {
          //   total_field_size += _oas_vec[i].size;
          // }
          log_new_dma.info("Create local XferDes: id(" IDFMT "), pre(" IDFMT
                           "), next(" IDFMT "), type(%d)",
                           _guid, _pre_xd_guid, _next_xd_guid, _kind);
          XferDes* xd;
          switch (_kind) {
          case XferDes::XFER_MEM_CPY:
            xd = new MemcpyXferDes(_dma_request, _launch_node,
				   _guid, _pre_xd_guid, _next_xd_guid,
<<<<<<< HEAD
=======
				   _next_max_rw_gap,
				   src_ib_offset, src_ib_size,
>>>>>>> 03a82e46
				   mark_started,
				   //_src_buf, _dst_buf, _domain, _oas_vec,
				   _src_mem, _dst_mem, _src_iter, _dst_iter,
				   _max_req_size, max_nr, _priority,
				   _order, _complete_fence);
            break;
          case XferDes::XFER_GASNET_READ:
          case XferDes::XFER_GASNET_WRITE:
            xd = new GASNetXferDes(_dma_request, _launch_node,
				   _guid, _pre_xd_guid, _next_xd_guid,
<<<<<<< HEAD
=======
				   _next_max_rw_gap,
				   src_ib_offset, src_ib_size,
>>>>>>> 03a82e46
				   mark_started,
				   //_src_buf, _dst_buf, _domain, _oas_vec,
				   _src_mem, _dst_mem, _src_iter, _dst_iter,
				   _max_req_size, max_nr, _priority,
				   _order, _kind, _complete_fence);
            break;
          case XferDes::XFER_REMOTE_WRITE:
            xd = new RemoteWriteXferDes(_dma_request, _launch_node,
					_guid, _pre_xd_guid, _next_xd_guid,
<<<<<<< HEAD
=======
					_next_max_rw_gap,
					src_ib_offset, src_ib_size,
>>>>>>> 03a82e46
					mark_started,
					//_src_buf, _dst_buf, _domain, _oas_vec,
					_src_mem, _dst_mem, _src_iter, _dst_iter,
					_max_req_size, max_nr, _priority,
					_order, _complete_fence);
            break;
          case XferDes::XFER_DISK_READ:
          case XferDes::XFER_DISK_WRITE:
            xd = new DiskXferDes(_dma_request, _launch_node,
				 _guid, _pre_xd_guid, _next_xd_guid,
<<<<<<< HEAD
=======
				 _next_max_rw_gap,
				 src_ib_offset, src_ib_size,
>>>>>>> 03a82e46
				 mark_started,
				 //_src_buf, _dst_buf, _domain, _oas_vec,
				 _src_mem, _dst_mem, _src_iter, _dst_iter,
				 _max_req_size, max_nr, _priority,
				 _order, _kind, _complete_fence);
            break;
          case XferDes::XFER_FILE_READ:
          case XferDes::XFER_FILE_WRITE:
            xd = new FileXferDes(_dma_request, _launch_node,
				 _guid, _pre_xd_guid, _next_xd_guid,
<<<<<<< HEAD
=======
				 _next_max_rw_gap,
				 src_ib_offset, src_ib_size,
>>>>>>> 03a82e46
				 mark_started,
				 inst,
				 // _src_buf, _dst_buf, _domain, _oas_vec,
				 _src_mem, _dst_mem, _src_iter, _dst_iter,
				 _max_req_size, max_nr, _priority,
				 _order, _kind, _complete_fence);
            break;
#ifdef USE_CUDA
          case XferDes::XFER_GPU_FROM_FB:
          case XferDes::XFER_GPU_TO_FB:
          case XferDes::XFER_GPU_IN_FB:
          case XferDes::XFER_GPU_PEER_FB:
            xd = new GPUXferDes(_dma_request, _launch_node,
				_guid, _pre_xd_guid, _next_xd_guid,
<<<<<<< HEAD
=======
				_next_max_rw_gap,
				src_ib_offset, src_ib_size,
>>>>>>> 03a82e46
				mark_started,
				//_src_buf, _dst_buf, _domain, _oas_vec,
				_src_mem, _dst_mem, _src_iter, _dst_iter,
				_max_req_size, max_nr, _priority,
				_order, _kind, _complete_fence);
            break;
#endif
#ifdef USE_HDF
          case XferDes::XFER_HDF_READ:
          case XferDes::XFER_HDF_WRITE:
	    xd = new HDFXferDes(_dma_request, _launch_node,
				_guid, _pre_xd_guid, _next_xd_guid,
<<<<<<< HEAD
=======
				_next_max_rw_gap,
				src_ib_offset, src_ib_size,
>>>>>>> 03a82e46
				mark_started,
				inst,
				//_src_buf, _dst_buf, _domain, _oas_vec,
				_src_mem, _dst_mem, _src_iter, _dst_iter,
				_max_req_size, max_nr, _priority,
				_order, _kind, _complete_fence);
	    break;
#endif
        default:
          printf("_kind = %d\n", _kind);
          assert(false);
	}
	// see if the newly-created xd's iterators needs metadata, and if so,
	//   defer the enqueuing
	Event src_iter_ready = _src_iter->request_metadata();
	Event dst_iter_ready = _dst_iter->request_metadata();
	if(!src_iter_ready.has_triggered() || !dst_iter_ready.has_triggered()) {
	  Event wait_on = Event::merge_events(src_iter_ready, dst_iter_ready);
	  log_new_dma.info() << "xd metadata wait: xd=" << _guid << " ready=" << wait_on;
	  Realm::EventImpl::add_waiter(wait_on, new DeferredXDEnqueue(xferDes_queue,
								      xd));
	} else
	  xferDes_queue->enqueue_xferDes_local(xd);
      } else {
        log_new_dma.info("Create remote XferDes: id(" IDFMT "),"
                         " pre(" IDFMT "), next(" IDFMT "), type(%d)",
                         _guid, _pre_xd_guid, _next_xd_guid, _kind);
        // If the remote XD is the first one on the path, we mark start on the source
        // node. This is sort of a hack, but this case only happens with GASNet Memory
        if (mark_started)
          _dma_request->mark_started();
        XferDesCreateMessage::send_request(_target_node,
                                           _dma_request, _launch_node,
                                           _guid, _pre_xd_guid, _next_xd_guid,
					   _next_max_rw_gap,
					   src_ib_offset, src_ib_size,
                                           false,
                                           //_src_buf, _dst_buf, _domain, _oas_vec,
					   _src_mem, _dst_mem, _src_iter, _dst_iter,
                                           _max_req_size, max_nr, _priority,
                                           _order, _kind, _complete_fence, inst);
      }
    }

    void destroy_xfer_des(XferDesID _guid)
    {
      log_new_dma.info("Destroy XferDes: id(" IDFMT ")", _guid);
      gasnet_node_t execution_node = _guid >> (XferDesQueue::NODE_BITS + XferDesQueue::INDEX_BITS);
      if (execution_node == gasnet_mynode()) {
        xferDes_queue->destroy_xferDes(_guid);
      }
      else {
        XferDesDestroyMessage::send_request(execution_node, _guid);
      }
    }

#if 0
      template class MemcpyXferDes<1>;
      template class MemcpyXferDes<2>;
      template class MemcpyXferDes<3>;
      template class GASNetXferDes<1>;
      template class GASNetXferDes<2>;
      template class GASNetXferDes<3>;
      template class RemoteWriteXferDes<1>;
      template class RemoteWriteXferDes<2>;
      template class RemoteWriteXferDes<3>;
#ifdef USE_CUDA
      template class GPUXferDes<1>;
      template class GPUXferDes<2>;
      template class GPUXferDes<3>;
#endif
#ifdef USE_HDF
      template class HDFXferDes<1>;
      template class HDFXferDes<2>;
      template class HDFXferDes<3>;
#endif
      template long XferDes::default_get_requests<1>(Request**, long);
      template long XferDes::default_get_requests<2>(Request**, long);
      template long XferDes::default_get_requests<3>(Request**, long);
#endif
 } // namespace LowLevel
} // namespace LegionRuntime

<|MERGE_RESOLUTION|>--- conflicted
+++ resolved
@@ -17,12 +17,9 @@
 #include "channel.h"
 #include "channel_disk.h"
 #include <realm/transfer/transfer.h>
-<<<<<<< HEAD
-=======
 
 TYPE_IS_SERIALIZABLE(LegionRuntime::LowLevel::XferOrder::Type);
 TYPE_IS_SERIALIZABLE(LegionRuntime::LowLevel::XferDes::XferKind);
->>>>>>> 03a82e46
 
 namespace LegionRuntime {
   namespace LowLevel {
@@ -46,11 +43,6 @@
         return (nbytes > 0) && (start / buf_size < (start + nbytes - 1) / buf_size);
       }
 #endif
-<<<<<<< HEAD
-
-      XferDes::XferDes(DmaRequest* _dma_request, gasnet_node_t _launch_node,
-              XferDesID _guid, XferDesID _pre_xd_guid, XferDesID _next_xd_guid,
-=======
     SequenceAssembler::SequenceAssembler(void)
       : contig_amount(0)
       , first_noncontig((size_t)-1)
@@ -186,24 +178,17 @@
       XferDes::XferDes(DmaRequest* _dma_request, gasnet_node_t _launch_node,
               XferDesID _guid, XferDesID _pre_xd_guid, XferDesID _next_xd_guid,
 		       uint64_t _next_max_rw_gap, size_t _src_ib_offset, size_t _src_ib_size,
->>>>>>> 03a82e46
               bool _mark_start,
 	      Memory _src_mem, Memory _dst_mem,
 	      TransferIterator *_src_iter, TransferIterator *_dst_iter,
               uint64_t _max_req_size, int _priority,
               XferOrder::Type _order, XferKind _kind, XferDesFence* _complete_fence)
         : dma_request(_dma_request), mark_start(_mark_start), launch_node(_launch_node),
-<<<<<<< HEAD
-	  bytes_read(0), bytes_write(0), bytes_total(0),
-	  next_bytes_read(0),
-	  src_iter(_src_iter), dst_iter(_dst_iter),
-=======
 	  iteration_completed(false),
 	  bytes_total(0),
           pre_bytes_total((size_t)-1),
 	  src_iter(_src_iter), dst_iter(_dst_iter),
           src_ib_offset(_src_ib_offset), src_ib_size(_src_ib_size),
->>>>>>> 03a82e46
           max_req_size(_max_req_size), priority(_priority),
           guid(_guid), pre_xd_guid(_pre_xd_guid), next_xd_guid(_next_xd_guid),
           kind (_kind), order(_order), channel(NULL), complete_fence(_complete_fence)
@@ -213,14 +198,6 @@
         //   total_field_size += oas_vec[i].size;
         // }
         //bytes_total = total_field_size * domain.get_volume();
-<<<<<<< HEAD
-        pre_bytes_write = 0; //(pre_xd_guid == XFERDES_NO_GUID) ? bytes_total : 0;
-	iteration_completed = (pre_xd_guid != XFERDES_NO_GUID) && (next_xd_guid != XFERDES_NO_GUID);
-	writes_completed = (pre_xd_guid == XFERDES_NO_GUID);
-	reads_completed = (next_xd_guid == XFERDES_NO_GUID);
-	src_mem = get_runtime()->get_memory_impl(_src_mem);
-	dst_mem = get_runtime()->get_memory_impl(_dst_mem);
-=======
         //pre_bytes_write = 0; //(pre_xd_guid == XFERDES_NO_GUID) ? bytes_total : 0;
 	//iteration_completed = (pre_xd_guid != XFERDES_NO_GUID) && (next_xd_guid != XFERDES_NO_GUID);
 	src_mem = get_runtime()->get_memory_impl(_src_mem);
@@ -229,7 +206,6 @@
 	//  locations can be freely written
 	if(next_xd_guid != XFERDES_NO_GUID)
 	  seq_next_read.add_span(0, _next_max_rw_gap);
->>>>>>> 03a82e46
 #if 0
         if (domain.get_dim() == 0) {
           li = NULL;
@@ -334,15 +310,6 @@
       {
         long idx = 0;
 	
-<<<<<<< HEAD
-	while((idx < nr) && (available_reqs.size() > 0)) {	  
-	  // is our iterator done?
-	  if(src_iter->done() || dst_iter->done()) {
-	    // non-ib iterators should end at the same time
-	    assert((pre_xd_guid != XFERDES_NO_GUID) || src_iter->done());
-	    assert((next_xd_guid != XFERDES_NO_GUID) || dst_iter->done());
-	    iteration_completed = true;
-=======
 	while((idx < nr) && (available_reqs.size() > 0)) {
 	  // TODO: we really shouldn't even be trying if the iteration
 	  //   is already done
@@ -367,16 +334,11 @@
 	    new_req->nbytes = 0;
 	    new_req->nlines = 1;
 	    reqs[idx++] = new_req;
->>>>>>> 03a82e46
 	    break;
 	  }
 
 	  // some sort of per-channel max request size?
 	  size_t max_bytes = 1 << 20;
-<<<<<<< HEAD
-	  assert(pre_xd_guid == XFERDES_NO_GUID);
-	  assert(next_xd_guid == XFERDES_NO_GUID);
-=======
 
 	  // if we're not the first in the chain, and we know the total bytes
 	  //  written by the predecessor, don't exceed that
@@ -400,14 +362,10 @@
 	      max_bytes = pre_max;
 	    }
 	  }
->>>>>>> 03a82e46
 
 	  TransferIterator::AddressInfo src_info, dst_info;
 	  size_t src_bytes = src_iter->step(max_bytes, src_info,
 					    true /*tentative*/);
-<<<<<<< HEAD
-	  size_t dst_bytes = dst_iter->step(src_bytes, dst_info);
-=======
 	  size_t src_bytes_avail;
 	  if(pre_xd_guid == XFERDES_NO_GUID) {
 	    src_bytes_avail = src_bytes;
@@ -457,7 +415,6 @@
 
 	  // this check can fail either if the destination step size is smaller
 	  //  or if one/both of the intermediate buffers were near capacity
->>>>>>> 03a82e46
 	  if(dst_bytes == src_bytes) {
 	    // looks good - confirm the src step
 	    src_iter->confirm_step();
@@ -469,23 +426,15 @@
 	    // now must match
 	    assert(src_bytes == dst_bytes);
 	  }
-<<<<<<< HEAD
-	  bytes_total += src_bytes;
-
-	  Request* new_req = dequeue_request();
-=======
 
 	  Request* new_req = dequeue_request();
 	  new_req->seq_pos = bytes_total;
 	  new_req->seq_count = src_bytes;
->>>>>>> 03a82e46
 	  new_req->dim = Request::DIM_1D;
 	  new_req->src_off = src_info.base_offset;
 	  new_req->dst_off = dst_info.base_offset;
 	  new_req->nbytes = src_info.bytes_per_chunk;
 	  new_req->nlines = 1;
-<<<<<<< HEAD
-=======
 
 	  bytes_total += src_bytes;
 
@@ -502,7 +451,6 @@
 	    assert((pre_xd_guid == XFERDES_NO_GUID) || (pre_bytes_total == bytes_total));
 	  }
 
->>>>>>> 03a82e46
 	  log_request.info() << "[1D] guid(" << guid
 			     << ") src_off(" << new_req->src_off
 			     << ") dst_off(" << new_req->dst_off
@@ -661,14 +609,6 @@
 
       void XferDes::update_bytes_read(size_t offset, size_t size)
       {
-<<<<<<< HEAD
-	if(pre_xd_guid == XFERDES_NO_GUID) {
-	  bytes_read += size;
-	} else {
-	  assert(0);
-	}
-#if 0
-=======
 	size_t inc_amt = seq_read.add_span(offset, size);
 	log_xd.info() << "bytes_read: " << guid << " " << offset << "+" << size << " -> " << inc_amt;
 	if(pre_xd_guid != XFERDES_NO_GUID) {
@@ -686,7 +626,6 @@
 
 #if 0
       inline void XferDes::simple_update_bytes_read(int64_t offset, uint64_t size)
->>>>>>> 03a82e46
         //printf("update_read[%lx]: offset = %ld, size = %lu, pre = %lx, next = %lx\n", guid, offset, size, pre_xd_guid, next_xd_guid);
         if (pre_xd_guid != XFERDES_NO_GUID) {
           bool update = false;
@@ -715,7 +654,6 @@
         else {
           bytes_read += size;
         }
-#endif
       }
 #endif
 
@@ -746,16 +684,7 @@
             "update_write: guid(%llx) off(%zd) size(%zu) pre(%llx) next(%llx)",
             guid, (ssize_t)offset, (size_t)size, pre_xd_guid, next_xd_guid);
 
-<<<<<<< HEAD
-	if(next_xd_guid == XFERDES_NO_GUID) {
-	  bytes_write += size;
-	} else {
-	  assert(0);
-	}
-#if 0
-=======
 	
->>>>>>> 03a82e46
         if (next_xd_guid != XFERDES_NO_GUID) {
           bool update = false;
           if ((int64_t)(bytes_write % dst_buf.buf_size) == offset) {
@@ -781,7 +710,6 @@
           bytes_write += size;
         }
         //printf("[%d] offset(%ld), size(%lu), bytes_writes(%lx): %ld\n", gasnet_mynode(), offset, size, guid, bytes_write);
-#endif
       }
 #endif
 
@@ -847,12 +775,8 @@
                                         XferOrder::Type _order,
                                         XferDesFence* _complete_fence)
         : XferDes(_dma_request, _launch_node, _guid, _pre_xd_guid,
-<<<<<<< HEAD
-                  _next_xd_guid, mark_started,
-=======
                   _next_xd_guid, _next_max_rw_gap, src_ib_offset, src_ib_size,
 		  mark_started,
->>>>>>> 03a82e46
 		  //_src_buf, _dst_buf, _domain, _oas_vec,
 		  _src_mem, _dst_mem, _src_iter, _dst_iter,
 		  _max_req_size, _priority, _order,
@@ -947,12 +871,9 @@
 				   XferDesID _guid,
 				   XferDesID _pre_xd_guid,
 				   XferDesID _next_xd_guid,
-<<<<<<< HEAD
-=======
 				   uint64_t _next_max_rw_gap,
 				   size_t src_ib_offset,
 				   size_t src_ib_size,
->>>>>>> 03a82e46
 				   bool mark_started,
 				   Memory _src_mem, Memory _dst_mem,
 				   TransferIterator *_src_iter, TransferIterator *_dst_iter,
@@ -963,12 +884,8 @@
 				   XferKind _kind,
 				   XferDesFence* _complete_fence)
         : XferDes(_dma_request, _launch_node, _guid, _pre_xd_guid,
-<<<<<<< HEAD
-                  _next_xd_guid, mark_started,
-=======
                   _next_xd_guid, _next_max_rw_gap, src_ib_offset, src_ib_size,
 		  mark_started,
->>>>>>> 03a82e46
 		  //_src_buf, _dst_buf, _domain, _oas_vec,
 		  _src_mem, _dst_mem, _src_iter, _dst_iter,
 		  _max_req_size, _priority, _order,
@@ -1051,12 +968,9 @@
 					     XferDesID _guid,
 					     XferDesID _pre_xd_guid,
 					     XferDesID _next_xd_guid,
-<<<<<<< HEAD
-=======
 					     uint64_t _next_max_rw_gap,
 					     size_t src_ib_offset,
 					     size_t src_ib_size,
->>>>>>> 03a82e46
 					     bool mark_started,
 					     Memory _src_mem, Memory _dst_mem,
 					     TransferIterator *_src_iter, TransferIterator *_dst_iter,
@@ -1066,12 +980,8 @@
 					     XferOrder::Type _order,
 					     XferDesFence* _complete_fence)
         : XferDes(_dma_request, _launch_node, _guid, _pre_xd_guid,
-<<<<<<< HEAD
-                  _next_xd_guid, mark_started,
-=======
                   _next_xd_guid, _next_max_rw_gap, src_ib_offset, src_ib_size,
 		  mark_started,
->>>>>>> 03a82e46
 		  //_src_buf, _dst_buf,_domain, _oas_vec,
 		  _src_mem, _dst_mem, _src_iter, _dst_iter,
 		  _max_req_size, _priority, _order,
@@ -1128,8 +1038,6 @@
       {
         //pthread_mutex_lock(&xd_lock);
         //pthread_mutex_unlock(&xd_lock);
-<<<<<<< HEAD
-=======
       }
 
       // doesn't do pre_bytes_write updates, since the remote write message
@@ -1137,7 +1045,6 @@
       void RemoteWriteXferDes::update_bytes_write(size_t offset, size_t size)
       {
 	seq_write.add_span(offset, size);
->>>>>>> 03a82e46
       }
 
 #ifdef USE_CUDA
@@ -1146,12 +1053,9 @@
 			     XferDesID _guid,
 			     XferDesID _pre_xd_guid,
 			     XferDesID _next_xd_guid,
-<<<<<<< HEAD
-=======
 			     uint64_t _next_max_rw_gap,
 			     size_t src_ib_offset,
 			     size_t src_ib_size,
->>>>>>> 03a82e46
 			     bool mark_started,
 			     Memory _src_mem, Memory _dst_mem,
 			     TransferIterator *_src_iter, TransferIterator *_dst_iter,
@@ -1162,12 +1066,8 @@
 			     XferKind _kind,
 			     XferDesFence* _complete_fence)
       : XferDes(_dma_request, _launch_node, _guid, _pre_xd_guid,
-<<<<<<< HEAD
-                _next_xd_guid, mark_started,
-=======
                 _next_xd_guid, _next_max_rw_gap, src_ib_offset, src_ib_size,
 		mark_started,
->>>>>>> 03a82e46
 		//_src_buf, _dst_buf, _domain, _oas_vec,
 		_src_mem, _dst_mem, _src_iter, _dst_iter,
 		_max_req_size, _priority,
@@ -1295,12 +1195,9 @@
 			     XferDesID _guid,
 			     XferDesID _pre_xd_guid,
 			     XferDesID _next_xd_guid,
-<<<<<<< HEAD
-=======
 			     uint64_t _next_max_rw_gap,
 			     size_t src_ib_offset,
 			     size_t src_ib_size,
->>>>>>> 03a82e46
 			     bool mark_started,
 			     RegionInstance inst,
 			     Memory _src_mem, Memory _dst_mem,
@@ -1312,12 +1209,8 @@
 			     XferKind _kind,
 			     XferDesFence* _complete_fence)
         : XferDes(_dma_request, _launch_node, _guid, _pre_xd_guid,
-<<<<<<< HEAD
-                  _next_xd_guid, mark_started,
-=======
                   _next_xd_guid, _next_max_rw_gap, src_ib_offset, src_ib_size,
 		  mark_started,
->>>>>>> 03a82e46
 		  //_src_buf, _dst_buf, _domain, _oas_vec,
 		  _src_mem, _dst_mem, _src_iter, _dst_iter,
 		  _max_req_size, _priority,
@@ -1420,10 +1313,6 @@
 	    // now must match
 	    assert(hdf5_bytes == mem_bytes);
 	  }
-<<<<<<< HEAD
-	  bytes_total += hdf5_bytes;
-=======
->>>>>>> 03a82e46
 
 	  HDFRequest* new_req = (HDFRequest *)(dequeue_request());
 	  new_req->dim = Request::DIM_1D;
@@ -1444,14 +1333,11 @@
 	  CHECK_HDF5( H5Sselect_hyperslab(new_req->file_space_id, H5S_SELECT_SET, hdf5_info.offset.data(), 0, hdf5_info.extent.data(), 0) );
 
 	  new_req->nbytes = hdf5_bytes;
-<<<<<<< HEAD
-=======
 	  new_req->seq_pos = bytes_total;
 	  new_req->seq_count = hdf5_bytes;
 
 	  bytes_total += hdf5_bytes;
 
->>>>>>> 03a82e46
 	  requests[idx++] = new_req;
 	}
 
@@ -2061,10 +1947,6 @@
         src_buf.memory = args.src_mem;
         dst_buf.deserialize(payload->dst_buf_bits);
         dst_buf.memory = args.dst_mem;
-<<<<<<< HEAD
-	// TODO
-	assert(0);
-=======
 #else
 	DmaRequest* dma_request;
 	gasnet_node_t launch_node;
@@ -2112,7 +1994,6 @@
 			max_req_size, max_nr, priority,
 			order, kind, args.fence, args.inst);
 #endif
->>>>>>> 03a82e46
 #if 0
         switch(payload->domain.dim) {
         case 0:
@@ -2147,8 +2028,6 @@
           assert(0);
         }
 #endif
-<<<<<<< HEAD
-=======
       }
 
       /*static*/
@@ -2215,7 +2094,6 @@
         args.dst_mem = _dst_mem; //dst_buf.memory;
         args.fence = fence;
         Message::request(target, args, payload, payload_size, PAYLOAD_FREE);
->>>>>>> 03a82e46
       }
 
       /*static*/ void XferDesDestroyMessage::handle_request(RequestArgs args)
@@ -2290,20 +2168,6 @@
               // We flush all changes into destination before mark this XferDes as completed
               xd->flush();
               log_new_dma.info("Finish XferDes : id(" IDFMT ")", xd->guid);
-<<<<<<< HEAD
-	      if(xd->pre_xd_guid != XferDes::XFERDES_NO_GUID) {
-		// We eagerly free intermediate buffers here for better performance
-		// TODO
-		assert(0);
-	      }
-              // if(xd->src_buf.is_ib) {
-              //   free_intermediate_buffer(xd->dma_request,
-              //                            xd->src_buf.memory,
-              //                            xd->src_buf.alloc_offset,
-              //                            xd->src_buf.buf_size);
-              // }
-=======
->>>>>>> 03a82e46
               xd->mark_completed();
               /*bool need_to_delete_dma_request = xd->mark_completed();
               if (need_to_delete_dma_request) {
@@ -2506,8 +2370,6 @@
 #endif
       }
 
-<<<<<<< HEAD
-=======
       class DeferredXDEnqueue : public Realm::EventWaiter {
       public:
 	DeferredXDEnqueue(XferDesQueue *_xferDes_queue,
@@ -2540,7 +2402,6 @@
 	XferDes *xd;
       };
 
->>>>>>> 03a82e46
       void create_xfer_des(DmaRequest* _dma_request,
                            gasnet_node_t _launch_node,
 			   gasnet_node_t _target_node,
@@ -2576,11 +2437,8 @@
           case XferDes::XFER_MEM_CPY:
             xd = new MemcpyXferDes(_dma_request, _launch_node,
 				   _guid, _pre_xd_guid, _next_xd_guid,
-<<<<<<< HEAD
-=======
 				   _next_max_rw_gap,
 				   src_ib_offset, src_ib_size,
->>>>>>> 03a82e46
 				   mark_started,
 				   //_src_buf, _dst_buf, _domain, _oas_vec,
 				   _src_mem, _dst_mem, _src_iter, _dst_iter,
@@ -2591,11 +2449,8 @@
           case XferDes::XFER_GASNET_WRITE:
             xd = new GASNetXferDes(_dma_request, _launch_node,
 				   _guid, _pre_xd_guid, _next_xd_guid,
-<<<<<<< HEAD
-=======
 				   _next_max_rw_gap,
 				   src_ib_offset, src_ib_size,
->>>>>>> 03a82e46
 				   mark_started,
 				   //_src_buf, _dst_buf, _domain, _oas_vec,
 				   _src_mem, _dst_mem, _src_iter, _dst_iter,
@@ -2605,11 +2460,8 @@
           case XferDes::XFER_REMOTE_WRITE:
             xd = new RemoteWriteXferDes(_dma_request, _launch_node,
 					_guid, _pre_xd_guid, _next_xd_guid,
-<<<<<<< HEAD
-=======
 					_next_max_rw_gap,
 					src_ib_offset, src_ib_size,
->>>>>>> 03a82e46
 					mark_started,
 					//_src_buf, _dst_buf, _domain, _oas_vec,
 					_src_mem, _dst_mem, _src_iter, _dst_iter,
@@ -2620,11 +2472,8 @@
           case XferDes::XFER_DISK_WRITE:
             xd = new DiskXferDes(_dma_request, _launch_node,
 				 _guid, _pre_xd_guid, _next_xd_guid,
-<<<<<<< HEAD
-=======
 				 _next_max_rw_gap,
 				 src_ib_offset, src_ib_size,
->>>>>>> 03a82e46
 				 mark_started,
 				 //_src_buf, _dst_buf, _domain, _oas_vec,
 				 _src_mem, _dst_mem, _src_iter, _dst_iter,
@@ -2635,11 +2484,8 @@
           case XferDes::XFER_FILE_WRITE:
             xd = new FileXferDes(_dma_request, _launch_node,
 				 _guid, _pre_xd_guid, _next_xd_guid,
-<<<<<<< HEAD
-=======
 				 _next_max_rw_gap,
 				 src_ib_offset, src_ib_size,
->>>>>>> 03a82e46
 				 mark_started,
 				 inst,
 				 // _src_buf, _dst_buf, _domain, _oas_vec,
@@ -2654,11 +2500,8 @@
           case XferDes::XFER_GPU_PEER_FB:
             xd = new GPUXferDes(_dma_request, _launch_node,
 				_guid, _pre_xd_guid, _next_xd_guid,
-<<<<<<< HEAD
-=======
 				_next_max_rw_gap,
 				src_ib_offset, src_ib_size,
->>>>>>> 03a82e46
 				mark_started,
 				//_src_buf, _dst_buf, _domain, _oas_vec,
 				_src_mem, _dst_mem, _src_iter, _dst_iter,
@@ -2671,11 +2514,8 @@
           case XferDes::XFER_HDF_WRITE:
 	    xd = new HDFXferDes(_dma_request, _launch_node,
 				_guid, _pre_xd_guid, _next_xd_guid,
-<<<<<<< HEAD
-=======
 				_next_max_rw_gap,
 				src_ib_offset, src_ib_size,
->>>>>>> 03a82e46
 				mark_started,
 				inst,
 				//_src_buf, _dst_buf, _domain, _oas_vec,
