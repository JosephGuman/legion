--- conflicted
+++ resolved
@@ -3294,13 +3294,6 @@
       host_to_device_stream = new GPUStream(this, worker);
       device_to_host_stream = new GPUStream(this, worker);
 
-<<<<<<< HEAD
-      device_to_device_streams.resize(module->cfg_d2d_streams, 0);
-      for(unsigned i = 0; i < module->cfg_d2d_streams; i++) {
-        device_to_device_streams[i] = new GPUStream(this, worker,
-                                                    module->cfg_d2d_stream_priority);
-      }
-
       CUdevice dev;
       int numSMs;
 
@@ -3376,12 +3369,11 @@
           indirect_copy_kernels[d - 1][log_bit_sz] = func_info;
         }
       }
-=======
+
       device_to_device_streams.resize(module->config->cfg_d2d_streams, 0);
       for(unsigned i = 0; i < module->config->cfg_d2d_streams; i++)
         device_to_device_streams[i] = new GPUStream(this, worker,
                                                     module->config->cfg_d2d_stream_priority);
->>>>>>> 80dce069
 
       // only create p2p streams for devices we can talk to
       peer_to_peer_streams.resize(module->gpu_info.size(), 0);
