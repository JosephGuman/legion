--- conflicted
+++ resolved
@@ -1043,35 +1043,6 @@
       if(!pinned_sysmems.empty() || !managed_mems.empty()) {
         r->add_dma_channel(new GPUChannel(this, XFER_GPU_TO_FB, &r->bgwork));
         r->add_dma_channel(new GPUChannel(this, XFER_GPU_FROM_FB, &r->bgwork));
-<<<<<<< HEAD
-
-        // TODO: move into the dma channels themselves
-        for(std::set<Memory>::const_iterator it = pinned_sysmems.begin();
-            it != pinned_sysmems.end();
-            ++it) {
-          // don't create affinities for IB memories right now
-          if(!ID(*it).is_memory()) continue;
-
-          Machine::MemoryMemoryAffinity mma;
-          mma.m1 = fbmem->me;
-          mma.m2 = *it;
-          mma.bandwidth = 20; // "medium"
-          mma.latency = 200;  // "bad"
-          r->add_mem_mem_affinity(mma);
-        }
-
-        for(std::set<Memory>::const_iterator it = managed_mems.begin();
-            it != managed_mems.end();
-            ++it) {
-          Machine::MemoryMemoryAffinity mma;
-          mma.m1 = fbmem->me;
-          mma.m2 = *it;
-          mma.bandwidth = 20; // "medium"
-          mma.latency = 300;  // "worse" (pessimistically assume faults)
-          r->add_mem_mem_affinity(mma);
-        }
-=======
->>>>>>> fb1f1f58
       } else {
         log_gpu.warning() << "GPU " << proc->me << " has no accessible system memories!?";
       }
@@ -1079,32 +1050,6 @@
       // only create a p2p channel if we have peers (and an fb)
       if(!peer_fbs.empty() || !hipipc_mappings.empty()) {
         r->add_dma_channel(new GPUChannel(this, XFER_GPU_PEER_FB, &r->bgwork));
-<<<<<<< HEAD
-
-        // TODO: move into the dma channels themselves
-        for(std::set<Memory>::const_iterator it = peer_fbs.begin();
-            it != peer_fbs.end();
-            ++it) {
-          Machine::MemoryMemoryAffinity mma;
-          mma.m1 = fbmem->me;
-          mma.m2 = *it;
-          mma.bandwidth = 10; // assuming pcie, this should be ~half the bw and
-          mma.latency = 400;  // ~twice the latency as zcmem
-          r->add_mem_mem_affinity(mma);
-        }
-
-        for(std::vector<HipIpcMapping>::const_iterator it = hipipc_mappings.begin();
-            it != hipipc_mappings.end();
-            ++it) {
-          Machine::MemoryMemoryAffinity mma;
-          mma.m1 = fbmem->me;
-          mma.m2 = it->mem;
-          mma.bandwidth = 10; // assuming pcie, this should be ~half the bw and
-          mma.latency = 400;  // ~twice the latency as zcmem
-          r->add_mem_mem_affinity(mma);
-        }
-=======
->>>>>>> fb1f1f58
       }
     }
 
@@ -3680,6 +3625,7 @@
       config_map.insert({"fbmem", &cfg_fb_mem_size});
       config_map.insert({"ib_fbmem", &cfg_fb_ib_size});
       config_map.insert({"ib_zcmem", &cfg_zc_ib_size});
+      config_map.insert({"uvmem", &cfg_uvm_mem_size});
       config_map.insert({"use_dynamic_fb", &cfg_use_dynamic_fb});
       config_map.insert({"dynfb_max_size", &cfg_dynfb_max_size});
       config_map.insert({"task_streams", &cfg_task_streams});
@@ -3723,6 +3669,7 @@
         .add_option_int_units("-ll:zsize", cfg_zc_mem_size, 'm')
         .add_option_int_units("-ll:ib_fsize", cfg_fb_ib_size, 'm')
         .add_option_int_units("-ll:ib_zsize", cfg_zc_ib_size, 'm')
+        .add_option_int_units("-ll:msize", cfg_uvm_mem_size, 'm')
         .add_option_int("-hip:dynfb", cfg_use_dynamic_fb)
         .add_option_int_units("-hip:dynfb_max", cfg_dynfb_max_size, 'm')
         .add_option_int("-ll:gpu", cfg_num_gpus)
@@ -3765,33 +3712,8 @@
 
     HipModule::HipModule(RuntimeImpl *_runtime)
       : Module("hip")
-<<<<<<< HEAD
-      , cfg_zc_mem_size(64 << 20)
-      , cfg_zc_ib_size(256 << 20)
-      , cfg_fb_mem_size(256 << 20)
-      , cfg_fb_ib_size(128 << 20)
-      , cfg_uvm_mem_size(0)
-      , cfg_num_gpus(0)
-      , cfg_task_streams(12)
-      , cfg_d2d_streams(4)
-      , cfg_use_worker_threads(false)
-      , cfg_use_shared_worker(true)
-      , cfg_pin_sysmem(true)
-      , cfg_fences_use_callbacks(false)
-      , cfg_suppress_hijack_warning(false)
-      , cfg_skip_gpu_count(0)
-      , cfg_skip_busy_gpus(false)
-      , cfg_min_avail_mem(0)
-      , cfg_task_context_sync(-1)
-      , cfg_max_ctxsync_threads(4)
-      , cfg_multithread_dma(false)
-      , cfg_hostreg_limit(1 << 30)
-      , cfg_d2d_stream_priority(-1)
-      , cfg_use_hip_ipc(false)
-=======
       , config(nullptr)
       , runtime(_runtime)
->>>>>>> fb1f1f58
       , shared_worker(0), zcmem_cpu_base(0)
       , zcib_cpu_base(0), zcmem(0)
       , uvm_base(0), uvmmem(0)
@@ -3817,59 +3739,9 @@
 
     /*static*/ ModuleConfig *HipModule::create_module_config(RuntimeImpl *runtime)
     {
-<<<<<<< HEAD
-      HipModule *m = new HipModule;
-      
-      // first order of business - read command line parameters
-      {
-        CommandLineParser cp;
-
-      	cp.add_option_int_units("-ll:fsize", m->cfg_fb_mem_size, 'm')
-      	  .add_option_int_units("-ll:zsize", m->cfg_zc_mem_size, 'm')
-          .add_option_int_units("-ll:ib_fsize", m->cfg_fb_ib_size, 'm')
-      	  .add_option_int_units("-ll:ib_zsize", m->cfg_zc_ib_size, 'm')
-          .add_option_int_units("-ll:msize", m->cfg_uvm_mem_size, 'm')
-      	  .add_option_int("-ll:gpu", m->cfg_num_gpus)
-          .add_option_string("-ll:gpu_ids", m->cfg_gpu_idxs)
-          .add_option_int("-ll:streams", m->cfg_task_streams)
-          .add_option_int("-ll:d2d_streams", m->cfg_d2d_streams)
-          .add_option_int("-ll:d2d_priority", m->cfg_d2d_stream_priority)
-          .add_option_int("-ll:gpuworkthread", m->cfg_use_worker_threads)
-      	  .add_option_int("-ll:gpuworker", m->cfg_use_shared_worker)
-      	  .add_option_int("-ll:pin", m->cfg_pin_sysmem)
-      	  .add_option_bool("-hip:callbacks", m->cfg_fences_use_callbacks)
-      	  .add_option_bool("-hip:nohijack", m->cfg_suppress_hijack_warning)	
-      	  .add_option_int("-hip:skipgpus", m->cfg_skip_gpu_count)
-      	  .add_option_bool("-hip:skipbusy", m->cfg_skip_busy_gpus)
-      	  .add_option_int_units("-hip:minavailmem", m->cfg_min_avail_mem, 'm')
-          .add_option_int("-hip:contextsync", m->cfg_task_context_sync)
-          .add_option_int("-hip:maxctxsync", m->cfg_max_ctxsync_threads)
-          .add_option_int("-hip:mtdma", m->cfg_multithread_dma)
-          .add_option_int_units("-hip:hostreg", m->cfg_hostreg_limit, 'm')
-          .add_option_int("-hip:ipc", m->cfg_use_hip_ipc);
-#ifdef REALM_USE_HIP_HIJACK
-        cp.add_option_int("-hip:nongpusync", cudart_hijack_nongpu_sync);
-#endif	
-        
-        bool ok = cp.parse_command_line(cmdline);
-      	if(!ok) {
-      	  log_gpu.error() << "error reading HIP command line parameters";
-      	  exit(1);
-      	}
-      }
-      
-#ifdef HIP_DLOPEN
-      printf("enable hip dlopen!!!!!!!!!!!!!!!!!!!!!!!!!!\n");
-      hiplib_handle = dlopen("/opt/rocm-3.7.0/lib/libamdhip64.so", RTLD_GLOBAL | RTLD_LAZY);
-      if (!hiplib_handle) {
-        const char *error = dlerror();
-        log_gpu.fatal() << error;
-        assert(false);
-=======
       HipModuleConfig *config = new HipModuleConfig();
       if (config->discover_resource() == false) {
         log_gpu.error("We are not able to discover the HIP resources.");
->>>>>>> fb1f1f58
       }
       return config;
     }
