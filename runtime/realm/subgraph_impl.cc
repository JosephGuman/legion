--- conflicted
+++ resolved
@@ -872,28 +872,15 @@
       precondition_count += proc_op_count;
     }
     precondition_offsets.push_back(precondition_count);
-<<<<<<< HEAD
-    preconditions.resize(original_preconditions.size());
-    for (size_t i = 0; i < original_preconditions.size(); i++) {
-      preconditions[i].store(original_preconditions[i]);
-    }
-
-    proc_to_buffer.resize(all_procs.size());
-    for(size_t i = 0; i < all_procs.size(); i++){
-      proc_to_buffer[i].resize(original_proc_to_buffer[i].size());
-      for(size_t j = 0; j < original_proc_to_buffer[i].size(); j++){
-        proc_to_buffer[i][j].store(original_proc_to_buffer[i][j]);
-      }
-    }
-
-    // std::cout << "Preconditions: [";
-    // for (auto p : original_preconditions) {
-    //   std::cout << p << " ";
+
+
+    // proc_to_buffer.resize(all_procs.size());
+    // for(size_t i = 0; i < all_procs.size(); i++){
+    //   proc_to_buffer[i].resize(original_proc_to_buffer[i].size());
+    //   for(size_t j = 0; j < original_proc_to_buffer[i].size(); j++){
+    //     proc_to_buffer[i][j].store(original_proc_to_buffer[i][j]);
+    //   }
     // }
-    // std::cout << "]" << std::endl;
-=======
->>>>>>> 21281020
-
     return true;
   }
 
